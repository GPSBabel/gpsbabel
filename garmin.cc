/*
    Jeeps wrapper for Garmin serial protocol.

    Copyright (C) 2002, 2003, 2004, 2005, 2006  Robert Lipe, robertlipe+source@gpsbabel.org

    This program is free software; you can redistribute it and/or modify
    it under the terms of the GNU General Public License as published by
    the Free Software Foundation; either version 2 of the License, or
    (at your option) any later version.

    This program is distributed in the hope that it will be useful,
    but WITHOUT ANY WARRANTY; without even the implied warranty of
    MERCHANTABILITY or FITNESS FOR A PARTICULAR PURPOSE.  See the
    GNU General Public License for more details.

    You should have received a copy of the GNU General Public License
    along with this program; if not, write to the Free Software
    Foundation, Inc., 51 Franklin Street, Fifth Floor, Boston, MA  02110-1301, USA.

 */

#include "garmin.h"

#include <cassert>               // for assert
#include <climits>               // for INT_MAX
#include <cmath>                 // for atan2, floor, sqrt
#include <cstdio>                // for fprintf, fflush, snprintf, snprintf
#include <cstdlib>               // for strtol
#include <cstring>               // for memcpy, strlen, strncpy, strchr
#include <ctime>                 // for time_t
#include <utility>               // for as_const

#include <QByteArray>            // for QByteArray
#include <QRegularExpression>    // for QRegularExpression
#include <QString>               // for QString
#include <QTextCodec>            // for QTextCodec
#include <Qt>                    // for CaseInsensitive
#include <QtGlobal>              // for qPrintable, foreach

#include "defs.h"
#include "formspec.h"            // for FormatSpecificDataList
#include "garmin_fs.h"           // for garmin_fs_garmin_after_read, garmin_fs_garmin_before_write
#include "garmin_tables.h"       // for gt_find_icon_number_from_desc, PCX, gt_find_desc_from_icon_number
#include "geocache.h"            // for Geocache, Geocache::type_t, Geocache...
#include "grtcirc.h"             // for DEG
#include "jeeps/gpsapp.h"        // for GPS_Set_Baud_Rate, GPS_Init, GPS_Pre...
#include "jeeps/gpscom.h"        // for GPS_Command_Get_Lap, GPS_Command_Get...
#include "jeeps/gpsmem.h"        // for GPS_Track_Del, GPS_Way_Del, GPS_Pvt_Del
#include "jeeps/gpsport.h"       // for int32
#include "jeeps/gpsprot.h"       // for gps_waypt_type, gps_category_type
#include "jeeps/gpssend.h"       // for GPS_SWay, GPS_PWay, GPS_STrack, GPS_...
#include "jeeps/gpsserial.h"     // for DEFAULT_BAUD
#include "jeeps/gpsutil.h"       // for GPS_User, GPS_Enable_Diagnose, GPS_E...
#include "src/core/datetime.h"   // for DateTime
#include "mkshort.h"             // for MakeShort


#define MYNAME "GARMIN"

#define MILITANT_VALID_WAYPT_CHARS "ABCDEFGHIJKLMNOPQRSTUVWXYZ0123456789"


QByteArray GarminFormat::str_from_unicode(const QString& qstr)
{
  return codec->fromUnicode(qstr);
}
QString GarminFormat::str_to_unicode(const QByteArray& cstr)
{
  return codec->toUnicode(cstr);
}

void
GarminFormat::write_char_string(char* dest, const char* source, size_t destsize)
{
  // we zero fill and always terminate within the dest buffer.
  strncpy(dest, source, destsize - 1);
  dest[destsize-1] = 0;
}

void
GarminFormat::rw_init(const QString& fname)
{
  receiver_must_upper = true;
  const char* receiver_charset = "US-ASCII";
  /* Technically, even this is a little loose as spaces aren't allowed */
  const char* valid_waypt_chars = MILITANT_VALID_WAYPT_CHARS " ";

  if (!mkshort_handle) {
    mkshort_handle = new MakeShort;
  }

  if (global_opts.debug_level > 0)  {
    GPS_Enable_Warning();
    GPS_Enable_User();
  }
  if (global_opts.debug_level > 1)  {
    GPS_Enable_Diagnose();
  }
  GPS_Enable_Error();

  if (poweroff) {
    GPS_Command_Off(qPrintable(fname));
    return;
  }

  if (categorybitsopt) {
    categorybits = strtol(categorybitsopt, nullptr, 0);
  }

  if (baudopt) {
    baud = strtol(baudopt, nullptr, 0);
    switch (baud) {
    case 9600:
    case 19200:
    case 38400:
    case 57600:
    case 115200:
      break;
    default:
      fatal("Baud rate %d is not supported\n", baud);
    }
  }

  if (GPS_Init(qPrintable(fname)) < 0) {
    fatal(MYNAME ":Can't init %s\n", qPrintable(fname));
  }

  /*
   * This is Gross. The B&W Vista sometimes sets its time decades into
   * the future with no way to reset it.  This apparently can "cure"
   * an affected unit.
   */
  if (resettime) {
    GPS_User("Issuing Time Reset...\n");
    GPS_Command_Send_Time(qPrintable(fname), current_time().toTime_t());
    GPS_User("done.\n");
  }

  portname = xstrdup(qPrintable(fname));

  if (baud && baud != DEFAULT_BAUD) {
    if (0 == GPS_Set_Baud_Rate(portname, baud)) {
      gps_baud_rate = baud;
    }
  }

  /*
   * Grope the unit we're talking to to set set_length to
   * 	20 for  the V,
   * 	10 for Street Pilot, (old) Rhino, 76
   * 	6 for the III, 12, emap, and etrex
   * Fortunately, getting this "wrong" only results in ugly names
   * when we're using the synthesize_shortname path.
   */
  int receiver_short_length = 10;

  switch (gps_waypt_type) {	/* waypoint type as defined by jeeps */
  case 0:
    fatal("Garmin unit %d does not support waypoint xfer.",
          gps_save_id);

    break;
  case 100:	/* The GARMIN GPS Interface Specification, */
  case 101:	/* says these waypoint types use an ident */
  case 102:	/* length of 6.  Waypoint types 106, 108 */
  case 103:	/* and 109 are all variable  length    */
  case 104:
  case 105:
  case 107:
  case 150:
  case 151:
  case 152:
  case 154:
  case 155:
    receiver_short_length = 6;
    break;
  case 106:	/* Waypoint types with variable ident length */
  case 108: 	/* Need GPSr id to know the actual length */
  case 109:
  case 110:
    switch (gps_save_id) {
    case 130:	/* Garmin Etrex (yellow) */
      receiver_short_length = 6;
      break;
    case 295: 	/* eTrex (yellow, fw v. 3.30) */
    case 696: 	/* eTrex HC */
    case 574: 	/* Geko 201 */
      receiver_short_length = 6;
      valid_waypt_chars = MILITANT_VALID_WAYPT_CHARS " +-";
      mkshort_handle->set_badchars("\"$.,'!");
      break;

    case 155:	/* Garmin V */
    case 404:	/* SP2720 */
    case 520:	/* SP2820 */
      receiver_short_length = 20;
      break;
    case 382: 	/* C320 */
      receiver_short_length = 30;
      receiver_must_upper = false;
      break;
    case 292: /* (60|76)C[S]x series */
    case 421: /* Vista|Legend Cx */
    case 694: /* Legend HCx */
    case 695: /* Vista HC */
    case 786: /* HC model */
    case 957: /* Legend HC */
      receiver_short_length = 14;
      snwhiteopt = xstrdup("1");
      receiver_must_upper = false;
      /* This might be 8859-1 */
      receiver_charset = "windows-1252";
      break;
    case 291: /* GPSMAP 60CS, probably others */
    case 1095: /* GPS 72H */
      receiver_short_length = 10;
      valid_waypt_chars = MILITANT_VALID_WAYPT_CHARS " +-";
      mkshort_handle->set_badchars("\"$.,'!");
      break;
    case 231: /* Quest */
    case 463: /* Quest 2 */
      receiver_must_upper = false;
      receiver_short_length = 30;
      receiver_charset = "windows-1252";
      break;
    case 577: // Rino 530HCx Version 2.50
      receiver_must_upper = false;
      receiver_short_length = 14;
      break;
    case 429: // Streetpilot i3
      receiver_must_upper = false;
      receiver_charset = "windows-1252";
      receiver_short_length = 30;
      break;
    case 484: // Forerunner 305
      receiver_short_length = 8;
      break;
    case 260: /* GPSMap 296 */
    default:
      break;
    }
    break;
  default:
    break;

  }

  if (global_opts.debug_level > 0)  {
    fprintf(stderr, "Waypoint type: %d\n"
            "Chosen waypoint length %d\n",
            gps_waypt_type, receiver_short_length);
    if (gps_category_type) {
      fprintf(stderr, "Waypoint category type: %d\n",
              gps_category_type);
    }
  }

  /*
   * If the user provided a short_length, override the calculated value.
   */
  if (snlen) {
    mkshort_handle->set_length(xstrtoi(snlen, nullptr, 10));
  } else {
    mkshort_handle->set_length(receiver_short_length);
  }

  if (snwhiteopt) {
    mkshort_handle->set_whitespace_ok(xstrtoi(snwhiteopt, nullptr, 10));
  }

  /*
   * Until Garmin documents how to determine valid character space
   * for the new models, we just release this safety check manually.
   */
  if (receiver_must_upper) {
    mkshort_handle->set_goodchars(valid_waypt_chars);
  } else {
    mkshort_handle->set_badchars("");
  }

  mkshort_handle->set_mustupper(receiver_must_upper);

  /*
   * This used to mean something when we used cet, but these days this
   * format either uses implicit QString conversions (utf8),
   * or we have hard coded QString::fromLatin1, CSTRc, or CSTR.  These
   * are likely bugs.
   * However, this is still used for garmin_fs_garmin_after_read,
   * garmin_fs_garmin_before_write.
   */
  if (opt_codec != nullptr) {
    // override expected codec with user supplied choice.
    receiver_charset = opt_codec;
  }
  codec = get_codec(receiver_charset);
  if (global_opts.verbose_status) {
    fprintf(stdout, "receiver charset detected as %s.\r\n", receiver_charset);
  }

  /*
   * Beware, valid_waypt_chars shouldn't contain any character class metacharacters,
   * i.e. '\', '^', '-', '[', or ']'
   */
  assert(!QString(valid_waypt_chars).contains('\\'));
  assert(!QString(valid_waypt_chars).contains('^'));
  assert(!QString(valid_waypt_chars).contains('-'));
  assert(!QString(valid_waypt_chars).contains('['));
  assert(!QString(valid_waypt_chars).contains(']'));
  invalid_char_re = QRegularExpression(QStringLiteral("[^%1]").arg(valid_waypt_chars));
  assert(invalid_char_re.isValid());
}

void
GarminFormat::rd_init(const QString& fname)
{
  rw_init(fname);
}

void
GarminFormat::rw_deinit()
{
  if (gps_baud_rate != DEFAULT_BAUD) {
    if (0 == GPS_Set_Baud_Rate(portname, DEFAULT_BAUD)) {
      gps_baud_rate = baud;
    }
  }

  delete mkshort_handle;
  mkshort_handle = nullptr;

  xfree(portname);
  portname = nullptr;
}

<<<<<<< HEAD
int
GarminFormat::waypt_read_cb(int total_ct, GPS_PWay* /*unused*/)
=======
static int
waypt_read_cb(int total_ct, GPS_PWay* /*unused*/)
>>>>>>> ad23c576
{
  if (global_opts.verbose_status) {
    static int i;
    i++;
    waypt_status_disp(total_ct, i);
  }
  return 0;
}

void
GarminFormat::waypt_read()
{
  int n;
  GPS_PWay* way = nullptr;

  if (getposn) {
    auto* wpt = new Waypoint;
    wpt->latitude = gps_save_lat;
    wpt->longitude = gps_save_lon;
    wpt->shortname = "Position";
    if (gps_save_time) {
      wpt->SetCreationTime(gps_save_time);
    }
    waypt_add(wpt);
    return;
  }

  if ((n = GPS_Command_Get_Waypoint(portname, &way, waypt_read_cb)) < 0) {
    fatal(MYNAME  ":Can't get waypoint from %s\n", portname);
  }

  for (int i = 0; i < n; i++) {
    auto* wpt_tmp = new Waypoint;

    wpt_tmp->shortname = str_to_unicode(way[i]->ident);
    wpt_tmp->description = str_to_unicode(way[i]->cmnt);
    wpt_tmp->shortname = wpt_tmp->shortname.simplified();
    wpt_tmp->description = wpt_tmp->description.simplified();
    wpt_tmp->longitude = way[i]->lon;
    wpt_tmp->latitude = way[i]->lat;
    if (gps_waypt_type == 103) {
      wpt_tmp->icon_descr = d103_symbol_from_icon_number(
                              way[i]->smbl);
    } else {
      wpt_tmp->icon_descr = gt_find_desc_from_icon_number(
                              way[i]->smbl, PCX);
    }
    /*
     * If a unit doesn't store altitude info (i.e. a D103)
     * gpsmem will default the alt to INT_MAX.  Other units
     * (I can't recall if it was the V (D109) or the Vista (D108)
     * return INT_MAX+1, contrary to the Garmin protocol doc which
     * says they should report 1.0e25.   So we'll try to trap
     * all the cases here.     Yes, libjeeps should probably
     * do this and not us...
     */
    if ((way[i]->alt == (float)(1U<<31)) ||
        (way[i]->alt == INT_MAX) ||
        (way[i]->alt >= (float) 1.0e20)
       ) {
      wpt_tmp->altitude = unknown_alt;
    } else {
      wpt_tmp->altitude = way[i]->alt;
    }
    if (way[i]->time_populated) {
      wpt_tmp->SetCreationTime(way[i]->time);
    }
    garmin_fs_garmin_after_read(way[i], wpt_tmp, gps_waypt_type);
    waypt_add(wpt_tmp);
    GPS_Way_Del(&way[i]);
  }
  if (way) {
    xfree(way);
  }
}

<<<<<<< HEAD
int GarminFormat::lap_read_nop_cb(int /*unused*/, GPS_SWay** /*unused*/)
=======
static int lap_read_nop_cb(int /*unused*/, GPS_SWay** /*unused*/)
>>>>>>> ad23c576
{
  return 0;
}

// returns 1 if the waypoint's start_time can be found
// in the laps array, 0 otherwise
unsigned int GarminFormat::checkWayPointIsAtSplit(Waypoint* wpt, GPS_PLap* laps, int nlaps)
{
  int result = 0;

  if ((laps != nullptr) && (nlaps > 0)) {
    for (int i = (nlaps-1); i >= 0; i--) {
      GPS_PLap lap = laps[i];
      time_t delta = lap->start_time - wpt->GetCreationTime().toTime_t();
      if ((delta >= -1) && (delta <= 1)) {
        result = 1;
        break;

        // as an optimization this will stop going through
        // the lap array when the negative delta gets too
        // big. It assumes that laps is sorted by time in
        // ascending order (which appears to be the case for
        // Forerunners. Don't know about other devices.
      } else if (delta < -1) {
        break;
      }
    }
  }

  return result;
}

void
GarminFormat::track_read()
{
  GPS_PTrack* array;
  route_head* trk_head = nullptr;
  int trk_num = 0;
  const char* trk_name = "";
  GPS_PLap* laps = nullptr;
  int nlaps = 0;
  int next_is_new_trkseg = 0;

  if (gps_lap_type != -1) {
    nlaps = GPS_Command_Get_Lap(portname, &laps, &lap_read_nop_cb);
  }


  int32_t ntracks = GPS_Command_Get_Track(portname, &array, waypt_read_cb);

  if (ntracks <= 0) {
    return;
  }

  for (int i = 0; i < ntracks; i++) {
    /*
     * This is probably always in slot zero, but the Garmin
     * serial spec says these can appear anywhere.  Toss them
     * out so we don't treat it as an extraneous trackpoint.
     */
    if (array[i]->ishdr) {
      trk_name = array[i]->trk_ident;
      if (!trk_name) {
        trk_name = "";
      }
    }

    if (trk_head == nullptr || array[i]->ishdr) {
      trk_head = new route_head;
      trk_head->rte_num = trk_num;
      trk_head->rte_name = str_to_unicode(trk_name);
      trk_num++;
      track_add_head(trk_head);
    }

    /* Need to do this here because fitness devices set tnew
     * on a trackpoint without lat/lon.
     */
    if (array[i]->tnew) {
      next_is_new_trkseg = 1;
    }

    if (array[i]->no_latlon || array[i]->ishdr) {
      continue;
    }
    auto* wpt = new Waypoint;

    wpt->longitude = array[i]->lon;
    wpt->latitude = array[i]->lat;
    wpt->altitude = array[i]->alt;
    wpt->heartrate = array[i]->heartrate;
    wpt->cadence = array[i]->cadence;
    wpt->shortname = str_to_unicode(array[i]->trk_ident);
    wpt->SetCreationTime(array[i]->Time);
    wpt->wpt_flags.is_split = checkWayPointIsAtSplit(wpt, laps,
                              nlaps);
    wpt->wpt_flags.new_trkseg = next_is_new_trkseg;
    next_is_new_trkseg = 0;

    if (array[i]->dpth < 1.0e25f) {
      wpt->set_depth(array[i]->dpth);
    }
    if (array[i]->temperature_populated) {
      wpt->set_temperature(array[i]->temperature);
    }

    track_add_wpt(trk_head, wpt);
  }

  while (ntracks) {
    GPS_Track_Del(&array[--ntracks]);
  }
  xfree(array);
}

void
GarminFormat::route_read()
{
  GPS_PWay* array;
  /* TODO: Fixes warning but is it right?
   * RJL:  No, the warning isn't right; GCC's flow analysis is broken.
   * still, it's good taste...
   */
  route_head* rte_head = nullptr;

  int32_t nroutepts = GPS_Command_Get_Route(portname, &array);

//	fprintf(stderr, "Routes %d\n", (int) nroutepts);
#if 1
  for (int i = 0; i < nroutepts; i++) {
    if (array[i]->isrte) {
      char* csrc = nullptr;
      /* What a horrible API has libjeeps for making this
       * my problem.
       */
      switch (array[i]->rte_prot) {
      case 201:
        csrc = array[i]->rte_cmnt;
        break;
      case 202:
        csrc = array[i]->rte_ident;
        break;
      default:
        break;
      }
      rte_head = new route_head;
      route_add_head(rte_head);
      if (csrc) {
        rte_head->rte_name = str_to_unicode(csrc);
      }
    } else {
      if (array[i]->islink)  {
        continue;
      } else {
        auto* wpt_tmp = new Waypoint;
        wpt_tmp->latitude = array[i]->lat;
        wpt_tmp->longitude = array[i]->lon;
        wpt_tmp->shortname = str_to_unicode(array[i]->ident);
        route_add_wpt(rte_head, wpt_tmp);
      }
    }
  }
#else
  GPS_Fmt_Print_Route(array, nroutepts, stderr);
#endif

}

/*
 * Rather than propagate Garmin-specific data types outside of the Garmin
 * code, we convert the PVT (position/velocity/time) data from the receiver
 * to the data type we use throughout.   Yes, we do lose some data that way.
 */
void
GarminFormat::pvt2wpt(GPS_PPvt_Data pvt, Waypoint* wpt)
{
  wpt->altitude = pvt->alt;
  wpt->latitude = pvt->lat;
  wpt->longitude = pvt->lon;

  wpt->set_course(180 + DEG(std::atan2(-pvt->east, -pvt->north)));

  /* velocity in m/s */
  wpt->set_speed(std::sqrt(pvt->north*pvt->north + pvt->east*pvt->east));
  // wpt->vs = pvt->up;

  /*
   * The unit reports time in three fields:
   * 1) The # of days to most recent Sun. since  1989-12-31 midnight UTC.
   * 2) The number of seconds (fractions allowed) since that Sunday.
   * 3) The number of leap seconds that offset the current UTC and GPS
   *    reference clocks.
   */
  double wptime = 631065600.0 + pvt->wn_days * 86400.0  +
                  pvt->tow
                  - pvt->leap_scnds;
  double wptimes = floor(wptime);
  wpt->SetCreationTime(wptimes, 1000000.0 * (wptime - wptimes));

  /*
   * The Garmin spec fifteen different models that use a different
   * table for 'fix' without a really good way to tell if the model
   * we're talking to happens to be one of those...By inspection,
   * it looks like even though the models (Summit, Legend, etc.) may
   * be popular, it's older (2001 and earlier or so) versions that
   * are affected and I think there are relatively few readers of
   * the fix field anyway.   Time will tell if this is a good plan.
   */
  switch (pvt->fix) {
  case 0:
    wpt->fix = fix_unknown;
    break;
  case 1:
    wpt->fix = fix_none;
    break;
  case 2:
    wpt->fix = fix_2d;
    break;
  case 3:
    wpt->fix = fix_3d;
    break;
  case 4:
    wpt->fix = fix_dgps;
    break; /* 2D_diff */
  case 5:
    wpt->fix = fix_dgps;
    break; /* 3D_diff */
  default:
    /* undocumented type. */
    break;
  }
}

void
GarminFormat::rd_position_init(const QString& fname)
{
  rw_init(fname);
  GPS_Command_Pvt_On(qPrintable(fname), &pvt_fd);
}

Waypoint*
GarminFormat::rd_position(posn_status* posn_status)
{
  auto* wpt = new Waypoint;
  GPS_PPvt_Data pvt = GPS_Pvt_New();

  if (GPS_Command_Pvt_Get(&pvt_fd, &pvt)) {
    pvt2wpt(pvt, wpt);
    GPS_Pvt_Del(&pvt);

    wpt->shortname = "Position";

    if (gps_errno && posn_status) {
      posn_status->request_terminate = 1;
    }

    return wpt;
  }

  /*
   * If the caller has not given us a better way to return the
   * error, do it now.
   */
  if (gps_errno) {
    fatal(MYNAME ": Fatal error reading position.\n");
  }

  delete wpt;
  GPS_Pvt_Del(&pvt);

  return nullptr;
}

void
GarminFormat::read()
{
  if (poweroff) {
    return;
  }

  if (global_opts.masked_objective & WPTDATAMASK) {
    waypt_read();
  }
  if (global_opts.masked_objective & TRKDATAMASK) {
    track_read();
  }
  if (global_opts.masked_objective & RTEDATAMASK) {
    route_read();
  }
  if (!(global_opts.masked_objective &
        (WPTDATAMASK | TRKDATAMASK | RTEDATAMASK | POSNDATAMASK))) {
    fatal(MYNAME ": Nothing to do.\n");
  }
}

GPS_PWay
GarminFormat::sane_GPS_Way_New()
{
  GPS_PWay way = GPS_Way_New();
  if (!way) {
    fatal(MYNAME ":not enough memory\n");
  }

  /*
   *  Undo less than helpful defaults from Way_New.
   */
  way->rte_ident[0] = 0;
  way->rte_cmnt[0] = 0;
  way->rte_link_subclass[0] = 0;
  way->rte_link_ident[0] = 0;
  way->city[0] = 0;
  way->state[0] = 0;
  way->facility[0] = 0;
  way->addr[0] = 0;
  way->cross_road[0] = 0;
  way->dpth = 1.0e25f;
  way->wpt_class = 0;  // user waypoint by default.

  return way;
}

<<<<<<< HEAD
int
GarminFormat::waypt_write_cb(GPS_PWay* /*unused*/)
=======
static int
waypt_write_cb(GPS_PWay* /*unused*/)
>>>>>>> ad23c576
{
  int n = waypt_count();

  if (global_opts.verbose_status) {
    static int i;
    i++;
    waypt_status_disp(n, i);
  }
  return 0;
}

/*
 * If we're using smart names, try to put the cache info in the
 * description.
 */
const char*
GarminFormat::get_gc_info(const Waypoint* wpt)
{
  if (global_opts.smart_names) {
    if (wpt->gc_data->type == Geocache::type_t::gt_virtual) {
      return  "V ";
    }
    if (wpt->gc_data->type == Geocache::type_t::gt_unknown) {
      return  "? ";
    }
    if (wpt->gc_data->type == Geocache::type_t::gt_multi) {
      return  "Mlt ";
    }
    if (wpt->gc_data->type == Geocache::type_t::gt_earth) {
      return  "EC ";
    }
    if (wpt->gc_data->type == Geocache::type_t::gt_event) {
      return  "Ev ";
    }
    if (wpt->gc_data->container == Geocache::container_t::gc_micro) {
      return  "M ";
    }
    if (wpt->gc_data->container == Geocache::container_t::gc_small) {
      return  "S ";
    }
  }
  return "";
}

int
GarminFormat::waypoint_prepare()
{
  int i;
  int n = waypt_count();
  extern WaypointList* global_waypoint_list;
  int icon;

  tx_waylist = (GPS_SWay**) xcalloc(n,sizeof(*tx_waylist));

  for (i = 0; i < n; i++) {
    tx_waylist[i] = sane_GPS_Way_New();
  }

  i = 0;

  // Iterate with waypt_disp_all?
  for (const Waypoint* wpt : std::as_const(*global_waypoint_list)) {
    char obuf[256];

    QString src;
    if (!wpt->description.isEmpty()) {
      src = wpt->description;
    }
    if (!wpt->notes.isEmpty()) {
      src = wpt->notes;
    }

    /*
     * mkshort will do collision detection and namespace
     * cleaning
     */
    QByteArray ident = mkshort_handle->mkshort(
                               global_opts.synthesize_shortnames ?
                               str_from_unicode(src) :
                               str_from_unicode(wpt->shortname),
                               false);
    /* Should not be a strcpy as 'ident' isn't really a C string,
     * but rather a garmin "fixed length" buffer that's padded
     * to the end with spaces.  So this is NOT (strlen+1).
     */
    write_char_string(tx_waylist[i]->ident, ident.constData(), sizeof(tx_waylist[i]->ident));

    // If we were explicitly given a comment from GPX, use that.
    //  This logic really is horrible and needs to be untangled.
    if (!wpt->description.isEmpty() &&
        global_opts.smart_names && !wpt->gc_data->diff) {
      write_char_string(tx_waylist[i]->cmnt,
                        str_from_unicode(wpt->description).constData(),
                        sizeof(tx_waylist[i]->cmnt));
    } else {
      if (global_opts.smart_names &&
          wpt->gc_data->diff && wpt->gc_data->terr) {
        static_assert(sizeof(obuf) >= sizeof(tx_waylist[i]->cmnt));
        snprintf(obuf, sizeof(obuf), "%s%u/%u %s",
                 get_gc_info(wpt),
                 wpt->gc_data->diff, wpt->gc_data->terr,
                 str_from_unicode(src).constData());
        write_char_string(tx_waylist[i]->cmnt, obuf, sizeof(tx_waylist[i]->cmnt));
      } else  {
        write_char_string(tx_waylist[i]->cmnt,
                          str_from_unicode(src).constData(),
                          sizeof(tx_waylist[i]->cmnt));
      }
    }



    tx_waylist[i]->lon = wpt->longitude;
    tx_waylist[i]->lat = wpt->latitude;

    if (deficon) {
      icon = gt_find_icon_number_from_desc(deficon, PCX);
    } else {
      if (!wpt->gc_data->get_icon().isEmpty()) {
        icon = gt_find_icon_number_from_desc(wpt->gc_data->get_icon(), PCX);
      } else {
        icon = gt_find_icon_number_from_desc(wpt->icon_descr, PCX);
      }
    }

    /* For units that support tiny numbers of waypoints, just
     * overwrite that and go very literal.
     */
    if (gps_waypt_type == 103) {
      icon = d103_icon_number_from_symbol(wpt->icon_descr);
    }
    tx_waylist[i]->smbl = icon;
    if (wpt->altitude == unknown_alt) {
      tx_waylist[i]->alt_is_unknown = 1;
      tx_waylist[i]->alt = 0;
    } else {
      tx_waylist[i]->alt = wpt->altitude;
    }
    gpsbabel::DateTime t = wpt->GetCreationTime();
    if (t.isValid()) {
      tx_waylist[i]->time = t.toTime_t();
      tx_waylist[i]->time_populated = 1;
    }
    if (category) {
      tx_waylist[i]->category = 1 << (xstrtoi(category, nullptr, 10) - 1);
    }
    if (categorybits) {
      tx_waylist[i]->category = categorybits;
    }
    garmin_fs_garmin_before_write(wpt, tx_waylist[i], gps_waypt_type);
    i++;
  }

  return n;
}

void
GarminFormat::waypoint_write()
{
  int n = waypoint_prepare();

  if (int32_t ret = GPS_Command_Send_Waypoint(portname, tx_waylist, n, waypt_write_cb); ret < 0) {
    fatal(MYNAME ":communication error sending waypoints..\n");
  }

  for (int i = 0; i < n; ++i) {
    GPS_Way_Del(&tx_waylist[i]);
  }
  if (global_opts.verbose_status) {
    fprintf(stdout, "\r\n");
    fflush(stdout);
  }
  xfree(tx_waylist);
}

void
GarminFormat::route_hdr_pr(const route_head* rte)
{
  (*cur_tx_routelist_entry)->rte_num = rte->rte_num;
  (*cur_tx_routelist_entry)->isrte = 1;
  if (!rte->rte_name.isEmpty()) {
    write_char_string((*cur_tx_routelist_entry)->rte_ident,
                      str_from_unicode(rte->rte_name).constData(),
                      sizeof((*cur_tx_routelist_entry)->rte_ident));
  }
}

void
GarminFormat::route_waypt_pr(const Waypoint* wpt)
{
  GPS_PWay rte = *cur_tx_routelist_entry;

  /*
   * As stupid as this is, libjeeps seems to want an empty
   * waypoint between every link in a route that has nothing
   * but the 'islink' member set.   Rather than "fixing" libjeeps,
   * we just double them up (sigh) and do that here.
   */
  rte->islink = 1;
  rte->lon = wpt->longitude;
  rte->lat = wpt->latitude;
  cur_tx_routelist_entry++;
  rte = *cur_tx_routelist_entry;

  rte->lon = wpt->longitude;
  rte->lat = wpt->latitude;
  rte->smbl = gt_find_icon_number_from_desc(wpt->icon_descr, PCX);

  // map class so unit doesn't duplicate routepoints as a waypoint.
  rte->wpt_class = 0x80;

  if (wpt->altitude != unknown_alt) {
    rte->alt = wpt->altitude;
  } else {
    rte->alt_is_unknown = 1;
    rte->alt = 0;
  }

  QString cleanname = wpt->shortname;
  /*
   * Until Garmin documents how to determine valid character space
   * for the new models, we just release this safety check manually.
   */
  if (receiver_must_upper) {
    cleanname = cleanname.toUpper().remove(invalid_char_re);
  }
  write_char_string(rte->ident,
                    str_from_unicode(cleanname).constData(),
                    sizeof(rte->ident));

  if (wpt->description.isEmpty()) {
    rte->cmnt[0] = 0;
  } else {
    write_char_string(rte->cmnt,
                      str_from_unicode(wpt->description).constData(),
                      sizeof(rte->cmnt));
  }
  cur_tx_routelist_entry++;
}

void
GarminFormat::route_write()
{
  int n = 2 * route_waypt_count(); /* Doubled for the islink crap. */

  tx_routelist = (GPS_SWay**) xcalloc(n,sizeof(GPS_PWay));
  cur_tx_routelist_entry = tx_routelist;

  for (int i = 0; i < n; i++) {
    tx_routelist[i] = sane_GPS_Way_New();
  }

  auto route_hdr_pr_lambda = [this](const route_head* rte)->void {
    route_hdr_pr(rte);
  };
  auto route_waypt_pr_lambda = [this](const Waypoint* waypointp)->void {
    route_waypt_pr(waypointp);
  };
  route_disp_all(route_hdr_pr_lambda, nullptr, route_waypt_pr_lambda);
  GPS_Command_Send_Route(portname, tx_routelist, n);
}

void
GarminFormat::track_hdr_pr(const route_head* trk_head)
{
  (*cur_tx_tracklist_entry)->ishdr = true;
  if (!trk_head->rte_name.isEmpty()) {
    write_char_string((*cur_tx_tracklist_entry)->trk_ident,
                      str_from_unicode(trk_head->rte_name).constData(),
                      sizeof((*cur_tx_tracklist_entry)->trk_ident));
  } else {
    snprintf((*cur_tx_tracklist_entry)->trk_ident, sizeof((*cur_tx_tracklist_entry)->trk_ident), "TRACK%02d", my_track_count);
  }
  cur_tx_tracklist_entry++;
  my_track_count++;
}

void
GarminFormat::track_waypt_pr(const Waypoint* wpt)
{
  (*cur_tx_tracklist_entry)->lat = wpt->latitude;
  (*cur_tx_tracklist_entry)->lon = wpt->longitude;
  (*cur_tx_tracklist_entry)->alt = (wpt->altitude != unknown_alt) ? wpt->altitude : 1e25;
  (*cur_tx_tracklist_entry)->Time = wpt->GetCreationTime().toTime_t();
  if (!wpt->shortname.isEmpty()) {
    write_char_string((*cur_tx_tracklist_entry)->trk_ident,
                      str_from_unicode(wpt->shortname).constData(),
                      sizeof((*cur_tx_tracklist_entry)->trk_ident));
  }
  (*cur_tx_tracklist_entry)->tnew = wpt->wpt_flags.new_trkseg;
  cur_tx_tracklist_entry++;
}

int
GarminFormat::track_prepare()
{
	int32_t n = track_waypt_count() + track_count();

  tx_tracklist = (GPS_STrack**) xcalloc(n, sizeof(GPS_PTrack));
  cur_tx_tracklist_entry = tx_tracklist;
  for (int i = 0; i < n; i++) {
    tx_tracklist[i] = GPS_Track_New();
  }
  my_track_count = 0;
  auto track_hdr_pr_lambda = [this](const route_head* rte)->void {
    track_hdr_pr(rte);
  };
  auto track_waypt_pr_lambda = [this](const Waypoint* waypointp)->void {
    track_waypt_pr(waypointp);
  };
  track_disp_all(track_hdr_pr_lambda, nullptr, track_waypt_pr_lambda);

  GPS_Prepare_Track_For_Device(&tx_tracklist, &n);

  return n;
}

void
GarminFormat::track_write()
{
  int n = track_prepare();
  GPS_Command_Send_Track(portname, tx_tracklist, n, (eraset)? 1 : 0);

  for (int i = 0; i < n; i++) {
    GPS_Track_Del(&tx_tracklist[i]);
  }
  xfree(tx_tracklist);
}

void
GarminFormat::course_write()
{
  int i;

  int n_wpt = waypoint_prepare();
  int n_trk = track_prepare();

  GPS_Command_Send_Track_As_Course(portname, tx_tracklist, n_trk,
                                   tx_waylist, n_wpt, (eraset)? 1 : 0);

  for (i = 0; i < n_wpt; ++i) {
    GPS_Way_Del(&tx_waylist[i]);
  }
  xfree(tx_waylist);

  for (i = 0; i < n_trk; i++) {
    GPS_Track_Del(&tx_tracklist[i]);
  }
  xfree(tx_tracklist);
}

void
GarminFormat::write()
{
  if (poweroff) {
    return;
  }

  /* If we have both trackpoints and waypoints and the device
   * supports courses, combine them to a course. Otherwise,
   * send tracks & waypoints separately.
   */
  if ((global_opts.masked_objective & WPTDATAMASK) &&
      (global_opts.masked_objective & TRKDATAMASK) &&
      gps_course_transfer != -1) {
    course_write();
  } else {
    if (global_opts.masked_objective & WPTDATAMASK) {
      waypoint_write();
    }
    if (global_opts.masked_objective & TRKDATAMASK) {
      track_write();
    }
  }
  if (global_opts.masked_objective & RTEDATAMASK) {
    route_write();
  }
}

const char*
GarminFormat::d103_symbol_from_icon_number(unsigned int n)
{
  if (n  <= 15) {
    return d103_icons[n];
  } else {
    return "unknown";
  }
}

int
GarminFormat::d103_icon_number_from_symbol(const QString& s)
{
  if (s.isNull()) {
    return 0;
  }

  for (unsigned int i = 0; i < sizeof(d103_icons) / sizeof(d103_icons[0]); i++) {
    if (0 == (s.compare(d103_icons[i], Qt::CaseInsensitive))) {
      return i;
    }
  }
  return 0;
}

void
GarminFormat::garmin_fs_garmin_after_read(const GPS_PWay way, Waypoint* wpt, const int protoid)
{
  auto* gmsd = new garmin_fs_t(protoid);
  wpt->fs.FsChainAdd(gmsd);

  /* nothing happens until gmsd is allocated some lines above */

  /* !!! class needs protocol specific conversion !!! (ToDo)
  garmin_fs_t::set_wpt_class(gmsd, way[i]->wpt_class);
  */
  /* flagged data fields */
  garmin_fs_t::set_display(gmsd, gt_switch_display_mode_value(way->dspl, gps_waypt_type, 1));
  if (way->category != 0) {
    garmin_fs_t::set_category(gmsd, way->category);
  }
  if (way->dst < 1.0e25f) {
    wpt->set_proximity(way->dst);
  }
  if (way->temperature_populated) {
    wpt->set_temperature(way->temperature);
  }
  if (way->dpth < 1.0e25f) {
    wpt->set_depth(way->dpth);
  }
  /* will copy until a null character or the end of the fixed length way field is reached, whichever comes first. */
  garmin_fs_t::set_cc(gmsd, str_to_unicode(QByteArray(way->cc, qstrnlen(way->cc, sizeof(way->cc)))));
  garmin_fs_t::set_city(gmsd, str_to_unicode(QByteArray(way->city, qstrnlen(way->city, sizeof(way->city)))));
  garmin_fs_t::set_state(gmsd, str_to_unicode(QByteArray(way->state, qstrnlen(way->state, sizeof(way->state)))));
  garmin_fs_t::set_facility(gmsd, str_to_unicode(QByteArray(way->facility, qstrnlen(way->facility, sizeof(way->facility)))));
  garmin_fs_t::set_cross_road(gmsd, str_to_unicode(QByteArray(way->cross_road, qstrnlen(way->cross_road, sizeof(way->cross_road)))));
  garmin_fs_t::set_addr(gmsd, str_to_unicode(QByteArray(way->addr, qstrnlen(way->addr, sizeof(way->addr)))));
}

void
GarminFormat::garmin_fs_garmin_before_write(const Waypoint* wpt, GPS_PWay way, const int protoid)
{
  const garmin_fs_t* gmsd = garmin_fs_t::find(wpt);

  (void)protoid; // unused for now.

  if (gmsd == nullptr) {
    return;
  }

  /* ToDo: protocol specific conversion of class
  way[i]->wpt_class = garmin_fs_t::get_wpt_class(gmsd, way[i]->wpt_class);
  	*/
  way->dspl = gt_switch_display_mode_value(
                garmin_fs_t::get_display(gmsd, way->dspl), gps_waypt_type, 0);
  way->category = garmin_fs_t::get_category(gmsd, way->category);
  if (wpt->depth_has_value()) {
    way->dpth = wpt->depth_value();
  }
  if (wpt->proximity_has_value()) {
    way->dst = wpt->proximity_value();
  }
  if (wpt->temperature_has_value()) {
    way->temperature = wpt->temperature_value();
  }

  /* destination may not be null terminated, but we will fill with nulls if necessary */
  strncpy(way->cc, str_from_unicode(garmin_fs_t::get_cc(gmsd, nullptr)).constData(), sizeof(way->cc));
  strncpy(way->city, str_from_unicode(garmin_fs_t::get_city(gmsd, nullptr)).constData(), sizeof(way->city));
  strncpy(way->state, str_from_unicode(garmin_fs_t::get_state(gmsd, nullptr)).constData(), sizeof(way->state));
  strncpy(way->facility, str_from_unicode(garmin_fs_t::get_facility(gmsd, nullptr)).constData(), sizeof(way->facility));
  strncpy(way->cross_road, str_from_unicode(garmin_fs_t::get_cross_road(gmsd, nullptr)).constData(), sizeof(way->cross_road));
  strncpy(way->addr, str_from_unicode(garmin_fs_t::get_addr(gmsd, nullptr)).constData(), sizeof(way->addr));
}<|MERGE_RESOLUTION|>--- conflicted
+++ resolved
@@ -332,13 +332,8 @@
   portname = nullptr;
 }
 
-<<<<<<< HEAD
 int
 GarminFormat::waypt_read_cb(int total_ct, GPS_PWay* /*unused*/)
-=======
-static int
-waypt_read_cb(int total_ct, GPS_PWay* /*unused*/)
->>>>>>> ad23c576
 {
   if (global_opts.verbose_status) {
     static int i;
@@ -415,11 +410,7 @@
   }
 }
 
-<<<<<<< HEAD
 int GarminFormat::lap_read_nop_cb(int /*unused*/, GPS_SWay** /*unused*/)
-=======
-static int lap_read_nop_cb(int /*unused*/, GPS_SWay** /*unused*/)
->>>>>>> ad23c576
 {
   return 0;
 }
@@ -741,13 +732,8 @@
   return way;
 }
 
-<<<<<<< HEAD
 int
 GarminFormat::waypt_write_cb(GPS_PWay* /*unused*/)
-=======
-static int
-waypt_write_cb(GPS_PWay* /*unused*/)
->>>>>>> ad23c576
 {
   int n = waypt_count();
 
@@ -825,10 +811,10 @@
      * cleaning
      */
     QByteArray ident = mkshort_handle->mkshort(
-                               global_opts.synthesize_shortnames ?
-                               str_from_unicode(src) :
-                               str_from_unicode(wpt->shortname),
-                               false);
+                         global_opts.synthesize_shortnames ?
+                         str_from_unicode(src) :
+                         str_from_unicode(wpt->shortname),
+                         false);
     /* Should not be a strcpy as 'ident' isn't really a C string,
      * but rather a garmin "fixed length" buffer that's padded
      * to the end with spaces.  So this is NOT (strlen+1).
@@ -1044,7 +1030,7 @@
 int
 GarminFormat::track_prepare()
 {
-	int32_t n = track_waypt_count() + track_count();
+  int32_t n = track_waypt_count() + track_count();
 
   tx_tracklist = (GPS_STrack**) xcalloc(n, sizeof(GPS_PTrack));
   cur_tx_tracklist_entry = tx_tracklist;
