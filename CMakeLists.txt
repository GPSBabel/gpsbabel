cmake_minimum_required(VERSION 3.11)

include(CMakeDependentOption)
include(CheckIncludeFile)

include(gbversion.cmake)
project(gpsbabel LANGUAGES C CXX VERSION ${GB.VERSION})

set(CMAKE_CXX_STANDARD 17)
set(CMAKE_CXX_STANDARD_REQUIRED True)

# Do this after we set up common variables but before creating other
# variables that will be inherited.
add_subdirectory(gui)

# FIXME: When we rearrange the project directory structure everything
# below here should be in it's own CMakeList.txt

configure_file(gbversion.h.in gbversion.h @ONLY NEWLINE_STYLE LF)

# Find includes in corresponding build directories
set(CMAKE_INCLUDE_CURRENT_DIR ON)
# Handle the Qt rcc code generator automatically
set(CMAKE_AUTORCC ON)

add_executable(gpsbabel)

# Find the QtCore library
find_package(QT NAMES Qt6 Qt5 COMPONENTS Core REQUIRED)
find_package(Qt${QT_VERSION_MAJOR} COMPONENTS Core REQUIRED)
list(APPEND QT_LIBRARIES Qt${QT_VERSION_MAJOR}::Core)
if(${Qt${QT_VERSION_MAJOR}Core_VERSION} VERSION_LESS 5.12)
  message(FATAL_ERROR "Qt version ${Qt${QT_VERSION_MAJOR}Core_VERSION} found, but version 5.12 or newer is required.")
else()
  message(STATUS "Using Qt${QT_VERSION_MAJOR} version ${Qt${QT_VERSION_MAJOR}Core_VERSION}")
endif()
if(${QT_VERSION_MAJOR} EQUAL "6")
  find_package(Qt${QT_VERSION_MAJOR} COMPONENTS Core5Compat REQUIRED)
  list(APPEND QT_LIBRARIES Qt${QT_VERSION_MAJOR}::Core5Compat)
endif()

# RESOURCES
set(RESOURCES gpsbabel.qrc)

# MINIMAL_FMTS
set(MINIMAL_FMTS
  explorist_ini.cc
  garmin.cc
  garmin_device_xml.cc
  garmin_tables.cc
  geo.cc
  gpx.cc
  kml.cc
  magproto.cc
  nmea.cc
  wbt-200.cc
)

# ALL_FMTS
set(ALL_FMTS ${MINIMAL_FMTS}
  bcr.cc
  brauniger_iq.cc
  delgpl.cc
  destinator.cc
  dg-100.cc
  dmtlog.cc
  easygps.cc
  energympro.cc
  enigma.cc
  exif.cc
  f90g_track.cc
  garmin_fit.cc
  garmin_gpi.cc
  garmin_txt.cc
  garmin_xt.cc
  gdb.cc
  geojson.cc
  ggv_bin.cc
  ggv_log.cc
  ggv_ovl.cc
  globalsat_sport.cc
  glogbook.cc
  gnav_trl.cc
  googledir.cc
  gpssim.cc
  gtm.cc
  gtrnctr.cc
  hiketech.cc
  holux.cc
  html.cc
  humminbird.cc
  igc.cc
  ignrando.cc
  igo8.cc
  ik3d.cc
  itracku.cc
  lmx.cc
  lowranceusr.cc
  mapasia.cc
  mapbar_track.cc
  mapfactor.cc
  mmo.cc
  mtk_locus.cc
  mtk_logger.cc
  mynav.cc
  navilink.cc
  navitel.cc
  osm.cc
  ozi.cc
  qstarz_bl_1000.cc
  random.cc
  raymarine.cc
  saroute.cc
  sbn.cc
  sbp.cc
  shape.cc
  skytraq.cc
  subrip.cc
  tef_xml.cc
  teletype.cc
  text.cc
  tomtom.cc
  tpg.cc
  tpo.cc
  unicsv.cc
  v900.cc
  vcf.cc
  wintec_tes.cc
  xcsv.cc
  xol.cc
)

# ALL_FMTS = $$MINIMAL_FMTS

# FILTERS
set(FILTERS
  arcdist.cc
  bend.cc
  discard.cc
  duplicate.cc
  height.cc
  interpolate.cc
  nukedata.cc
  polygon.cc
  position.cc
  radius.cc
  resample.cc
  reverse_route.cc
  smplrout.cc
  sort.cc
  stackfilter.cc
  swapdata.cc
  trackfilter.cc
  transform.cc
  validate.cc
)

# JEEPS
set(JEEPS
  jeeps/gpsapp.cc
  jeeps/gpscom.cc
  jeeps/gpsdevice.cc
  jeeps/gpsdevice_ser.cc
  jeeps/gpsdevice_usb.cc
  jeeps/gpsmath.cc
  jeeps/gpsmem.cc
  jeeps/gpsprot.cc
  jeeps/gpsread.cc
  jeeps/gpsrqst.cc
  jeeps/gpssend.cc
  jeeps/gpsserial.cc
  jeeps/gpsusbcommon.cc
  jeeps/gpsusbread.cc
  jeeps/gpsusbsend.cc
  jeeps/jgpsutil.cc
)

# SUPPORT
set(SUPPORT
  cet_util.cc
  csv_util.cc
  fatal.cc
  filter_vecs.cc
  formspec.cc
  garmin_fs.cc
  gbfile.cc
  gbser.cc
  globals.cc
  grtcirc.cc
  inifile.cc
  main.cc
  mkshort.cc
  parse.cc
  rgbcolors.cc
  route.cc
  session.cc
  src/core/logging.cc
  src/core/nvector.cc
  src/core/textstream.cc
  src/core/usasciicodec.cc
  src/core/vector3d.cc
  src/core/xmlstreamwriter.cc
  strptime.c
  units.cc
  util.cc
  util_crc.cc
  vecs.cc
  waypt.cc
  xmlgeneric.cc
  xmltag.cc
)
if(${QT_VERSION_MAJOR} EQUAL "6")
  set(SUPPORT ${SUPPORT} src/core/codecdevice.cc)
endif()

# HEADERS
set(HEADERS
  cet_util.h
  csv_util.h
  defs.h
  dg-100.h
  energympro.h
  exif.h
  explorist_ini.h
  filter.h
  filter_vecs.h
  format.h
  formspec.h
  garmin_device_xml.h
  garmin_fit.h
  garmin_fs.h
  garmin_gpi.h
  garmin_icon_tables.h
  garmin_tables.h
  gbfile.h
  gbser.h
  gbser_private.h
  geojson.h
  ggv_bin.h
  globalsat_sport.h
  gpx.h
  grtcirc.h
  gtrnctr.h
  heightgrid.h
  holux.h
  html.h
  inifile.h
  kml.h
  legacyformat.h
  lowranceusr.h
  magellan.h
<<<<<<< HEAD
  mapbar_track.h
=======
  mapfactor.h
>>>>>>> bb8f1314
  mynav.h
  navilink.h
  nmea.h
  osm.h
  random.h
  session.h
  shape.h
  skytraq.h
  strptime.h
  subrip.h
  teletype.h
  unicsv.h
  units.h
  vecs.h
  wintec_tes.h
  xcsv.h
  xmlgeneric.h
  jeeps/garminusb.h
  jeeps/gps.h
  jeeps/gpsapp.h
  jeeps/gpscom.h
  jeeps/gpsdatum.h
  jeeps/gpsdevice.h
  jeeps/gpsfmt.h
  jeeps/gpsmath.h
  jeeps/gpsmem.h
  jeeps/gpsport.h
  jeeps/gpsprot.h
  jeeps/gpsread.h
  jeeps/gpsrqst.h
  jeeps/gpssend.h
  jeeps/gpsserial.h
  jeeps/gpsusbcommon.h
  jeeps/gpsusbint.h
  jeeps/gpsutil.h
  src/core/datetime.h
  src/core/file.h
  src/core/logging.h
  src/core/nvector.h
  src/core/textstream.h
  src/core/usasciicodec.h
  src/core/vector3d.h
  src/core/xmlstreamwriter.h
  src/core/xmltag.h
)
if(${QT_VERSION_MAJOR} EQUAL "6")
  set(HEADERS ${HEADERS} src/core/codecdevice.h)
endif()

string(REPLACE .cc .h FILTER_HEADERS "${FILTERS}")
set(HEADERS ${HEADERS} ${FILTER_HEADERS})

if(UNIX)
  set(SOURCES ${SOURCES} gbser_posix.cc)
  set(HEADERS ${HEADERS} gbser_posix.h)
  target_compile_options(gpsbabel PRIVATE -Wall)
endif()

if(WIN32)
  target_compile_definitions(gpsbabel PRIVATE __WIN32__)
  if(${QT_VERSION_MAJOR} EQUAL "6")
    qt_disable_unicode_defines(gpsbabel)
  endif()
  if(CMAKE_BUILD_TYPE STREQUAL Debug)
    target_compile_definitions(gpsbabel PRIVATE _DEBUG)
  endif()
  set(SOURCES ${SOURCES} gbser_win.cc)
  set(HEADERS ${HEADERS} gbser_win.h)
  set(JEEPS ${JEEPS} jeeps/gpsusbwin.cc)
  set(LIBS ${LIBS} setupapi)
  set(RESOURCES ${RESOURCES} win32/gpsbabel.rc)
endif()

if(MSVC)
  target_compile_definitions(gpsbabel PRIVATE _CRT_SECURE_NO_DEPRECATE)
  target_compile_options(gpsbabel PRIVATE /MP -wd4100 -wd4267)
endif()

if(APPLE)
  target_compile_options(gpsbabel PRIVATE -Wall -Wsign-compare)
endif()

include(shapelib.cmake)
include(zlib.cmake)
include(libusb.cmake)

set(GPSBABEL_EXTRA_LINK_LIBRARIES "" CACHE STRING "extra libraries to link with.")
list(APPEND LIBS ${GPSBABEL_EXTRA_LINK_LIBRARIES})
set(GPSBABEL_EXTRA_INCLUDE_DIRECTORIES "" CACHE STRING "extra directories to include.")
target_include_directories(gpsbabel PRIVATE ${GPSBABEL_EXTRA_INCLUDE_DIRECTORIES})

set(SOURCES
  ${SOURCES} ${ALL_FMTS} ${FILTERS} ${SUPPORT} ${SHAPE} ${ZLIB} ${JEEPS} ${RESOURCES}
)

list(SORT SOURCES)
list(SORT HEADERS)

target_sources(gpsbabel PRIVATE ${SOURCES} ${HEADERS})

# We don't care about stripping things out of the build.  Full monty, baby.
target_compile_definitions(gpsbabel PRIVATE MAXIMAL_ENABLED)
target_compile_definitions(gpsbabel PRIVATE FILTERS_ENABLED)
target_compile_definitions(gpsbabel PRIVATE SHAPELIB_ENABLED)
target_compile_definitions(gpsbabel PRIVATE CSVFMTS_ENABLED)

target_link_libraries(gpsbabel PRIVATE ${QT_LIBRARIES} ${LIBS})

get_target_property(Srcs gpsbabel SOURCES)
message(STATUS "Sources are: \"${Srcs}\"")
get_target_property(DirDefs gpsbabel COMPILE_DEFINITIONS)
message(STATUS "Defines are: \"${DirDefs}\"")
get_target_property(LnkLibs gpsbabel LINK_LIBRARIES)
message(STATUS "Libs are: \"${LnkLibs}\"")
get_target_property(IncDirs gpsbabel INCLUDE_DIRECTORIES)
message(STATUS "Include Directores are: \"${IncDirs}\"")

set(TESTS
  arc-project
  arc
  batch
  bcr
  bend
  classic-1
  classic-2
  classic-3
  delgpl
  destinator
  dg100
  dmtlog
  dna
  dop_filter
  duplicate
  easygps
  energympro
  enigma
  exif
  f90g
  fugawi
  garmin_fit
  garmin_g1000
  garmin_gpi
  garmin_txt
  garmin_xt
  gbfile
  gdb
  geojson
  geo
  ggv_bin
  ggv_log
  ggv_ovl
  globalsat_sport
  glogbook
  gnav_trl
  googledir
  gpsdrive
  gpssim
  gpx
  grapheme
  gtm
  gtrnctr
  height
  hiketech
  holux
  humminbird
  iblue747
  igc
  ignrando
  igo2008_poi
  igo8
  igoprimo_poi
  ik3d
  interpolate
  itracku
  kml-read
  kml
  lmx
  lowranceusr
  magellan_sd
  magellan
  mainnav
  mapasia
  mapbar
  mapfactor
  mmo
  motoactv
  mtk
  multiurlgpx
  mxf
  mynav
  navilink
  navitel
  nmea
  osm
  ozi
  polygon
  position
  qstarz_bl_1000
  radius
  raymarine
  realtime
  resample
  route_reverse
  saroute
  sbn
  sbp
  serialization
  shape
  simplify-relative
  simplify
  skytraq
  sort
  stackfilter
  subrip
  swap
  tef
  teletype
  text
  tomtom_asc
  tomtom_itn
  tomtom
  tpg
  tpo
  track-discard
  track
  transform
  unicsv_grids
  unicsv
  unitconversion
  v900
  validate_formats
  validate
  vcard
  wintec_tes
  xcsv
  xol
)

list(SORT TESTS)

if(UNIX)
  # This test only works if the pwd is top level source dir due to the
  # file name getting embedded in the file nonexistent.err.
  enable_testing()
  foreach(TESTNAME IN LISTS TESTS)
    add_test(NAME test-${TESTNAME}
             COMMAND ${CMAKE_SOURCE_DIR}/testo -p $<TARGET_FILE:gpsbabel> ${TESTNAME}
             WORKING_DIRECTORY ${CMAKE_SOURCE_DIR}
            )
  endforeach()
endif()

if(UNIX)
  # This test only works if the pwd is top level source dir due to the
  # file name getting embedded in the file nonexistent.err.
  add_custom_target(check
                    ${CMAKE_SOURCE_DIR}/testo -p $<TARGET_FILE:gpsbabel>
                    DEPENDS gpsbabel
                    WORKING_DIRECTORY ${CMAKE_SOURCE_DIR}
                    VERBATIM)
endif()
if(UNIX AND NOT APPLE)
  # This test only works if the pwd is top level source dir due to the
  # file name getting embedded in the file nonexistent.err.
  file(MAKE_DIRECTORY ${CMAKE_BINARY_DIR}/testo.d)
  list(JOIN TESTS "\\n" VTESTS)
  add_custom_target(check-vtesto
                    printf "${VTESTS}" |
                    xargs -P 3 -I TESTNAME ${CMAKE_SOURCE_DIR}/vtesto
                    -l -j ${CMAKE_BINARY_DIR}/testo.d/TESTNAME.vglog -p $<TARGET_FILE:gpsbabel> TESTNAME
                    DEPENDS gpsbabel
                    WORKING_DIRECTORY ${CMAKE_SOURCE_DIR}
                    VERBATIM)
endif()

if(CMAKE_SOURCE_DIR STREQUAL CMAKE_BINARY_DIR)
  set(WEB "../babelweb" CACHE PATH "Path where the documentation will be stored for www.gpsbabel.org.")
  add_custom_target(gpsbabel.org
                    ${CMAKE_SOURCE_DIR}/tools/make_gpsbabel_org.sh ${WEB} ${DOCVERSION}
                    DEPENDS gpsbabel gpsbabel.pdf
                    VERBATIM)
endif()

if(CMAKE_SOURCE_DIR STREQUAL CMAKE_BINARY_DIR)
  add_custom_target(gpsbabel.html
                    ${CMAKE_SOURCE_DIR}/tools/make_gpsbabel_html.sh
                    DEPENDS gpsbabel)
endif()

if(CMAKE_SOURCE_DIR STREQUAL CMAKE_BINARY_DIR)
  add_custom_target(gpsbabel.pdf
                    ${CMAKE_SOURCE_DIR}/tools/make_gpsbabel_pdf.sh
                    DEPENDS gpsbabel)
endif()<|MERGE_RESOLUTION|>--- conflicted
+++ resolved
@@ -249,11 +249,8 @@
   legacyformat.h
   lowranceusr.h
   magellan.h
-<<<<<<< HEAD
   mapbar_track.h
-=======
   mapfactor.h
->>>>>>> bb8f1314
   mynav.h
   navilink.h
   nmea.h
