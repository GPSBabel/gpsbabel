--- conflicted
+++ resolved
@@ -20,42 +20,6 @@
 
  */
 
-<<<<<<< HEAD
-#include <cctype>                       // for tolower, toupper
-#include <cmath>                        // for fabs
-#include <cstdio>                       // for sscanf, printf
-#include <cstdlib>                      // for strtod
-#include <cstring>                      // for strcmp
-#include <optional>                     // for optional
-#include <tuple>                        // for tuple, make_tuple
-
-#include <QByteArray>                   // for QByteArray
-#include <QChar>                        // for QChar
-#include <QDate>                        // for QDate
-#include <QDateTime>                    // for QDateTime
-#include <QFile>                        // for QFile
-#include <QIODevice>                    // for operator|, QIODevice, QIODevice::Text, QIODevice::WriteOnly
-#include <QList>                        // for QList
-#include <QString>                      // for QString, QStringLiteral, operator+, operator!=
-#include <QStringList>                  // for QStringList
-#include <QStringLiteral>               // for qMakeStringPrivate, QStringLit...
-#include <QVector>                      // for QVector
-#include <QXmlStreamAttributes>         // for QXmlStreamAttributes
-#include <Qt>                           // for ISODate
-#include <QtGlobal>                     // for foreach, qint64, qRound, qPrintable
-
-#include "defs.h"
-#include "kml.h"
-#include "formspec.h"                   // for FsChainFind, kFsGpx
-#include "grtcirc.h"                    // for RAD, gcdist, radtometers
-#include "src/core/datetime.h"          // for DateTime
-#include "src/core/file.h"              // for File
-#include "src/core/logging.h"           // for Warning, Fatal
-#include "src/core/xmlstreamwriter.h"   // for XmlStreamWriter
-#include "src/core/xmltag.h"            // for xml_findfirst, xml_tag, fs_xml, xml_attribute, xml_findnext
-#include "units.h"                      // for UnitsFormatter, UnitsFormatter...
-#include "xmlgeneric.h"                 // for cb_cdata, cb_end, cb_start, xg_callback, xg_string, xg_cb_type, xml_deinit, xml_ignore_tags, xml_init, xml_read, xg_tag_mapping
-=======
 #include "kml.h"
 
 #include <cctype>                      // for tolower, toupper
@@ -75,6 +39,7 @@
 #include <QList>                       // for QList
 #include <QString>                     // for QString, QStringLiteral, operator+, operator!=
 #include <QStringList>                 // for QStringList
+#include <QStringLiteral>              // for qMakeStringPrivate, QStringLit...
 #include <QVector>                     // for QVector
 #include <QXmlStreamAttributes>        // for QXmlStreamAttributes
 #include <Qt>                          // for ISODate
@@ -89,9 +54,8 @@
 #include "src/core/logging.h"          // for Warning, Fatal
 #include "src/core/xmlstreamwriter.h"  // for XmlStreamWriter
 #include "src/core/xmltag.h"           // for xml_findfirst, xml_tag, fs_xml, xml_attribute, xml_findnext
-#include "units.h"                     // for fmt_setunits, fmt_speed, fmt_altitude, fmt_distance, units_aviation, units_metric, units_nautical, units_statute
+#include "units.h"                     // for UnitsFormatter, UnitsFormatter...
 #include "xmlgeneric.h"                // for cb_cdata, cb_end, cb_start, xg_callback, xg_string, xg_cb_type, xml_deinit, xml_ignore_tags, xml_init, xml_read, xg_tag_mapping
->>>>>>> 70e7f1aa
 
 
 //  Icons provided and hosted by Google.  Used with permission.
