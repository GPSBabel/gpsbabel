/*
    Describe vectors containing file operations.

    Copyright (C) 2002, 2004, 2005, 2006, 2007 Robert Lipe, robertlipe+source@gpsbabel.org

    This program is free software; you can redistribute it and/or modify
    it under the terms of the GNU General Public License as published by
    the Free Software Foundation; either version 2 of the License, or
    (at your option) any later version.

    This program is distributed in the hope that it will be useful,
    but WITHOUT ANY WARRANTY; without even the implied warranty of
    MERCHANTABILITY or FITNESS FOR A PARTICULAR PURPOSE.  See the
    GNU General Public License for more details.

    You should have received a copy of the GNU General Public License
    along with this program; if not, write to the Free Software
    Foundation, Inc., 51 Franklin Street, Fifth Floor, Boston, MA  02110-1301, USA.

 */

#include "vecs.h"

#include <QByteArray>          // for QByteArray
#include <QChar>               // for QChar
#include <QDebug>              // for QDebug
#include <QDir>                // for QDir, QDir::Files, QDir::Name
#include <QFileInfo>           // for QFileInfo
#include <QFileInfoList>       // for QFileInfoList
#include <QString>             // for QString
#include <QStringList>         // for QStringList
#include <QVector>             // for QVector
#include <Qt>                  // for CaseInsensitive
#include <QtGlobal>            // for qPrintable

#include <algorithm>           // for sort
#include <cassert>             // for assert
#include <cstdio>              // for printf, putchar, sscanf
#include <type_traits>         // for is_base_of
#include <utility>             // for as_const

#include "defs.h"              // for arglist_t, ff_vecs_t, ff_cap, fatal, CSTR, ARGTYPE_TYPEMASK, case_ignore_strcmp, global_options, global_opts, warning, xfree, ARGTYPE_BOOL, ff_cap_read, ff_cap_write, ARGTYPE_HIDDEN, ff_type_internal, xstrdup, ARGTYPE_INT, ARGTYPE_REQUIRED, ARGTYPE_FLOAT
#include "dg-100.h"            // for Dg100FileFormat, Dg100SerialFormat, Dg200FileFormat, Dg200SerialFormat
#include "exif.h"              // for ExifFormat
#include "format.h"            // for Format
#include "garmin.h"            // for GarminFormat
#include "garmin_fit.h"        // for GarminFitFormat
#include "garmin_gpi.h"        // for GarminGPIFormat
#include "garmin_txt.h"        // for GarminTxtFormat
#include "garmin_xt.h"         // for GarminXTFormat
#include "gbversion.h"         // for WEB_DOC_DIR
#include "gdb.h"               // for GdbFormat
#include "geojson.h"           // for GeoJsonFormat
#include "globalsat_sport.h"   // for GlobalsatSportFormat
#include "geo.h"               // for GeoFormat
#include "gpx.h"               // for GpxFormat
#include "gtm.h"               // for GtmFormat
#include "gtrnctr.h"           // for GtrnctrFormat
#include "html.h"              // for HtmlFormat
#include "humminbird.h"        // for HumminbirdFormat, HumminbirdHTFormat
#include "igc.h"               // for IgcFormat
#include "inifile.h"           // for inifile_readstr
#include "kml.h"               // for KmlFormat
#include "lowranceusr.h"       // for LowranceusrFormat
#include "mtk_logger.h"        // for MtkFormat, MtkM241Format, MtkFileFormat, MtkM241FileFormat
#include "nmea.h"              // for NmeaFormat
#include "osm.h"               // for OsmFormat
#include "ozi.h"               // for OziFormat
#include "qstarz_bl_1000.h"    // for QstarzBL1000Format
#include "random.h"            // for RandomFormat
#include "shape.h"             // for ShapeFormat
#include "skytraq.h"           // for MinihomerFormat, SkytraqFormat, SkytraqfileFormat
#include "src/core/logging.h"  // for Warning, FatalMsg
#include "subrip.h"            // for SubripFormat
#include "text.h"              // for TextFormat
#include "tpg.h"               // for TpgFormat
#include "tpo.h"               // for Tpo2Format, Tpo3Format
#include "unicsv.h"            // for UnicsvFormat
#include "v900.h"              // for V900Format
#include "vcf.h"               // for VcfFormat
#include "xcsv.h"              // for XcsvStyle, XcsvFormat
#include "googletakeout.h"     // for GoogleTakeoutFormat


#define MYNAME "vecs"

template <typename T>
Format* fmtfactory(const QString& filename)
{
  static_assert(std::is_base_of<Format, T>::value, "T must be derived from Format");
  return new T(filename);
}

struct Vecs::Impl {
  /*
   * Having these LegacyFormat instances be non-static data members
   * prevents the static initialization order fiasco because
   * the static vec that is used to construct a legacy format
   * instance is guaranteed to have already constructed when an instance
   * of this class is constructed.
   */
  GpxFormat gpx_fmt;
  GarminFormat garmin_fmt;
  GdbFormat gdb_fmt;
  NmeaFormat nmea_fmt;
  OziFormat ozi_fmt;
  KmlFormat kml_fmt;
#if MAXIMAL_ENABLED
  LowranceusrFormat lowranceusr_fmt;
  Tpo2Format tpo2_fmt;
  Tpo3Format tpo3_fmt;
#if SHAPELIB_ENABLED
  ShapeFormat shape_fmt;
#endif
  TextFormat text_fmt;
  HtmlFormat html_fmt;
  IgcFormat igc_fmt;
  MtkFormat mtk_fmt;
  MtkFileFormat mtk_ffmt;
  MtkM241Format mtk_m241_fmt;
  MtkM241FileFormat mtk_m241_ffmt;
#endif // MAXIMAL_ENABLED
#if MAXIMAL_ENABLED
  UnicsvFormat unicsv_fmt;
  GtmFormat gtm_fmt;
#if CSVFMTS_ENABLED
  GarminTxtFormat garmin_txt_fmt;
#endif // CSVFMTS_ENABLED
  GtrnctrFormat gtc_fmt;
  GarminGPIFormat garmin_gpi_fmt;
  RandomFormat random_fmt;
  Dg100SerialFormat dg100_fmt;
  Dg100FileFormat dg100_ffmt;
  Dg200SerialFormat dg200_fmt;
  Dg200FileFormat dg200_ffmt;
  OsmFormat osm_fmt;
  ExifFormat exif_fmt;
  HumminbirdFormat humminbird_fmt;
  HumminbirdHTFormat humminbird_ht_fmt;
  SkytraqFormat skytraq_fmt;
  SkytraqfileFormat skytraq_ffmt;
  MinihomerFormat miniHomer_fmt;
  SubripFormat subrip_fmt;
  GarminXTFormat format_garmin_xt_fmt;
  GarminFitFormat format_fit_fmt;
  GeoJsonFormat geojson_fmt;
  GlobalsatSportFormat globalsat_sport_fmt;
<<<<<<< HEAD
  QstarzBL1000Format qstarz_bl_1000_fmt;
  GoogleTakeoutFormat google_timeline_fmt;
=======
>>>>>>> cfd661de
#endif // MAXIMAL_ENABLED

  const QVector<vecs_t> vec_list {
#if CSVFMTS_ENABLED
    /* XCSV must be the first entry in this table. */
    {
      nullptr,
      "xcsv",
      "? Character Separated Values",
      nullptr,
      nullptr,
      &fmtfactory<XcsvFormat>
    },
#endif
    {
      nullptr,
      "geo",
      "Geocaching.com .loc",
      "loc",
      nullptr,
      &fmtfactory<GeoFormat>
    },
    {
      &gpx_fmt,
      "gpx",
      "GPX XML",
      "gpx",
      nullptr,
    },
    {
      &garmin_fmt,
      "garmin",
      "Garmin serial/USB protocol",
      nullptr,
      nullptr,
    },
    {
      &gdb_fmt,
      "gdb",
      "Garmin MapSource - gdb",
      "gdb",
      nullptr,
    },
    {
      &nmea_fmt,
      "nmea",
      "NMEA 0183 sentences",
      nullptr,
      nullptr,
    },
    {
      &ozi_fmt,
      "ozi",
      "OziExplorer",
      nullptr,
      nullptr,
    },
    {
      &kml_fmt,
      "kml",
      "Google Earth (Keyhole) Markup Language",
      "kml",
      nullptr,
    },
#if MAXIMAL_ENABLED
    {
      &lowranceusr_fmt,
      "lowranceusr",
      "Lowrance USR",
      "usr",
      nullptr,
    },
    {
      nullptr,
      "tpg",
      "National Geographic Topo .tpg (waypoints)",
      "tpg",
      nullptr,
      &fmtfactory<TpgFormat>
    },
    {
      &tpo2_fmt,
      "tpo2",
      "National Geographic Topo 2.x .tpo",
      "tpo",
      nullptr,
    },
    {
      &tpo3_fmt,
      "tpo3",
      "National Geographic Topo 3.x/4.x .tpo",
      "tpo",
      nullptr,
    },
#if SHAPELIB_ENABLED
    {
      &shape_fmt,
      "shape",
      "ESRI shapefile",
      "shp",
      nullptr,
    },
#endif
    {
      &text_fmt,
      "text",
      "Textual Output",
      "txt",
      nullptr,
    },
    {
      &html_fmt,
      "html",
      "HTML Output",
      "html",
      nullptr,
    },
    {
      &igc_fmt,
      "igc",
      "FAI/IGC Flight Recorder Data Format",
      nullptr,
      nullptr,
    },
    {
      &mtk_fmt,
      "mtk",
      "MTK Logger (iBlue 747,Qstarz BT-1000,...) download",
      nullptr,
      nullptr,
    },
    {
      &mtk_ffmt,
      "mtk-bin",
      "MTK Logger (iBlue 747,...) Binary File Format",
      "bin",
      nullptr,
    },
    {
      &mtk_m241_fmt,
      "m241",
      "Holux M-241 (MTK based) download",
      nullptr,
      nullptr,
    },
    {
      &mtk_m241_ffmt,
      "m241-bin",
      "Holux M-241 (MTK based) Binary File Format",
      "bin",
      nullptr,
    },
#endif // MAXIMAL_ENABLED
#if MAXIMAL_ENABLED
    {
      nullptr,
      "vcard",
      "Vcard Output (for iPod)",
      "vcf",
      nullptr,
      &fmtfactory<VcfFormat>
    },
    {
      &unicsv_fmt,
      "unicsv",
      "Universal csv with field structure in first line",
      nullptr,
      nullptr,
    },
    {
      &gtm_fmt,
      "gtm",
      "GPS TrackMaker",
      "gtm",
      nullptr,
    },
#if CSVFMTS_ENABLED
    {
      &garmin_txt_fmt,
      "garmin_txt",
      "Garmin MapSource - txt (tab delimited)",
      "txt",
      nullptr,
    },
#endif // CSVFMTS_ENABLED
    {
      &gtc_fmt,
      "gtrnctr",
      "Garmin Training Center (.tcx/.crs/.hst/.xml)",
      "tcx/crs/hst/xml",
      nullptr,
    },
    {
      &garmin_gpi_fmt,
      "garmin_gpi",
      "Garmin Points of Interest (.gpi)",
      "gpi",
      nullptr,
    },
    {
      &random_fmt,
      "random",
      "Internal GPS data generator",
      nullptr,
      nullptr,
    },
    {
      &dg100_fmt,
      "dg-100",
      "GlobalSat DG-100/BT-335 Download",
      nullptr,
      nullptr,
    },
    {
      &dg100_ffmt,
      "dg-100-bin",
      "GlobalSat DG-100/BT-335 Binary File",
      nullptr,
      nullptr,
    },
    {
      &dg200_fmt,
      "dg-200",
      "GlobalSat DG-200 Download",
      nullptr,
      nullptr,
    },
    {
      &dg200_ffmt,
      "dg-200-bin",
      "GlobalSat DG-200 Binary File",
      nullptr,
      nullptr,
    },
    {
      &osm_fmt,
      "osm",
      "OpenStreetMap data files",
      "osm",
      nullptr,
    },
    {
      &exif_fmt,
      "exif",
      "Embedded Exif-GPS data (.jpg)",
      "jpg",
      nullptr,
    },
    {
      &humminbird_fmt,
      "humminbird",
      "Humminbird waypoints and routes (.hwr)",
      "hwr",
      nullptr,
    },
    {
      &humminbird_ht_fmt,
      "humminbird_ht",
      "Humminbird tracks (.ht)",
      "ht",
      nullptr,
    },
    {
      nullptr,
      "v900",
      "Columbus/Visiontac V900 files (.csv)",
      nullptr,
      nullptr,
      &fmtfactory<V900Format>
    },
    {
      &skytraq_fmt,
      "skytraq",
      "SkyTraq Venus based loggers (download)",
      nullptr,
      nullptr,
    },
    {
      &skytraq_ffmt,
      "skytraq-bin",
      "SkyTraq Venus based loggers Binary File Format",
      "bin",
      nullptr,
    },
    {
      &miniHomer_fmt,
      "miniHomer",
      "MiniHomer, a skyTraq Venus 6 based logger (download tracks, waypoints and get/set POI)",
      nullptr,
      nullptr,
    },
    {
      &subrip_fmt,
      "subrip",
      "SubRip subtitles for video mapping (.srt)",
      "srt",
      nullptr,
    },
    {
      &format_garmin_xt_fmt,
      "garmin_xt",
      "Mobile Garmin XT Track files",
      nullptr,
      nullptr,
    },
    {
      &format_fit_fmt,
      "garmin_fit",
      "Flexible and Interoperable Data Transfer (FIT) Activity file",
      "fit",
      nullptr,
    },
    {
      &geojson_fmt,
      "geojson",
      "GeoJson",
      "json",
      nullptr,
    },
    {
      &globalsat_sport_fmt,
      "globalsat",
      "GlobalSat GH625XT GPS training watch",
      nullptr,
      nullptr,
    },
    {
      nullptr,
      "qstarz_bl-1000",
      "Qstarz BL-1000",
      nullptr,
      nullptr,
      &fmtfactory<QstarzBL1000Format>
    },
    {
      &google_timeline_fmt,
      "googletakeout",
      "Google Takeout Location History",
      "json",
      nullptr,
    }
#endif // MAXIMAL_ENABLED
  };
};

Vecs& Vecs::Instance()
{
  static Impl impl;
  static Vecs instance(&impl);
  return instance;
}

/*
 * When we modify an element on the list we need to be careful
 * that we are not modifying a Qt COW copy.
 * Qt has an undocumented but public member function isDetached().
 * If the list is detached it implies it is not shared, then functions
 * then might detach, like the iterator begin which is implicitly used
 * in the range based for loop, won't cause a copy to be created.
 * We can make sure this is true for at least our regression cases
 * with assertions.
 * There is an odd situation that an empty QVector is not detached,
 * so we have to exclude this from the check.
 * The possibility of detachment is also why the type of element
 * on the list must be default constructable. This is why we have
 * to supply a default for any const members of arglist_t.  Without
 * the default the default constructor would be implicitly deleted.
 */

void Vecs::init_vec(Format* fmt)
{
  QVector<arglist_t>* args = fmt->get_args();
  if (args && !args->isEmpty()) {
    assert(args->isDetached());
    for (auto& arg : *args) {
      arg.argvalptr = nullptr;
      if (arg.argval) {
        *arg.argval = nullptr;
      }
    }
  }
}

void Vecs::init_vecs()
{
  for (const auto& vec : d_ptr_->vec_list) {
    if (vec.vec != nullptr) {
      init_vec(vec.vec);
    }
  }
  style_list = create_style_vec();
}

bool Vecs::is_integer(const QString& val)
{
#if 1
  /* FIXME: Using scanf to validate input is not recommened.
   * Users may have taken advantage of this flexibilty
   * when interpreting ARGTYPE_INT.
   * INT05-C. Do not use input functions to convert character
   * data if they cannot handle all possible inputs
   */
  // note sscanf doesn't do range checking
  // note some users allow hex input.
  // note some users may interpret trailing data after
  // conversion, typically to denote a unit.
  int test;
  return 1 == sscanf(CSTR(val), "%d", &test);
#else
  try {
    (void) std::stoi(val.toStdString(), nullptr, 10);
  } catch (const std::invalid_argument&) {
    return false;
  } catch (const std::out_of_range&) {
    return false;
  }
  return true;
#endif
}

bool Vecs::is_float(const QString& val)
{
#if 1
  /* FIXME: Using scanf to validate input is not recommened.
   * Users may have taken advantage of this flexibilty
   * when interpreting ARGTYPE_FLOAT.
   * INT05-C. Do not use input functions to convert character
   * data if they cannot handle all possible inputs
   */
  // note sscanf doesn't do range checking
  // note some users may interpret trailing data after
  // conversion, typically to denote a unit.
  double test;
  return 1 == sscanf(CSTR(val), "%lf", &test);
#else
  try {
    (void) std::stod(val.toStdString(), nullptr);
  } catch (const std::invalid_argument&) {
    return false;
  } catch (const std::out_of_range&) {
    return false;
  }
  return true;
#endif
}

bool Vecs::is_bool(const QString& val)
{
  return val.startsWith('y', Qt::CaseInsensitive) ||
         val.startsWith('n', Qt::CaseInsensitive) ||
         (!val.isEmpty() && val.at(0).isDigit());
}

void Vecs::free_options(QVector<arglist_t>* args)
{
  if (args && !args->isEmpty()) {
    assert(args->isDetached());
    for (auto& arg : *args) {
      if (arg.argvalptr) {
        xfree(arg.argvalptr);
        *arg.argval = arg.argvalptr = nullptr;
      }
    }
  }
}

void Vecs::exit_vec(Format* fmt)
{
  (fmt->exit)();
  free_options(fmt->get_args());
}

void Vecs::exit_vecs()
{
  for (const auto& vec : d_ptr_->vec_list) {
    if (vec.vec != nullptr) {
      exit_vec(vec.vec);
    }
  }
  style_list.clear();
  style_list.squeeze();
}

void Vecs::assign_option(const QString& module, arglist_t* arg, const QString& val)
{
  if (arg->argval == nullptr) {
    fatal("%s: No local variable defined for option \"%s\"!\n", qPrintable(module), qPrintable(arg->argstring));
  }

  if (arg->argvalptr != nullptr) {
    xfree(arg->argvalptr);
    arg->argvalptr = nullptr;
  }
  if (arg->argval) {
    *arg->argval = nullptr;
  }

  if (val.isNull()) {
    return;
  }

  QString rval(val);

  switch (arg->argtype & ARGTYPE_TYPEMASK) {
  case ARGTYPE_INT:
    if (val.isEmpty()) {
      rval = '0';
    } else {
      if (!is_integer(val)) {
        fatal("%s: Invalid parameter value \"%s\" for option %s!\n", qPrintable(module), qPrintable(val), qPrintable(arg->argstring));
      }
    }
    break;
  case ARGTYPE_FLOAT:
    if (val.isEmpty()) {
      rval = '0';
    } else {
      if (!is_float(val)) {
        fatal("%s: Invalid parameter value \"%s\" for option %s!\n", qPrintable(module), qPrintable(val), qPrintable(arg->argstring));
      }
    }
    break;
  case ARGTYPE_BOOL:
    if (val.isEmpty()) {
      rval = '1';
    } else {
      if (val.startsWith('y', Qt::CaseInsensitive)) {
        rval = '1';
      } else if (val.startsWith('n', Qt::CaseInsensitive)) {
        rval = '0';
      } else {
        // This works for decimal digits in the BMP (and thus represented by one QChar).
        if (val.at(0).isDigit()) {
          if (0 == val.at(0).digitValue()) {
            rval = '0';
          } else {
            rval = '1';
          }
        } else {
          warning("%s :Invalid logical value \"%s\" for option %s!\n", qPrintable(module), qPrintable(val), qPrintable(arg->argstring));
          rval = '0';
        }
      }
    }
    break;
  }

  /* for bool options without default: don't set argval if "FALSE" */

  if (((arg->argtype & ARGTYPE_TYPEMASK) == ARGTYPE_BOOL) &&
      rval.startsWith('0') && (arg->defaultvalue == nullptr)) {
    return;
  }
  *arg->argval = arg->argvalptr = xstrdup(rval);
}

void Vecs::disp_vec_options(const QString& vecname, const QVector<arglist_t>* args)
{
  if (args) {
    for (const auto& arg : *args) {
      if (arg.argval && *arg.argval) {
        printf("options: module/option=value: %s/%s=\"%s\"",
               qPrintable(vecname), qPrintable(arg.argstring), *arg.argval);
        if (case_ignore_strcmp(arg.defaultvalue, *arg.argval) == 0) {
          printf(" (=default)");
        }
        printf("\n");
      }
    }
  }
}

void Vecs::validate_options(const QStringList& options, const QVector<arglist_t>* args, const QString& name)
{
  for (const auto& option : options) {
    const QString option_name = option.left(option.indexOf('='));
    bool valid = false;
    if (args) {
      for (const auto& arg : *args) {
        if (option_name.compare(arg.argstring, Qt::CaseInsensitive) == 0) {
          valid = true;
          break;
        }
      }
    }
    if (!valid) {
      warning("'%s' is an unknown option to %s.\n", qPrintable(option_name), qPrintable(name));
    }
  }
}

void Vecs::prepare_format(const fmtinfo_t& fmtdata)
{
  QVector<arglist_t>* args = fmtdata->get_args();

  validate_options(fmtdata.options, args, fmtdata.fmtname);

  if (args && !args->isEmpty()) {
    assert(args->isDetached());
    for (auto& arg : *args) {
      if (!fmtdata.options.isEmpty()) {
        const QString opt = get_option(fmtdata.options, arg.argstring);
        if (!opt.isNull()) {
          assign_option(fmtdata.fmtname, &arg, opt);
          continue;
        }
      }
      QString qopt = inifile_readstr(global_opts.inifile, fmtdata.fmtname, arg.argstring);
      if (qopt.isNull()) {
        qopt = inifile_readstr(global_opts.inifile, "Common format settings", arg.argstring);
      }
      if (qopt.isNull()) {
        assign_option(fmtdata.fmtname, &arg, arg.defaultvalue);
      } else {
        assign_option(fmtdata.fmtname, &arg, qopt);
      }
    }
  }

  if (global_opts.debug_level >= 1) {
    disp_vec_options(fmtdata.fmtname, args);
  }

#if CSVFMTS_ENABLED
  /*
   * For style based formats let xcsv know the style file.  Otherwise
   * make sure xcsv knows no style file is in use. This covers the case
   * that we are processing xcsv,style= and it was preceeded by an xcsv
   * format that utilized an internal style file.
   */
  auto* xcsvfmt = dynamic_cast<XcsvFormat*>(fmtdata.fmt);
  if (xcsvfmt != nullptr) {
    xcsvfmt->xcsv_setup_internal_style(fmtdata.style_filename);
  }
#endif // CSVFMTS_ENABLED
}

Vecs::fmtinfo_t Vecs::find_vec(const QString& fmtargstring)
{
  QStringList options = fmtargstring.split(',');
  if (options.isEmpty()) {
    fatal("A format name is required.\n");
  }
  const QString fmtname = options.takeFirst();

  for (const auto& vec : d_ptr_->vec_list) {
    if (fmtname.compare(vec.name, Qt::CaseInsensitive) != 0) {
      continue;
    }

    return {vec.vec, vec.name, nullptr, options, vec.factory};
  }

  /*
   * Didn't find it in the table of "real" file types, so plan B
   * is to search the list of xcsv styles.
   */
  for (const auto& svec : std::as_const(style_list)) {
    if (fmtname.compare(svec.name,  Qt::CaseInsensitive) != 0) {
      continue;
    }

    return {d_ptr_->vec_list.at(0).vec, svec.name, svec.style_filename, options, d_ptr_->vec_list.at(0).factory};
  }

  /*
   * Not found.
   */
  return {};
}

/*
 * Find and return a specific argument in an arg list.
 * Modelled approximately after getenv.
 */
QString Vecs::get_option(const QStringList& options, const QString& argname)
{
  QString rval; // null

  for (const auto& option : options) {
    int split = option.indexOf('=');
    const QString option_name = option.left(split);
    if (option_name.compare(argname, Qt::CaseInsensitive) == 0) {
      /*
       * If we have something of the form "foo=bar"
       * return "bar".   Otherwise, we assume we have
       * simply "foo" so we return that.
       */
      if (split >= 0) { // we found an '='s.
        rval = option.mid(split + 1); // not null, possibly empty
        assert(!rval.isNull());
        break;
      } else {
        rval = ""; // not null, empty
        assert(!rval.isNull());
        break;
      }
    }
  }
  return rval;
}

QVector<Vecs::style_vec_t> Vecs::create_style_vec()
{
  QString styledir(":/style");
  QDir dir(styledir);
  if (!dir.isReadable()) {
    fatal(FatalMsg() << "style directory" << QFileInfo(styledir).absoluteFilePath() << "not readable.");
  }

  dir.setNameFilters(QStringList("*.style"));
  dir.setFilter(QDir::Files);
  dir.setSorting(QDir::Name);
  QFileInfoList fileinfolist = dir.entryInfoList();
  QVector<style_vec_t> slist;
  for (const auto& fileinfo : fileinfolist) {
    if (!fileinfo.isReadable()) {
      fatal(FatalMsg() << "Cannot open style file" << fileinfo.absoluteFilePath() << ".");
    }

    style_vec_t entry;
    entry.name = fileinfo.baseName();
    entry.style_filename = fileinfo.filePath();
    slist.append(entry);
  }
  return slist;
}

/*
 * Gather information relevant to serialization from the
 * vecs and style lists.  Sort and return the information.
 */
QVector<Vecs::vecinfo_t> Vecs::sort_and_unify_vecs() const
{
  QVector<vecinfo_t> svp;
  svp.reserve(d_ptr_->vec_list.size() + style_list.size());

  /* Gather relevant information for normal formats. */
  for (const auto& vec : d_ptr_->vec_list) {
    Format* fmt = (vec.factory != nullptr)? vec.factory("") : vec.vec;
    vecinfo_t info;
    info.name = vec.name;
    info.desc = vec.desc;
    info.extensions = vec.extensions;
    if (vec.parent.isEmpty()) {
      info.parent = vec.name;
    } else {
      info.parent = vec.parent;
    }
    info.type = fmt->get_type();
    info.cap = fmt->get_cap();
    const QVector<arglist_t>* args = fmt->get_args();
    if (args != nullptr) {
      for (const auto& arg : *args) {
        info.arginfo.append(arginfo_t(arg));
      }
    }
    svp.append(info);
    if (vec.factory != nullptr) {
      delete fmt;
    }
  }

#if CSVFMTS_ENABLED
  /* The style formats are based on the xcsv format,
   * Make sure we know which entry in the vector list that is.
   */
  assert(d_ptr_->vec_list.at(0).name.compare("xcsv", Qt::CaseInsensitive) == 0);

  Format* xcsvfmt = (d_ptr_->vec_list.at(0).factory != nullptr)? d_ptr_->vec_list.at(0).factory("") : d_ptr_->vec_list.at(0).vec;
  /* The style formats use a modified xcsv argument list that doesn't include
   * the option to set the style file.  Make sure we know which entry in
   * the argument list that is.
   */
  assert(case_ignore_strcmp(xcsvfmt->get_args()->at(0).helpstring,
                            "Full path to XCSV style file") == 0);

  /* Gather the relevant info for the style based formats. */
  for (const auto& svec : style_list) {
    XcsvStyle style = XcsvStyle::xcsv_read_style(svec.style_filename);
    vecinfo_t info;
    info.name = svec.name;
    info.desc = style.description;
    info.extensions = style.extension;
    info.parent = "xcsv";
    info.type = style.type;
    info.cap.fill(ff_cap_none, 3);
    switch (style.datatype) {
    case unknown_gpsdata:
    case wptdata:
      info.cap[ff_cap_rw_wpt] = (ff_cap)(ff_cap_read | ff_cap_write);
      break;
    case trkdata:
      info.cap[ff_cap_rw_trk] = (ff_cap)(ff_cap_read | ff_cap_write);
      break;
    case rtedata:
      info.cap[ff_cap_rw_rte] = (ff_cap)(ff_cap_read | ff_cap_write);
      break;
    default:
      ;
    }
    /* Skip over the first help entry of the xcsv args.
     * We don't want to expose the
     * 'Full path to XCSV style file' argument to any
     * GUIs for an internal format.
     */
    const QVector<arglist_t>* args = xcsvfmt->get_args();
    if (args != nullptr) {
      bool first = true;
      for (const auto& arg : *args) {
        if (!first) {
          info.arginfo.append(arginfo_t(arg));
        }
        first = false;
      }
    }
    svp.append(info);
  }
  if (d_ptr_->vec_list.at(0).factory != nullptr) {
    delete xcsvfmt;
  }
#endif // CSVFMTS_ENABLED

  /*
   *  Display the available formats in a format that's easy for humans to
   *  parse for help on available command line options.
   */
  auto alpha = [](const vecinfo_t& a, const vecinfo_t& b)->bool {
    return QString::compare(a.desc, b.desc, Qt::CaseInsensitive) < 0;
  };

  /* Now that we have everything in an array, alphabetize them */
  std::sort(svp.begin(), svp.end(), alpha);

  return svp;
}

void Vecs::disp_vec(const QString& vecname) const
{
  const auto svp = sort_and_unify_vecs();
  for (const auto& vec : svp) {
    /*
     * Display info for all non-internal formats is vecname is empty,
     * otherwise just display info for the matching format.
     */
    if (vecname.isEmpty()? (vec.type == ff_type_internal) :
        (vecname.compare(vec.name, Qt::CaseInsensitive) != 0)) {
      continue;
    }

    printf("	%-20.20s  %-.50s\n", qPrintable(vec.name), qPrintable(vec.desc));
    const QVector<arginfo_t> args = vec.arginfo;
    for (const auto& arg : args) {
      if (!(arg.argtype & ARGTYPE_HIDDEN)) {
        printf("	  %-18.18s    %s%-.50s%s\n",
               qPrintable(arg.argstring),
               (arg.argtype & ARGTYPE_TYPEMASK) ==
               ARGTYPE_BOOL ? "(0/1) " : "",
               qPrintable(arg.helpstring),
               (arg.argtype & ARGTYPE_REQUIRED) ? " (required)" : "");
      }
    }
  }
}

/*
 * Additional information for V1.
 * Output format type at front of line.
 */
void Vecs::disp_v1(ff_type t)
{
  const char* tstring;

  switch (t) {
  case ff_type_file:
    tstring = "file";
    break;
  case ff_type_serial:
    tstring = "serial";
    break;
  case ff_type_internal:
    tstring = "internal";
    break;
  default:
    tstring = "unknown";
    break;
  }
  printf("%s\t", tstring);
}

void Vecs::disp_v2(const vecinfo_t& v)
{
  for (const auto& i : v.cap) {
    putchar((i & ff_cap_read) ? 'r' : '-');
    putchar((i & ff_cap_write) ? 'w' : '-');
  }
  putchar('\t');
}

const char* Vecs::name_option(uint32_t type)
{
  const char* at[] = {
    "unknown",
    "integer",
    "float",
    "string",
    "boolean",
    "file",
    "outfile"
  };

  if ((type & ARGTYPE_TYPEMASK) <= 6) {
    return at[type & ARGTYPE_TYPEMASK];
  }
  return at[0];
}

void Vecs::disp_help_url(const vecinfo_t& vec, const QString& argstring)
{
  printf("\t" WEB_DOC_DIR "/fmt_%s.html", CSTR(vec.name));
  if (!argstring.isEmpty()) {
    printf("#fmt_%s_o_%s", CSTR(vec.name), CSTR(argstring));
  }
  printf("\n");
}


void Vecs::disp_v3(const vecinfo_t& vec)
{
  disp_help_url(vec, nullptr);
  const QVector<arginfo_t> args = vec.arginfo;
  for (const auto& arg : args) {
    if (!(arg.argtype & ARGTYPE_HIDDEN)) {
      printf("option\t%s\t%s\t%s\t%s\t%s\t%s\t%s",
             CSTR(vec.name),
             CSTR(arg.argstring),
             CSTR(arg.helpstring),
             name_option(arg.argtype),
             CSTR(arg.defaultvalue),
             CSTR(arg.minvalue),
             CSTR(arg.maxvalue));
    }
    disp_help_url(vec, arg.argstring);
    printf("\n");
  }
}

/*
 *  Display the available formats in a format that's easy to machine
 *  parse.   Typically invoked by programs like graphical wrappers to
 *  determine what formats are supported.
 */
void Vecs::disp_formats(int version) const
{
  const auto svp = sort_and_unify_vecs();
  switch (version) {
  case 0:
  case 1:
  case 2:
  case 3:
    for (const auto& vec : svp) {
      /* Version 1 displays type at front of all types.
       * Version 0 skips internal types.
       */
      if (version > 0) {
        disp_v1(vec.type);
      } else {
        if (vec.type == ff_type_internal) {
          continue;
        }
      }
      if (version >= 2) {
        disp_v2(vec);
      }
      printf("%s\t%s\t%s%s%s\n", CSTR(vec.name),
             !vec.extensions.isEmpty() ? CSTR(vec.extensions) : "",
             CSTR(vec.desc),
             version >= 3 ? "\t" : "",
             version >= 3 ? CSTR(vec.parent) : "");
      if (version >= 3) {
        disp_v3(vec);
      }
    }
    break;
  default:
    ;
  }
}

//#define FIND_ALL_NULLPTR_ARGUMENTS
//#define FIND_ALL_EMPTY_ARGUMENT_LISTS

bool Vecs::validate_args(const QString& name, const QVector<arglist_t>* args)
{
  bool ok = true;

#ifdef FIND_ALL_NULLPTR_ARGUMENTS
  if (args == nullptr) {
    Warning() << name << "Is passing nullptr for arguments.";
  }
#endif

  if (args != nullptr) {
#ifdef FIND_ALL_EMPTY_ARGUMENT_LISTS
    if (args->isEmpty()) {
      Warning() << name << "It isn't necessary to use an empty argument list, you can pass nullptr.";
    }
#endif
    for (const auto& arg : *args) {
      if ((arg.argtype & ARGTYPE_TYPEMASK) == ARGTYPE_INT) {
        if (!arg.defaultvalue.isNull() && !is_integer(arg.defaultvalue)) {
          Warning() << name << "Int option" << arg.argstring << "default value" << arg.defaultvalue << "is not an integer.";
          ok = false;
        }
        if (!arg.minvalue.isNull() && !is_integer(arg.minvalue)) {
          Warning() << name << "Int option" << arg.argstring << "minimum value" << arg.minvalue << "is not an integer.";
          ok = false;
        }
        if (!arg.maxvalue.isNull() && !is_integer(arg.maxvalue)) {
          Warning() << name << "Int option" << arg.argstring << "maximum value" << arg.maxvalue << "is not an integer.";
          ok = false;
        }
      } else if ((arg.argtype & ARGTYPE_TYPEMASK) == ARGTYPE_FLOAT) {
        if (!arg.defaultvalue.isNull() && !is_float(arg.defaultvalue)) {
          Warning() << name << "Float option" << arg.argstring << "default value" << arg.defaultvalue << "is not an float.";
          ok = false;
        }
        if (!arg.minvalue.isNull() && !is_float(arg.minvalue)) {
          Warning() << name << "Float option" << arg.argstring << "minimum value" << arg.minvalue << "is not an float.";
          ok = false;
        }
        if (!arg.maxvalue.isNull() && !is_float(arg.maxvalue)) {
          Warning() << name << "Float option" << arg.argstring << "maximum value" << arg.maxvalue << "is not an float.";
          ok = false;
        }
      } else if ((arg.argtype & ARGTYPE_TYPEMASK) == ARGTYPE_BOOL) {
        if (!arg.defaultvalue.isNull() && !is_bool(arg.defaultvalue)) {
          Warning() << name << "Bool option" << arg.argstring << "default value" << arg.defaultvalue << "is not an bool.";
          ok = false;
        }
        if (!arg.minvalue.isNull() && !is_bool(arg.minvalue)) {
          Warning() << name << "Bool option" << arg.argstring << "minimum value" << arg.minvalue << "is not an bool.";
          ok = false;
        }
        if (!arg.maxvalue.isNull() && !is_bool(arg.maxvalue)) {
          Warning() << name << "Bool option" << arg.argstring << "maximum value" << arg.maxvalue << "is not an bool.";
          ok = false;
        }
      }
    }
  }

  return ok;
}

bool Vecs::validate_vec(const vecs_t& vec)
{
  Format* fmt = (vec.factory != nullptr)? vec.factory("") : vec.vec;
  bool ok = validate_args(vec.name, fmt->get_args());
  if (vec.factory != nullptr) {
    delete fmt;
  }

  return ok;
}

bool Vecs::validate_formats() const
{
  bool ok = true;

  for (const auto& vec : d_ptr_->vec_list) {
    ok = validate_vec(vec) && ok;
  }

  return ok;
}<|MERGE_RESOLUTION|>--- conflicted
+++ resolved
@@ -145,11 +145,6 @@
   GarminFitFormat format_fit_fmt;
   GeoJsonFormat geojson_fmt;
   GlobalsatSportFormat globalsat_sport_fmt;
-<<<<<<< HEAD
-  QstarzBL1000Format qstarz_bl_1000_fmt;
-  GoogleTakeoutFormat google_timeline_fmt;
-=======
->>>>>>> cfd661de
 #endif // MAXIMAL_ENABLED
 
   const QVector<vecs_t> vec_list {
@@ -485,11 +480,12 @@
       &fmtfactory<QstarzBL1000Format>
     },
     {
-      &google_timeline_fmt,
+      nullptr,
       "googletakeout",
       "Google Takeout Location History",
       "json",
       nullptr,
+      &fmtfactory<GoogleTakeoutFormat>
     }
 #endif // MAXIMAL_ENABLED
   };
