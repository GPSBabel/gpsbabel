/*

    Serial download of track data from GPS loggers with Skytraq chipset.

    Copyright (C) 2008-2019  Mathias Adam, m.adam (at) adamis.de

    2008         J.C Haessig, jean-christophe.haessig (at) dianosis.org
    2009-09-06 | Josef Reisinger | Added "set target location", i.e. -i skytrag,targetlocation=<lat>:<lng>
    2010-10-23 | Josef Reisinger | Added read/write for miniHomer POI

    This program is free software; you can redistribute it and/or modify
    it under the terms of the GNU General Public License as published by
    the Free Software Foundation; either version 2 of the License, or
    (at your option) any later version.

    This program is distributed in the hope that it will be useful,
    but WITHOUT ANY WARRANTY; without even the implied warranty of
    MERCHANTABILITY or FITNESS FOR A PARTICULAR PURPOSE.  See the
    GNU General Public License for more details.

    You should have received a copy of the GNU General Public License
    along with this program; if not, write to the Free Software
    Foundation, Inc., 59 Temple Place - Suite 330, Boston, MA 02111 USA
 */

#include "defs.h"
#include "gbser.h"
#include <QtCore/QThread>
#include <cmath>
#include <cstdio>
#include <cstdlib>

#define MYNAME "skytraq"

#define TIMEOUT			5000
#define SECTOR_SIZE		4096
#define FULL_ITEM_LEN		18
#define COMPACT_ITEM_LEN	8
#define MULTI_HZ_ITEM_LEN		20

/* Maximum number of chars to skip while waiting for a reply: */
#define RETRIES			250
/* Maximum number of messages to read while expecting a specific message or ACK/NACK: */
#define MSG_RETRIES		3
/* Abort when reading a specific sector fails this many times: */
#define SECTOR_RETRIES		3

#define res_OK			0
#define res_ERROR		-1
#define res_NACK		-2
#define res_PROTOCOL_ERR	-3
#define res_NOTFOUND		-4

#define MIN(X,Y) ((X) < (Y) ? (X) : (Y))
#define MAX(X,Y) ((X) > (Y) ? (X) : (Y))


static void* serial_handle = nullptr;		/* IO file descriptor */
static int skytraq_baud = 0;		/* detected baud rate */
static gbfile* file_handle = nullptr;		/* file descriptor (used by skytraq-bin format) */

static char* opt_erase = nullptr;		/* erase after read? (0/1) */
static char* opt_initbaud = nullptr;		/* baud rate used to init device */
static char* opt_dlbaud = nullptr;		/* baud rate used for downloading tracks */
static char* opt_read_at_once = nullptr;	/* number of sectors to read at once (Venus6 only) */
static char* opt_first_sector = nullptr;	/* first sector to be read from the device (default: 0) */
static char* opt_last_sector = nullptr;	/* last sector to be read from the device (default: smart read everything) */
static char* opt_dump_file = nullptr;		/* dump raw data to this file (optional) */
static char* opt_no_output = nullptr;		/* disable output? (0/1) */
static char* opt_set_location = nullptr;	/* set if the "targetlocation" options was used */
static char* opt_configure_logging = nullptr;
static char* opt_gps_utc_offset = nullptr;
static char* opt_gps_week_rollover = nullptr;

static
arglist_t skytraq_args[] = {
  {
    "erase", &opt_erase, "Erase device data after download",
    "0", ARGTYPE_BOOL, ARG_NOMINMAX, nullptr
  },
  {
    "targetlocation", &opt_set_location, "Set location finder target location as lat,lng",
    nullptr, ARGTYPE_STRING, "", "", nullptr
  },
  {
    "configlog", &opt_configure_logging, "Configure logging parameter as tmin:tmax:dmin:dmax",
    nullptr, ARGTYPE_STRING, "", "", nullptr
  },
  {
    "baud", &opt_dlbaud, "Baud rate used for download",
    "230400", ARGTYPE_INT, "0", "230400", nullptr
  },
  {
    "initbaud", &opt_initbaud, "Baud rate used to init device (0=autodetect)",
    "0", ARGTYPE_INT, "4800", "230400", nullptr
  },
  {
    "read-at-once", &opt_read_at_once, "Number of sectors to read at once (0=use single sector mode)",
    "255", ARGTYPE_INT, "0", "255", nullptr
  },
  {
    "first-sector", &opt_first_sector, "First sector to be read from the device",
    "0", ARGTYPE_INT, "0", "65535", nullptr
  },
  {
    "last-sector", &opt_last_sector, "Last sector to be read from the device (-1: smart read everything)",
    "-1", ARGTYPE_INT, "-1", "65535", nullptr
  },
  {
    "dump-file", &opt_dump_file, "Dump raw data to this file",
    nullptr, ARGTYPE_OUTFILE, ARG_NOMINMAX, nullptr
  },
  {
    "no-output", &opt_no_output, "Disable output (useful with erase)",
    "0", ARGTYPE_BOOL, ARG_NOMINMAX, nullptr
  },
  {
    "gps-utc-offset", &opt_gps_utc_offset, "Seconds that GPS time tracks UTC (0: best guess)",
    "0", ARGTYPE_INT, ARG_NOMINMAX, nullptr
  },
  {
    "gps-week-rollover", &opt_gps_week_rollover, "GPS week rollover period we're in (-1: best guess)",
    "-1", ARGTYPE_INT, ARG_NOMINMAX, nullptr
  },
  ARG_TERMINATOR,
};

static
arglist_t skytraq_fargs[] = {
  {
    "first-sector", &opt_first_sector, "First sector to be read from the file",
    "0", ARGTYPE_INT, "0", "65535", nullptr
  },
  {
    "last-sector", &opt_last_sector, "Last sector to be read from the file (-1: read till empty sector)",
    "-1", ARGTYPE_INT, "-1", "65535", nullptr
  },
  {
    "gps-utc-offset", &opt_gps_utc_offset, "Seconds that GPS time tracks UTC (0: best guess)",
    "0", ARGTYPE_INT, ARG_NOMINMAX, nullptr
  },
  {
    "gps-week-rollover", &opt_gps_week_rollover, "GPS week rollover period we're in (-1: best guess)",
    "-1", ARGTYPE_INT, ARG_NOMINMAX, nullptr
  },
  ARG_TERMINATOR
};

static void
db(int l, const char* msg, ...)
{
  va_list ap;
  va_start(ap, msg);
  if (global_opts.debug_level >= l) {
    vprintf(msg, ap);
  }
  va_end(ap);
}

static void
rd_drain()
{
  if (gbser_flush(serial_handle)) {
    db(1, MYNAME ": rd_drain(): Comm error\n");
  }
}

static int
rd_char(int* errors)
{
  while (*errors > 0) {
    int c = gbser_readc_wait(serial_handle, TIMEOUT);
    if (c < 0) {
      db(1, MYNAME ": rd_char(): Got error: %d\n", c);
      (*errors)--;
    } else {
      db(4, "rd_char(): Got char: %02x '%c'\n", c, isprint(c) ? c : '.');
      return c;
    }
  }
  fatal(MYNAME ": Too many read errors on serial port\n");
  return -1;
}

static int
rd_buf(uint8_t* buf, int len)
{
  char dump[16*3+16+2];

  /* Allow TIMEOUT plus the time needed to actually receive the data bytes:
   * baudrate/10 bytes per second (8 data bits, start and stop bit)
   * TODO: use dlbaud if selected.
   */
  int timeout = TIMEOUT + len;//*1000/(skytraq_baud/10);
  /*TODO: timeout gets <0 e.g. when len~=250000 --> 32bit signed int is too small.
  	if (skytraq_baud > 0)  timeout = TIMEOUT + (long long int)len*1000*10/(long long int)skytraq_baud;
  printf("len=%i  skytraq_baud=%i  timeout=%i\n", len, skytraq_baud, timeout);*/
  int rc = gbser_read_wait(serial_handle, (void*)buf, len, timeout);
  if (rc < 0) {
    db(1, MYNAME ": rd_buf(): Read error (%d)\n", rc);
    return res_ERROR;
  } else if (rc < len) {
    db(1, MYNAME ": rd_buf(): Read timout\n");
    return res_ERROR;
  }

  if (global_opts.debug_level >= 4) {
    db(4, "rd_buf():  dump follows:\n");
    dump[sizeof(dump)-1] = 0;
    for (int i = 0; i < (len+15)/16*16; i++) {		// count to next 16-byte boundary
      if (i < len) {
        snprintf(&dump[(i%16)*3], 4, "%02x ", buf[i]);
        snprintf(&dump[3*16+1+(i%16)], 2, "%c", isprint(buf[i]) ? buf[i] : '.');
      } else {
        memset(&dump[(i%16)*3], ' ', 3);
        dump[3*16+1+(i%16)] = ' ';
      }
      if ((i+1)%16 == 0) {
        dump[16*3] = ' ';	// gets overwritten with 0 by snprintf
        db(4, "%s\n", dump);
      }
    }
  }

  return res_OK;
}

static int
rd_word()
{
  int errors = 5;		/* allow this many errors */
  int c;
  uint8_t buffer[2];

  c = rd_char(&errors);
  if (c < 0) {
    db(1, MYNAME ": rd_word(): Got error: %d\n", c);
    return -1;
  }
  buffer[0] = c;
  c = rd_char(&errors);
  if (c < 0) {
    db(1, MYNAME ": rd_word(): Got error: %d\n", c);
    return -1;
  }
  buffer[1] = c;
  /*	if (rd_buf(buffer, 2) != res_OK) {
  		db(1, MYNAME ": rd_word(): Read error\n");
  		return res_ERROR;
  	}*/

  return (buffer[0] << 8) | buffer[1];
}

static void
wr_char(int c)
{
  int rc;
  db(4, "Sending: %02x '%c'\n", (unsigned)c, isprint(c) ? c : '.');
  if (rc = gbser_writec(serial_handle, c), gbser_OK != rc) {
    fatal(MYNAME ": Write error (%d)\n", rc);
  }
}

static void
wr_buf(const unsigned char* str, int len)
{
  for (int i = 0; i < len; i++) {
    wr_char(str[i]);
  }
}

/*******************************************************************************
* %%%        SkyTraq protocol implementation                               %%% *
*******************************************************************************/

static uint8_t NL[2] = { 0x0D, 0x0A };
static uint8_t MSG_START[2] = { 0xA0, 0xA1 };
static uint8_t SECTOR_READ_END[13] = { 'E','N','D', 0, 'C','H','E','C','K','S','U','M','=' };

static int
skytraq_calc_checksum(const unsigned char* buf, int len)
{
  int cs = 0;
  for (int i = 0; i < len; i++) {
    cs ^= buf[i];
  }
  return cs;
}

static int
skytraq_rd_msg(void* payload, unsigned int len)
{
  int errors = 5;		// Allow this many receiver errors silently.
  unsigned int c, i, state;
<<<<<<< HEAD
  signed int rcv_len;		// Negative length is read error.
=======
  int rcv_len;
>>>>>>> 6cf0660e

  for (i = 0, state = 0; i < RETRIES && state < sizeof(MSG_START); i++) {
    c = rd_char(&errors);
    if (c == MSG_START[state]) {
      state++;
    } else if (c == MSG_START[0]) {
      state = 1;
    } else {
      state = 0;
    }
  }
  if (state < sizeof(MSG_START)) {
    db(1, MYNAME ": Didn't get message start tag\n");
    return res_ERROR;
  }

  if ((rcv_len = rd_word()) < (signed int)len) {
    if (rcv_len >= 0) {	/* negative values indicate receive errors */
      db(1, MYNAME ": Received message too short (got %i bytes, expected %u)\n",
         rcv_len, len);
      return res_PROTOCOL_ERR;
    }
    return res_ERROR;
  }
  /* at this point, we have rcv_len >= len >= 0 */

  db(2, "Receiving message with %i bytes of payload (expected >=%u)\n", rcv_len, len);
  rd_buf((uint8_t*) payload, len);

  unsigned int calc_cs = skytraq_calc_checksum((const unsigned char*) payload, len);
  for (i = 0; i < rcv_len-len; i++) {
    c = rd_char(&errors);
    calc_cs ^= c;
  }

  unsigned int rcv_cs = rd_char(&errors);
  if (rcv_cs != calc_cs) {
    fatal(MYNAME ": Checksum error: got 0x%02x, expected 0x%02x\n", rcv_cs, calc_cs);
  }

  if (rd_word() != 0x0D0A) {
    fatal(MYNAME ": Didn't get message end tag (CR/LF)\n");
  }

  return res_OK;
}

static void
skytraq_wr_msg(const uint8_t* payload, int len)
{
  rd_drain();

  wr_buf(MSG_START, sizeof(MSG_START));
  wr_char((len>>8) & 0x0FF);
  wr_char(len & 0x0FF);
  wr_buf(payload, len);

  int cs = skytraq_calc_checksum(payload, len);
  wr_char(cs);
  wr_buf(NL, sizeof(NL));
}

static int
skytraq_expect_ack(uint8_t id)
{
  uint8_t ack_msg[2];
  //int rcv_len;

  for (int i = 0; i < MSG_RETRIES; i++) {
//		rcv_len = skytraq_rd_msg(ack_msg, sizeof(ack_msg));
//		if (rcv_len == sizeof(ack_msg)) {
    if (skytraq_rd_msg(ack_msg, sizeof(ack_msg)) == res_OK) {
      if (ack_msg[0] == 0x83) {
        if (ack_msg[1] == id) {
          db(3, "Got ACK (id=0x%02x)\n", id);
          return res_OK;
        } else if (ack_msg[1] == 0) {
          /* some (all?) devices first send an ACK with id==0, skip that */
          continue;
        } else {
          db(1, MYNAME ": Warning: Got unexpected ACK (id=0x%02x)\n", ack_msg[1]);
          continue;
        }
      } else if (ack_msg[0] == 0x84) {
        db(3, "Warning: Got NACK (id=0x%02x)\n", ack_msg[1]);
        return res_NACK;
      } else {
        db(3, "Warning: Got unexpected message (id=0x%02x), expected ACK (id=0x%02x)\n",
           ack_msg[0], id);
      }
    } else {
      /* payload too short or didn't receive a message at all
          -> caller should either resend request or give up.
      */
      break;
    }
  }

  return res_PROTOCOL_ERR;
}

static int
skytraq_expect_msg(uint8_t id, uint8_t* payload, int len)
{
  for (int i = 0; i < MSG_RETRIES; i++) {
    int rc = skytraq_rd_msg(payload, len);
    if (rc < 0) {
      return rc;
    }
    if (payload[0] == id) {
      return len;
    }
  }

  return res_PROTOCOL_ERR;
}

static int
skytraq_wr_msg_verify(const uint8_t* payload, int len)
{
  for (int i = 0; i < MSG_RETRIES; i++) {
    if (i > 0) {
      db(1, "resending msg (id=0x%02x)...\n", payload[0]);
    }
    skytraq_wr_msg(payload, len);
    int rc = skytraq_expect_ack(payload[0]);
    if (rc == res_OK  ||  rc == res_NACK) {
      return rc;
    }
    db(1, MYNAME ": Got neither ACK nor NACK, ");
  }
  db(1, "aborting (msg id was 0x%02x).\n", payload[0]);

  return res_ERROR;
}

static int
skytraq_system_restart()
{
  uint8_t MSG_SYSTEM_RESTART[15] =
  { 0x01, 0x01, 0, 0, 0, 0, 0, 0, 0, 0, 0, 0, 0, 0, 0 };

  db(2, "restart system\n");
  return skytraq_wr_msg_verify(MSG_SYSTEM_RESTART, sizeof(MSG_SYSTEM_RESTART));
}

static int
skytraq_set_baud(int baud)
{
  /* Note: according to AN0003_v3.pdf, attrib == 0x00 means write to SRAM only, however
   * it seems to write to flash too. The Windows software sends 0x02 so we do here too.
   */
  uint8_t MSG_CONFIGURE_SERIAL_PORT[4]
    = { 0x05, 0x00, 0x00, 0x02 };

  db(2, "Setting baud rate to %i\n", baud);

  switch (baud) {
  case 4800:
    MSG_CONFIGURE_SERIAL_PORT[2] = 0;
    break;
  case 9600:
    MSG_CONFIGURE_SERIAL_PORT[2] = 1;
    break;
  case 19200:
    MSG_CONFIGURE_SERIAL_PORT[2] = 2;
    break;
  case 38400:
    MSG_CONFIGURE_SERIAL_PORT[2] = 3;
    break;
  case 57600:
    MSG_CONFIGURE_SERIAL_PORT[2] = 4;
    break;
  case 115200:
    MSG_CONFIGURE_SERIAL_PORT[2] = 5;
    break;
  case 230400:
    MSG_CONFIGURE_SERIAL_PORT[2] = 6;
    break;
  default:
    fatal(MYNAME ": Unsupported baud rate: %ibd\n", baud);
  }

  int rc = skytraq_wr_msg_verify(MSG_CONFIGURE_SERIAL_PORT, sizeof(MSG_CONFIGURE_SERIAL_PORT));
  if (rc != res_OK) {
    db(2, "Warning: error setting skytraq device baud rate\n");
    return rc;
  }

  db(3, "Now setting UART baud rate to %i\n", baud);
  rd_drain();
  if (gbser_set_speed(serial_handle, baud) != gbser_OK) {
    db(2, "Warning: error setting uart baud rate\n");
    return res_ERROR;
  }

  QThread::usleep(50);		/* allow UART to settle. */

  return res_OK;
}

static int
skytraq_configure_logging()
{
  // an0008-1.4.14: logs if
  // (dt > tmin & dd >= dmin & v >= vmin) | dt > tmax | dd > dmax | v > vmax
  unsigned int tmin=6, tmax=3600, dmin=0, dmax=10000;
  static uint8_t MSG_LOG_CONFIGURE_CONTROL[] = {
    0x18,			// message_id
    0x00, 0x00, 0x0e, 0x10,	// max_time: was 0x0000ffff (big endian!)
    0x00, 0x00, 0x00, 0x06,	// min_time: was 0x00000005
    0x00, 0x00, 0x27, 0x10,	// max_distance: was 0x0000ffff
    0x00, 0x00, 0x00, 0x00,	// min_distance
    0x00, 0x00, 0xff, 0xff,	// max_speed
    0x00, 0x00, 0x00, 0x00,	// min_speed
    0x01,			// datalog_enable: NOTE: always ON
    0x00			// reserved
  };

  if (opt_configure_logging) {
    if (*opt_configure_logging) {
      unsigned int nn = sscanf(opt_configure_logging, "%u:%u:%u:%u", &tmin, &tmax, &dmin, &dmax);
      if (nn>3) {
        db(0, "Reconfiguring logging to: tmin=%u, tmax=%u, dmin=%u, dmax=%u\n", tmin, tmax, dmin, dmax);
        be_write32(MSG_LOG_CONFIGURE_CONTROL+5, tmin);
        be_write32(MSG_LOG_CONFIGURE_CONTROL+1, tmax);
        be_write32(MSG_LOG_CONFIGURE_CONTROL+13, dmin);
        be_write32(MSG_LOG_CONFIGURE_CONTROL+9, dmax);
      } else {
        db(1, MYNAME "Option usage: configlog=tmin:tmax:dmin:dmax");
        return -1;
      }
    }
  }

  return skytraq_wr_msg_verify(MSG_LOG_CONFIGURE_CONTROL, sizeof(MSG_LOG_CONFIGURE_CONTROL));
}

static int
skytraq_get_log_buffer_status(uint32_t* log_wr_ptr, uint16_t* sectors_free, uint16_t* sectors_total)
{
  uint8_t MSG_LOG_STATUS_CONTROL = 0x17;
  struct {
    uint8_t id[1];
    uint8_t log_wr_ptr[4];
    uint8_t sectors_free[2];
    uint8_t sectors_total[2];
    uint8_t max_time[4], min_time[4], max_dist[4], min_dist[4], max_speed[4], min_speed[4];
    uint8_t datalog_enable[1], log_fifo_mode[1];
  } MSG_LOG_STATUS_OUTPUT;
  unsigned int rc;

  if ((rc = skytraq_wr_msg_verify(&MSG_LOG_STATUS_CONTROL, 1)) != res_OK) {	/* get memory status */
    db(1, MYNAME ": Error sending LOG STATUS CONTROL message (%d)\n", rc);
    return res_ERROR;
  }

  rc = skytraq_expect_msg(0x94, (uint8_t*)&MSG_LOG_STATUS_OUTPUT, sizeof(MSG_LOG_STATUS_OUTPUT));
  if (rc < sizeof(MSG_LOG_STATUS_OUTPUT)) {
    db(1, MYNAME ": Didn't receive expected reply (%d)\n", rc);
    return res_ERROR;
  }

  *log_wr_ptr = le_readu32(&MSG_LOG_STATUS_OUTPUT.log_wr_ptr);
  *sectors_free = le_readu16(&MSG_LOG_STATUS_OUTPUT.sectors_free);
  *sectors_total = le_readu16(&MSG_LOG_STATUS_OUTPUT.sectors_total);

  // unsigned char log_bool, fifo_mode;
  char* mystatus;
  unsigned int tmax = le_readu32(&MSG_LOG_STATUS_OUTPUT.max_time);
  unsigned int tmin = le_readu32(&MSG_LOG_STATUS_OUTPUT.min_time);
  unsigned int dmax = le_readu32(&MSG_LOG_STATUS_OUTPUT.max_dist);
  unsigned int dmin = le_readu32(&MSG_LOG_STATUS_OUTPUT.min_dist);
  unsigned int vmax = le_readu32(&MSG_LOG_STATUS_OUTPUT.max_speed);
  unsigned int vmin = le_readu32(&MSG_LOG_STATUS_OUTPUT.min_speed);
  // log_bool = *(MSG_LOG_STATUS_OUTPUT.datalog_enable);
  // fifo_mode = *(MSG_LOG_STATUS_OUTPUT.log_fifo_mode);
  xasprintf(&mystatus, "#logging: tmin=%u, tmax=%u, dmin=%u, dmax=%u, vmin=%u, vmax=%u\n", tmin, tmax, dmin, dmax, vmin, vmax);
  db(1, mystatus);
  xfree(mystatus);

  return res_OK;
}

/* reads 32-bit "middle-endian" fields */
static unsigned int me_read32(const unsigned char* p)
{
  return ((unsigned)be_read16(p+2) << 16) | ((unsigned)be_read16(p));
}

static time_t
gpstime_to_timet(int week, int sec)
{
  /* Notes:
   *   * week rollover period can be specified using option
   *     gps-week-rollover, otherwise input timestamps are
   *     assumed to be within previous 1024 weeks from today
   *   * list of leap seconds taken from
   *     <http://maia.usno.navy.mil/ser7/tai-utc.dat>
   *     as of 2019-01-19. Please update when necessary.
   *     Announcement of leap seconds:
   *     <http://hpiers.obspm.fr/iers/bul/bulc/bulletinc.dat>
   *   * leap seconds of 1999 JAN  1 and before are not reflected
   *     here, beware when using this for really old data
   *   * overflow of sec into next week is allowed
   *     (i.e. sec >= 7*24*3600 = 604800 is allowed)
   */
  time_t gps_timet = 315964800;     /* Jan 06 1980 0:00 UTC */

  int week_rollover = atoi(opt_gps_week_rollover);
  if (week_rollover < 0) {
    int current_week = (time(nullptr)-gps_timet)/(7*SECONDS_PER_DAY);
    week_rollover = current_week/1024 - (week > current_week%1024 ? 1 : 0);
  }
  gps_timet += (week+week_rollover*1024)*7*SECONDS_PER_DAY + sec;

  int override = atoi(opt_gps_utc_offset);
  if (override) {
    gps_timet -= override;
    return gps_timet;
  }

  /* leap second compensation: */
  gps_timet -= 13;  /* diff GPS-UTC=13s (valid from Jan 01 1999 on) */
  if (gps_timet >= 1136073600) {    /* Jan 01 2006 0:00 UTC */
    gps_timet--;                    /*   GPS-UTC = 14s      */
  }
  if (gps_timet >= 1230768000) {    /* Jan 01 2009 0:00 UTC */
    gps_timet--;                    /*   GPS-UTC = 15s      */
  }
  if (gps_timet >= 1341100800) {    /* Jul 01 2012 0:00 UTC */
    gps_timet--;                    /*   GPS-UTC = 16s      */
  }
  if (gps_timet >= 1435708800) {    /* Jul 01 2015 0:00 UTC */
    gps_timet--;                    /*   GPS-UTC = 17s      */
  }
  if (gps_timet >= 1483228800) {    /* Jan 01 2017 0:00 UTC */
    gps_timet--;                    /*   GPS-UTC = 18s      */
  }
  // Future: Consult http://maia.usno.navy.mil/ser7/tai-utc.dat
  // use http://www.stevegs.com/utils/jd_calc/ for Julian to UNIX sec

  return gps_timet;     /* returns UTC time */
}

static void
ECEF_to_LLA(double x, double y, long z, double* lat, double* lon, double* alt)
{
  /* constants: */
  const double CA   = 6378137.0;
  const double CB   = 6356752.31424518;
  const double CE2  = (CA*CA - CB*CB) / (CA*CA);    /* =e^2 */
  const double CE_2 = (CA*CA - CB*CB) / (CB*CB);    /* =e'^2 */

  /* auxiliary values: */
  double AP = sqrt(x*x + y*y);
  double ATHETA = atan2(z*CA, AP*CB);

  /* latitude (in radians): */
  *lat = atan2(z + CE_2 * CB * pow(sin(ATHETA), 3), AP - CE2 * CA * pow(cos(ATHETA), 3));

  /* longitude (in radians): */
  *lon = atan2(y, x);

  /* height above ellipsoid (in meters): */
  *alt = AP/cos(*lat) - CA/sqrt(1 - CE2 * pow(sin(*lat), 2));

  *lat = *lat /M_PI*180;
  *lon = *lon /M_PI*180;
}

struct read_state {
  route_head*          route_head_;
  unsigned            wpn, tpn;

  unsigned gps_week;
  unsigned gps_sec;
  long x, y, z;
};

static void
state_init(struct read_state* pst)
{
  route_head* track = route_head_alloc();
  track->rte_name = "SkyTraq tracklog";
  track->rte_desc = "SkyTraq GPS tracklog data";
  track_add_head(track);

  pst->route_head_ = track;
  pst->wpn        = 0;
  pst->tpn        = 0;

  pst->gps_week   = 0;
  pst->gps_sec    = 0;
  pst->x          = 0;
  pst->y          = 0;
  pst->z          = 0;
}

static Waypoint*
make_trackpoint(struct read_state* st, double lat, double lon, double alt)
{
  Waypoint* wpt = new Waypoint;

  wpt->shortname = QString().sprintf("TP%04d", ++st->tpn);

  wpt->latitude       = lat;
  wpt->longitude      = lon;
  wpt->altitude       = alt;
  wpt->SetCreationTime(gpstime_to_timet(st->gps_week, st->gps_sec));

  return wpt;
}

typedef struct {
  uint32_t gps_week;
  uint32_t gps_sec;
  int32_t  x;
  int32_t  y;
  int32_t  z;
} full_item;

typedef struct {
  uint16_t dt;
  int16_t dx;
  int16_t dy;
  int16_t dz;
} compact_item;

typedef struct {
  uint32_t gps_week;
  uint32_t gps_sec;
  int32_t  lat;
  int32_t  lon;
  int32_t  alt;
} multi_hz_item;


struct full_item_frame {
  unsigned char ts[4];
  unsigned char x[4];
  unsigned char y[4];
  unsigned char z[4];
};

struct compact_item_frame {
  unsigned char dt[2]; /* big endian unsigned short */
  unsigned char dpos[4];
};

struct multi_hz_item_frame {
  unsigned char v_kmh[2];
  unsigned char ts[4];
  unsigned char lat[4];
  unsigned char lon[4];
  unsigned char alt[4];
};

typedef struct {
  unsigned char type_and_speed[2];
  union {
    struct multi_hz_item_frame multi_hz;
    struct full_item_frame full;
    struct compact_item_frame comp;
  };
} item_frame;
#define ITEM_WEEK_NUMBER(item) (item->type_and_speed[1] | ((item->type_and_speed[0] & 0x03) << 8))

#define POW_2_M20 0.000000953674316
#define POW_2_M7 0.0078125

#define ITEM_TYPE(item) (item->type_and_speed[0] >> 4)
#define ITEM_SPEED(item) (item->type_and_speed[1] | ((item->type_and_speed[0] & 0x0F) << 8))

static int
process_data_item(struct read_state* pst, const item_frame* pitem, int len)
{
  int res = 0;
  double lat;
  double lon;
  double alt;
  double spe;
  unsigned int ts;
  int poi = 0;
  full_item f;
  compact_item c;
  multi_hz_item m;
  Waypoint* tpt = nullptr;

  switch (ITEM_TYPE(pitem)) {

  case 0xc:	/* POI item (same structure as full) */
    poi = 1;
    /* fall through: */

  case 0x2:	/* Multi HZ item */
    if (len < MULTI_HZ_ITEM_LEN) {
      db(1, MYNAME ": Not enough bytes in sector for a full item.\n");
      return res_ERROR;
    }
    m.gps_week = ITEM_WEEK_NUMBER(pitem);
    ts = me_read32(pitem->multi_hz.ts);
    m.gps_sec = ((int)(ts & 0x3FFFFFFF)) / 1000;
    m.lat = me_read32(pitem->multi_hz.lat);
    m.lon = me_read32(pitem->multi_hz.lon);
    m.alt = me_read32(pitem->multi_hz.alt);

    pst->gps_week = m.gps_week;
    pst->gps_sec = m.gps_sec;

    spe = KPH_TO_MPS(be_read16(pitem->multi_hz.v_kmh));

    db(4, "Got multi hz item: week=%i sec=%i lat=%i  lon=%i  alt=%i  speed=%f\n",
       m.gps_week, m.gps_sec,
       m.lat, m.lon, m.alt,
       spe);

    lat = m.lat * POW_2_M20;
    lon = m.lon * POW_2_M20;
    alt = m.alt * POW_2_M7;

    tpt = make_trackpoint(pst, lat, lon, alt);
    WAYPT_SET(tpt, speed, spe); /* convert speed to m/s */
    track_add_wpt(pst->route_head_, tpt);

    res = MULTI_HZ_ITEM_LEN;
    break;

  case 0x6:	/* POI item (same structure as full) */
    poi = 1;
    /* fall through: */

  case 0x4:	/* full item */
    if (len < FULL_ITEM_LEN) {
      db(1, MYNAME ": Not enough bytes in sector for a full item.\n");
      return res_ERROR;
    }
    ts = me_read32(pitem->full.ts);
    f.gps_week = ts & 0x000003FF;
    f.gps_sec = ts >> 12;
    f.x = me_read32(pitem->full.x);
    f.y = me_read32(pitem->full.y);
    f.z = me_read32(pitem->full.z);

    pst->gps_week = f.gps_week;
    pst->gps_sec = f.gps_sec;
    pst->x = f.x;
    pst->y = f.y;
    pst->z = f.z;

    db(4, "Got %s item: week=%i  sec=%i  x=%i  y=%i  z=%i  speed=%i\n",
       poi ? "POI" : "full",
       f.gps_week, f.gps_sec,
       f.x, f.y, f.z,
       ITEM_SPEED(pitem));

    res = FULL_ITEM_LEN;
    break;

  case 0x8:	/* compact item */
    if (len < COMPACT_ITEM_LEN) {
      db(1, MYNAME ": Not enough bytes in sector for a compact item.\n");
      return res_ERROR;
    }
    c.dx = (pitem->comp.dpos[1] >> 6) | (pitem->comp.dpos[0] << 2);
    c.dy = (pitem->comp.dpos[1] & 0x3F) | ((pitem->comp.dpos[2] & 0xF0) << 2);
    c.dz = pitem->comp.dpos[3] | ((pitem->comp.dpos[2] & 0x03) << 8);
    if (c.dx > 511) {
      c.dx = 511-c.dx;  /* make proper signed values */
    }
    if (c.dy > 511) {
      c.dy = 511-c.dy;
    }
    if (c.dz > 511) {
      c.dz = 511-c.dz;
    }
    c.dt = (pitem->comp.dt[0] << 8) | pitem->comp.dt[1];

    db(4, "Got compact item: dt=%i  dx=%i  dy=%i  dz=%i  speed=%i uu=%i\n",
       c.dt, c.dx, c.dy, c.dz,
       ITEM_SPEED(pitem), (pitem->comp.dpos[2] & 0x0F)>>2);

    pst->gps_sec += c.dt;
    pst->x += c.dx;
    pst->y += c.dy;
    pst->z += c.dz;

    res = COMPACT_ITEM_LEN;
    break;

  default:
    db(1, MYNAME ": Unknown item type encountered: 0x%02x\n", ITEM_TYPE(pitem));
    return 0;
  }

  if (res == COMPACT_ITEM_LEN  ||  res == FULL_ITEM_LEN) {
    ECEF_to_LLA(pst->x, pst->y, pst->z, &lat, &lon, &alt);
//		GPS_Math_XYZ_To_WGS84LatLonH(&lat, &lon, &alt, pst->x, pst->y, pst->z);
    tpt = make_trackpoint(pst, lat, lon, alt);
    WAYPT_SET(tpt, speed, KPH_TO_MPS(ITEM_SPEED(pitem))); /* convert speed to m/s */

    if (poi) {
      waypt_add(new Waypoint(*tpt));
    }

    if (nullptr == pst->route_head_) {
      db(1, MYNAME ": New Track\n");
      pst->route_head_ = route_head_alloc();
      track_add_head(pst->route_head_);
    }

    track_add_wpt(pst->route_head_, tpt);
  }

  return res;
}

static int	/* returns number of bytes processed (terminates on 0xFF i.e. empty or padding bytes) */
process_data_sector(struct read_state* pst, const uint8_t* buf, int len)
{
  int plen, ilen;

  for (plen = 0; plen < len  &&  buf[plen] != 0xFF; plen += ilen) {
    ilen = process_data_item(pst, (item_frame*)&buf[plen], len-plen);
    if (ilen <= 0) {
      fatal(MYNAME ": Error %i while processing data item #%i (starts at %i)\n",
            ilen, pst->tpn, plen);
    }
  }

  return plen;
}

/* Note: the buffer is being padded with 0xFFs if necessary so there are always SECTOR_SIZE valid bytes */
static int
skytraq_read_single_sector(unsigned int sector, uint8_t* buf)
{
  uint8_t MSG_LOG_SECTOR_READ_CONTROL[2] = { 0x1B, (uint8_t)(sector) };
  int errors = 5;		/* allow this many errors */
  unsigned int c, i, j, cs;
  uint8_t buffer[16];

  if (sector > 0xFF) {
    fatal(MYNAME ": Invalid sector number (%i)\n", sector);
  }

  db(2, "Reading sector #%i...\n", sector);

  if (skytraq_wr_msg_verify((uint8_t*)&MSG_LOG_SECTOR_READ_CONTROL, sizeof(MSG_LOG_SECTOR_READ_CONTROL)) != res_OK) {
    db(1, MYNAME ": Didn't receive ACK\n");
    return res_ERROR;
  }

#ifdef READ_SINGLE_CHARS
  for (i = 0, j = 0; i-j < SECTOR_SIZE && j < sizeof(SECTOR_READ_END); i++) {
    c = rd_char(&errors);
    buf[i] = c;
    if (c == SECTOR_READ_END[j]) {
      j++;
    } else if (c == SECTOR_READ_END[0]) {
      j = 1;
    } else {
      j = 0;
    }
  }
  if (j < sizeof(SECTOR_READ_END)) {
    db(1, MYNAME ": Didn't get sector end tag\n");
    return res_ERROR;
  }
  c = rd_char(&errors);	/* read checksum byte */
  buf[i] = c;
#else
  for (i = 0, j = 0; i-j < SECTOR_SIZE && j < sizeof(SECTOR_READ_END); i+=c) {
    rd_buf(buffer, 16);
    for (c = 0; c < 16 && j < sizeof(SECTOR_READ_END); c++) {
      buf[i+c] = buffer[c];
      if (buffer[c] == SECTOR_READ_END[j]) {
        j++;
      } else if (buffer[c] == SECTOR_READ_END[0]) {
        j = 1;
      } else {
        j = 0;
      }
    }
  }
  if (j < sizeof(SECTOR_READ_END)) {
    db(1, MYNAME ": Didn't get sector end tag\n");
    return res_ERROR;
  }
  if (c < 16) {
    buf[i] = buffer[c];
  } else {
    c = rd_char(&errors);	/* read checksum byte */
    buf[i] = c;
  }
#endif
  i = i-j;
  db(3, "Received %i bytes of log data\n", i);

//#define SINGLE_READ_WORKAROUND
#ifdef SINGLE_READ_WORKAROUND
  gbser_set_speed(serial_handle, skytraq_baud);
  rd_char(&errors);
  rd_char(&errors);
  rd_char(&errors);
  rd_char(&errors);
  rd_char(&errors);
  rd_char(&errors);
  skytraq_set_baud(atoi(opt_dlbaud));
#endif

  cs = skytraq_calc_checksum(buf, i);
  if (cs != buf[i+sizeof(SECTOR_READ_END)]) {
    db(1, MYNAME ": Checksum error while reading sector: got 0x%02x, expected 0x%02x\n",
       buf[i+sizeof(SECTOR_READ_END)], cs);
    return res_ERROR;
  }

  for (; i < SECTOR_SIZE; i++) {
    buf[i] = 0xFF;
  }

  return res_OK;
}

static int
skytraq_read_multiple_sectors(int first_sector, unsigned int sector_count, uint8_t* buf)
{
  uint8_t MSG_LOG_READ_MULTI_SECTORS[5] = { 0x1D };
  unsigned int i;

  if (first_sector < 0  ||  first_sector > 0xFFFF) {
    fatal(MYNAME ": Invalid sector number (%i)\n", first_sector);
  }
  be_write16(&MSG_LOG_READ_MULTI_SECTORS[1], first_sector);
  if (sector_count > 0xFFFF) {
    fatal(MYNAME ": Invalid sector count (%i)\n", sector_count);
  }
  be_write16(&MSG_LOG_READ_MULTI_SECTORS[3], sector_count);

  db(2, "Reading %i sectors beginning from #%i...\n", sector_count, first_sector);

  unsigned int read_result = skytraq_wr_msg_verify((uint8_t*)&MSG_LOG_READ_MULTI_SECTORS, sizeof(MSG_LOG_READ_MULTI_SECTORS));
  if (read_result != res_OK) {
    return read_result;
  }

  for (i = 0; i < sector_count; i++) {
    db(2, "Receiving data of sector #%i...\n", first_sector+i);
    rd_buf(buf+i*SECTOR_SIZE, SECTOR_SIZE);
  }
  rd_buf(buf+SECTOR_SIZE*sector_count, sizeof(SECTOR_READ_END)+6);

  uint8_t* buf_end_tag = buf + SECTOR_SIZE*sector_count;
  for (i = 0; i < sizeof(SECTOR_READ_END); i++) {
    if (buf_end_tag[i] != SECTOR_READ_END[i]) {
      db(1, MYNAME ": Wrong end tag: got 0x%02x ('%c'), expected 0x%02x ('%c')\n",
         buf_end_tag[i], isprint(buf_end_tag[i]) ? buf_end_tag[i] : '.',
         SECTOR_READ_END[i], isprint(SECTOR_READ_END[i]) ? SECTOR_READ_END[i] : '.');
      return res_ERROR;
    }
  }

  unsigned int cs = skytraq_calc_checksum(buf, SECTOR_SIZE*sector_count);
  if (cs != buf_end_tag[sizeof(SECTOR_READ_END)]) {
    db(1, MYNAME ": Checksum error while reading sector: got 0x%02x, expected 0x%02x\n",
       buf_end_tag[sizeof(SECTOR_READ_END)], cs);
    return res_ERROR;
  }

  return res_OK;
}

static void
skytraq_read_tracks()
{
  struct read_state st;
  uint32_t log_wr_ptr;
  uint16_t sectors_free, sectors_total, /*sectors_used_a, sectors_used_b,*/ sectors_used;
  int t, rc, got_sectors, total_sectors_read = 0;
  int read_at_once = MAX(atoi(opt_read_at_once), 1);
  int opt_first_sector_val = atoi(opt_first_sector);
  int opt_last_sector_val = atoi(opt_last_sector);
  int multi_read_supported = 1;
  gbfile* dumpfile = nullptr;

  state_init(&st);

  if (skytraq_get_log_buffer_status(&log_wr_ptr, &sectors_free, &sectors_total) != res_OK) {
    fatal(MYNAME ": Can't get log buffer status\n");
  }

  db(1, MYNAME ": Device status: free sectors: %i / total sectors: %i / %i%% used / write ptr: %i\n",
     sectors_free, sectors_total, 100 - sectors_free*100 / sectors_total, log_wr_ptr);

  if (opt_first_sector_val >= sectors_total) {
    db(1, "Warning: sector# specified by option first-sector (%i) is beyond reported total sector count (%i)",
       opt_first_sector_val, sectors_total);
  }
  /* Workaround: sectors_free is sometimes reported wrong. Tried to use log_wr_ptr as an
     indicator for how many sectors are currently used. However this isn't correct in every case too.
     The current read logic is aware of that so this shouldn't be necessary anymore.
  	sectors_used_a = sectors_total - sectors_free;
  	sectors_used_b = (log_wr_ptr + SECTOR_SIZE - 1) / SECTOR_SIZE;
  	if (sectors_used_a != sectors_used_b) {
  		db(1, "Warning: device reported inconsistent number of used sectors (a=%i, b=%i), "\
  		   "using max=%i\n", sectors_used_a, sectors_used_b, MAX(sectors_used_a, sectors_used_b));
  	}
  	sectors_used = MAX(sectors_used_a, sectors_used_b);
  */
  if (opt_last_sector_val < 0) {
    sectors_used = sectors_total - sectors_free + 1 /*+5*/;
    if (opt_first_sector_val >= sectors_used) {
      sectors_used = opt_first_sector_val + 1;
    }
  } else {
    sectors_used = opt_last_sector_val;
    if (opt_last_sector_val >= sectors_total) {
      db(1, "Warning: sector# specified by option last-sector (%i) is beyond reported total sector count (%i)",
         opt_last_sector_val, sectors_total);
    }
  }

  uint8_t* buffer = (uint8_t*) xmalloc(SECTOR_SIZE*read_at_once+sizeof(SECTOR_READ_END)+6);
  // m.ad/090930: removed code that tried reducing read_at_once if necessary since doesn't work with xmalloc

  if (opt_dump_file) {
    dumpfile = gbfopen(opt_dump_file, "w", MYNAME);
  }

  db(1, MYNAME ": Reading log data from device...\n");
  db(1, MYNAME ": start=%d used=%d\n", opt_first_sector_val, sectors_used);
  db(1, MYNAME ": opt_last_sector_val=%d\n", opt_last_sector_val);
  for (int i = opt_first_sector_val; i < sectors_used; i += got_sectors) {
    for (t = 0, got_sectors = 0; (t < SECTOR_RETRIES) && (got_sectors <= 0); t++) {
      if (atoi(opt_read_at_once) == 0  ||  multi_read_supported == 0) {
        rc = skytraq_read_single_sector(i, buffer);
        if (rc == res_OK) {
          got_sectors = 1;
        }
      } else {
        /* Try to read read_at_once sectors at once.
         * If tere aren't any so many interesting ones, read the remainder (sectors_used-i).
         * And read at least 1 sector.
         */
        read_at_once = MAX(MIN(read_at_once, sectors_used-i), 1);

        rc = skytraq_read_multiple_sectors(i, read_at_once, buffer);
        switch (rc) {
        case res_OK:
          got_sectors = read_at_once;
          read_at_once = MIN(read_at_once*2, atoi(opt_read_at_once));
          break;

        case res_NACK:
          db(1, MYNAME ": Device doesn't seem to support reading multiple "
             "sectors at once, falling back to single read.\n");
          multi_read_supported = 0;
          break;

        default:
          /* On failure, try with less sectors */
          read_at_once = MAX(read_at_once/2, 1);
        }
      }
    }
    if (got_sectors <= 0) {
      fatal(MYNAME ": Error reading sector %i\n", i);
    }

    total_sectors_read += got_sectors;

    if (dumpfile) {
      gbfwrite(buffer, SECTOR_SIZE, got_sectors, dumpfile);
    }

    if (*opt_no_output == '1') {
      continue;		// skip decoding
    }

    for (int s = 0; s < got_sectors; s++) {
      db(4, MYNAME ": Decoding sector #%i...\n", i+s);
      rc = process_data_sector(&st, buffer+s*SECTOR_SIZE, SECTOR_SIZE);
      if (rc == 0) {
        db(1, MYNAME ": Empty sector encountered: apparently only %i sectors are "
           "used but device reported %i.\n",
           i+s, sectors_used);
        i = sectors_used;	/* terminate to avoid reading stale data still in the logger */
        break;
      } else if (rc >= (4096-FULL_ITEM_LEN) && i+s+1 >= sectors_used && i+s+1 < sectors_total) {
        db(1, MYNAME ": Last sector is nearly full, reading one more sector\n");
        sectors_used++;
      }
    }
  }
  free(buffer);
  db(1, MYNAME ": Got %i trackpoints from %i sectors.\n", st.tpn, total_sectors_read);

  if (dumpfile) {
    gbfclose(dumpfile);
  }
}

static int
skytraq_probe()
{
  int baud_rates[] = { 9600, 230400, 115200, 57600, 4800, 19200, 38400 };
  int baud_rates_count = sizeof(baud_rates)/sizeof(baud_rates[0]);
  int initbaud = atoi(opt_initbaud);
  uint8_t MSG_QUERY_SOFTWARE_VERSION[2] = { 0x02, 0x01 };
  struct {
    uint8_t id;
    uint8_t sw_type;
    uint8_t kernel_ver[4];
    uint8_t odm_ver[4];
    uint8_t revision[4];
  } MSG_SOFTWARE_VERSION;
  int rc;

  // TODO: get current serial port baud rate and try that first
  // (only sensible if init to 4800 can be disabled...)

  if (initbaud > 0) {
    baud_rates[0] = initbaud;
    baud_rates_count = 1;
  }

  for (int i = 0; i < baud_rates_count; i++) {
    db(1, MYNAME ": Probing SkyTraq Venus at %ibaud...\n", baud_rates[i]);

    rd_drain();
    if ((rc = gbser_set_speed(serial_handle, baud_rates[i])) != gbser_OK) {
      db(1, MYNAME ": Set baud rate to %d failed (%d), retrying...\n", baud_rates[i], rc);
      if ((rc = gbser_set_speed(serial_handle, baud_rates[i])) != gbser_OK) {
        db(1, MYNAME ": Set baud rate to %d failed (%d)\n", baud_rates[i], rc);
        continue;
      }
    }

    QThread::usleep(50);		/* allow UART to settle. */

    skytraq_wr_msg(MSG_QUERY_SOFTWARE_VERSION,	/* get firmware version */
                   sizeof(MSG_QUERY_SOFTWARE_VERSION));
    if ((rc = skytraq_expect_ack(0x02)) != res_OK) {
      db(2, "Didn't receive ACK (%d), retrying...\n", rc);
      skytraq_wr_msg(MSG_QUERY_SOFTWARE_VERSION,	/* get firmware version */
                     sizeof(MSG_QUERY_SOFTWARE_VERSION));
      if ((rc = skytraq_expect_ack(0x02)) != res_OK) {
        db(2, "Didn't receive ACK (%d)\n", rc);
        continue;
      }
    }
    /*		note: _verify retries on errors, probe takes too long.
    		if (skytraq_wr_msg_verify(MSG_QUERY_SOFTWARE_VERSION,
    			sizeof(MSG_QUERY_SOFTWARE_VERSION)) != res_OK)
    		{
    			continue;
    		}*/
    rc = skytraq_expect_msg(0x80, (uint8_t*)&MSG_SOFTWARE_VERSION, sizeof(MSG_SOFTWARE_VERSION));
    if (rc < (int)sizeof(MSG_SOFTWARE_VERSION)) {
      db(2, "Didn't receive expected reply (%d)\n", rc);
    } else {
      db(1, MYNAME ": Venus device found: Kernel version = %i.%i.%i, ODM version = %i.%i.%i, "\
         "revision (Y/M/D) = %02i/%02i/%02i\n",
         MSG_SOFTWARE_VERSION.kernel_ver[1], MSG_SOFTWARE_VERSION.kernel_ver[2],
         MSG_SOFTWARE_VERSION.kernel_ver[3],
         MSG_SOFTWARE_VERSION.odm_ver[1], MSG_SOFTWARE_VERSION.odm_ver[2],
         MSG_SOFTWARE_VERSION.odm_ver[3],
         MSG_SOFTWARE_VERSION.revision[1], MSG_SOFTWARE_VERSION.revision[2],
         MSG_SOFTWARE_VERSION.revision[3]);

      return baud_rates[i];
    }
  }

  return res_NOTFOUND;
}

static int
skytraq_erase()
{
  uint8_t MSG_LOG_ERASE = 0x19;

  db(1, MYNAME ": Erasing logger memory...\n");
  if (skytraq_wr_msg_verify(&MSG_LOG_ERASE, sizeof(MSG_LOG_ERASE)) != res_OK) {
    db(1, MYNAME ": Didn't receive ACK\n");
    return res_ERROR;
  }

  return res_OK;
}

static void
skytraq_set_location()
{
  double lat, lng;
  uint8_t MSG_SET_LOCATION[17] = { 0x36, 0, 0, 0, 0, 0, 0, 0, 0, 0, 0, 0, 0, 0, 0, 0, 0 };
  uint8_t MSG_GET_LOCATION = 0x35;

  db(3, MYNAME ": set_location='%s'\n", opt_set_location);

  sscanf(opt_set_location, "%lf:%lf", &lat, &lng);
  le_write_double(&MSG_SET_LOCATION[1], lat);
  le_write_double(&MSG_SET_LOCATION[9], lng);
  for (unsigned char i : MSG_SET_LOCATION) {
    db(3, "%02x ", i);
  }
  db(3, "\n");
  if (skytraq_wr_msg_verify((uint8_t*)&MSG_SET_LOCATION, sizeof(MSG_SET_LOCATION)) != res_OK) {
    fatal(MYNAME ": cannot set new location\n");
  }
  {
    char buf[32];
    skytraq_wr_msg_verify(&MSG_GET_LOCATION, 1);
    skytraq_rd_msg(buf, 32);
  }
}

/*******************************************************************************
* %%%        global callbacks called by gpsbabel main process              %%% *
*******************************************************************************/

static void
skytraq_rd_init(const QString& fname)
{
  if ((serial_handle = gbser_init(qPrintable(fname))) == nullptr) {
    fatal(MYNAME ": Can't open port '%s'\n", qPrintable(fname));
  }
  if ((skytraq_baud = skytraq_probe()) <= 0) {
    fatal(MYNAME ": Can't find skytraq device on '%s'\n", qPrintable(fname));
  }
}

static void
skytraq_rd_deinit()
{
  gbser_deinit(serial_handle);
  serial_handle = nullptr;
}

static void
skytraq_read()
{
  if (opt_set_location) {
    skytraq_set_location();
    return;
  }

  if (opt_configure_logging) {
    skytraq_configure_logging();
    return;
  }

  int dlbaud = atoi(opt_dlbaud);
  if (dlbaud != 0  &&  dlbaud != skytraq_baud) {
    skytraq_set_baud(dlbaud);
  }

  // read device unless no-output=1 and dump-file=0 (i.e. no data needed at all)
  if (*opt_no_output == '0'  ||  opt_dump_file != nullptr) {
    skytraq_read_tracks();
  }

  if (*opt_erase == '1') {
    skytraq_erase();
  }

  if (dlbaud != 0  &&  dlbaud != skytraq_baud) {
    skytraq_set_baud(skytraq_baud);		// note that _system_restart resets baud rate anyway...
  }
  skytraq_system_restart();
}

static void
file_init(const QString& fname)
{
  db(1, "Opening file...\n");
  if ((file_handle = gbfopen(fname, "rb", MYNAME)) == nullptr) {
    fatal(MYNAME ": Can't open file '%s'\n", qPrintable(fname));
  }
}

static void
file_deinit()
{
  db(1, "Closing file...\n");
  gbfclose(file_handle);
  file_handle = nullptr;
}

static void
file_read()
{
  struct read_state st;
  int got_bytes;
  int opt_first_sector_val = atoi(opt_first_sector);
  int opt_last_sector_val = atoi(opt_last_sector);

  state_init(&st);
  uint8_t* buffer = (uint8_t*) xmalloc(SECTOR_SIZE);

  if (opt_first_sector_val > 0) {
    db(4, MYNAME ": Seeking to first-sector index %i\n", opt_first_sector_val*SECTOR_SIZE);
    gbfseek(file_handle, opt_first_sector_val*SECTOR_SIZE, SEEK_SET);
  }

  db(1, MYNAME ": Reading log data from file...\n");
  int sectors_read = 0;
  while ((got_bytes = gbfread(buffer, 1, SECTOR_SIZE, file_handle)) > 0) {
    db(4, MYNAME ": Decoding sector #%i...\n", sectors_read++);
    int rc = process_data_sector(&st, buffer, got_bytes);
    if (opt_last_sector_val < 0) {
      if (rc < (4096-FULL_ITEM_LEN)) {
        db(1, MYNAME ": Empty sector encountered, terminating.\n");
        break;
      }
    } else if (sectors_read-1 >= opt_last_sector_val) {
      db(1, MYNAME ": desired last-sector #%i reached, terminating.\n", sectors_read-1);
      break;
    }
  }
  xfree(buffer);
  db(1, MYNAME ": Got %i trackpoints from %i sectors.\n", st.tpn, sectors_read);
}

/**************************************************************************/

// capabilities below means: we can only read tracks

ff_vecs_t skytraq_vecs = {
  ff_type_serial,
  {
    ff_cap_read			/* waypoints */,
    ff_cap_read 			/* tracks */,
    ff_cap_none 			/* routes */
  },
  skytraq_rd_init,
  nullptr,
  skytraq_rd_deinit,
  nullptr,
  skytraq_read,
  nullptr,
  nullptr,
  skytraq_args,
  CET_CHARSET_UTF8, 1         /* master process: don't convert anything */
 , NULL_POS_OPS,
 nullptr
};

ff_vecs_t skytraq_fvecs = {
  ff_type_file,
  {
    ff_cap_read			/* waypoints */,
    ff_cap_read 			/* tracks */,
    ff_cap_none 			/* routes */
  },
  file_init,
  nullptr,
  file_deinit,
  nullptr,
  file_read,
  nullptr,
  nullptr,
  skytraq_fargs,
  CET_CHARSET_UTF8, 1         /* master process: don't convert anything */
 , NULL_POS_OPS,
 nullptr
};
/**************************************************************************/
/*
 * support POI of skytraq based miniHomer device
 * http://navin.com.tw/miniHomer.htm
 * 2010-10-23	Josef Reisinger
 */
#ifdef MYNAME
#undef MYNAME
#endif
#define MYNAME "miniHomer"
static char* opt_set_poi_home = nullptr;	/* set if a "poi" option was used */
static char* opt_set_poi_car = nullptr;	/* set if a "poi" option was used */
static char* opt_set_poi_boat = nullptr;	/* set if a "poi" option was used */
static char* opt_set_poi_heart = nullptr;	/* set if a "poi" option was used */
static char* opt_set_poi_bar = nullptr;	/* set if a "poi" option was used */
static arglist_t miniHomer_args[] = {
  { "baud",         &opt_dlbaud,        "Baud rate used for download", "115200", ARGTYPE_INT, "0", "115200", nullptr },
  { "dump-file",    &opt_dump_file,     "Dump raw data to this file", nullptr, ARGTYPE_OUTFILE, ARG_NOMINMAX, nullptr },
  { "erase",        &opt_erase,         "Erase device data after download", "0", ARGTYPE_BOOL, ARG_NOMINMAX, nullptr },
  { "first-sector", &opt_first_sector,  "First sector to be read from the device", "0", ARGTYPE_INT, "0", "65535", nullptr },
  { "initbaud",     &opt_initbaud,      "Baud rate used to init device (0=autodetect)", "38400", ARGTYPE_INT, "38400", "38400", nullptr },
  { "last-sector",  &opt_last_sector,   "Last sector to be read from the device (-1: smart read everything)", "-1", ARGTYPE_INT, "-1", "65535", nullptr },
  { "no-output",    &opt_no_output,     "Disable output (useful with erase)", "0", ARGTYPE_BOOL, ARG_NOMINMAX, nullptr },
  { "read-at-once", &opt_read_at_once,  "Number of sectors to read at once (0=use single sector mode)", "255", ARGTYPE_INT, "0", "255", nullptr },
  { "Home",         &opt_set_poi_home,  "POI for Home Symbol as lat:lng[:alt]", nullptr, ARGTYPE_STRING, "", "", nullptr },
  { "Car",          &opt_set_poi_car,   "POI for Car Symbol as lat:lng[:alt]", nullptr, ARGTYPE_STRING, "", "", nullptr },
  { "Boat",         &opt_set_poi_boat,  "POI for Boat Symbol as lat:lng[:alt]", nullptr, ARGTYPE_STRING, "", "", nullptr },
  { "Heart",        &opt_set_poi_heart, "POI for Heart Symbol as lat:lng[:alt]", nullptr, ARGTYPE_STRING, "", "", nullptr },
  { "Bar",          &opt_set_poi_bar,   "POI for Bar Symbol as lat:lng[:alt]", nullptr, ARGTYPE_STRING, "", "", nullptr },
  ARG_TERMINATOR
};
/*
 * Names of the POIs on miniHomer
 */
static const char* poinames[] = {
  "Home", "Car", "Boat", "Heart", "Bar"
};
#define NUMPOI (sizeof poinames/sizeof poinames[0])
#ifdef DEAD_CODE_IS_REBORN
static int getPoiByName(char* name)
{
  unsigned int i;
  for (i=0; i<NUMPOI; i++) {
    if (strcmp(poinames[i], name) == 0) {
      return i;
    }
  }
  return -1;
}
#endif
// Convert lla (lat, lng, alt) to ECEF
// Algorith taken from these sources:
// http://www.mathworks.com/matlabcentral/fileexchange/7942-covert-lat-lon-alt-to-ecef-cartesian
// http://en.wikipedia.org/wiki/Geodetic_system#From_ECEF_to_geodetic
// http://earth-info.nga.mil/GandG/publications/tr8350.2/wgs84fin.pdf
static void lla2ecef(double lat, double lng, double alt, double* ecef_x, double* ecef_y, double* ecef_z)
{
  long double a = 6378137.0;
  long double esqr = 6.69437999014e-3;

  long double llat = lat*M_PI/180;
  long double llng = lng*M_PI/180;
  long double lalt = alt;

  long double s = sin(llat);
  long double n = a / sqrt(1 - esqr * s*s);

  *ecef_x = (double)((n+lalt) * cos(llat) * cos(llng));
  *ecef_y = (double)((n+lalt) * cos(llat) * sin(llng));
  *ecef_z = (double)((n*(1-esqr) + lalt)* sin(llat));
}
static void miniHomer_get_poi()
{
  uint8_t MSG_GET_POI[3] = { 0x4D, 0, 0};
  uint8_t buf[32];
  double lat, lng, alt;

  for (unsigned int poi = 0; poi<NUMPOI; poi++) {
    MSG_GET_POI[1]=(poi>>8)&0xff;
    MSG_GET_POI[2]=(poi)&0xff;
    if (skytraq_wr_msg_verify((uint8_t*)&MSG_GET_POI, sizeof(MSG_GET_POI)) != res_OK) {
      warning(MYNAME ": cannot read poi %d '%s'\n", poi, poinames[poi]);
    }
    skytraq_rd_msg(buf, 25);
    double ecef_x = be_read_double(buf+1);
    double ecef_y = be_read_double(buf+9);
    double ecef_z = be_read_double(buf+17);

    // todo - how to determine not-set POIs ?
    if (ecef_x < 100.0 && ecef_y < 100.0 && ecef_z < 100.0) {
      db(2, MYNAME" : skipped poi %d for X=%f, y=%f, Z=%f\n", ecef_x, ecef_y, ecef_z);
    } else {
      ECEF_to_LLA(ecef_x, ecef_y, ecef_z, &lat, &lng, &alt);

      Waypoint* wpt = new Waypoint;
      wpt->shortname      = QString().sprintf("POI_%s", poinames[poi]);
      wpt->description    = QString().sprintf("miniHomer points to this coordinates if the %s symbol is on", poinames[poi]);
      wpt->latitude       = lat;
      wpt->longitude      = lng;
      wpt->altitude       = alt;
      waypt_add(wpt);
      db(1, MYNAME ": got POI[%s]='%f %f %f/%f %f %f'\n", poinames[poi], lat, lng, alt, ecef_x, ecef_y, ecef_z);
    }
  }
}
/*
 * set lla (lat/lng/alt) specified as <lat>:<lng>[:<alt] for a given poi [0..4] in miniHomer
 * returns
 * 1  if poi was set
 * 0  if opt_poi was not set
 * -1 in case of errors
 *  the number of the POI will not be checked - if it is not correct, miniHome will send NACK
 */
static int miniHomer_set_poi(uint16_t poinum, const char* opt_poi)
{
#define MSG_SET_POI_SIZE (sizeof(uint8_t)+sizeof(uint16_t)+3*sizeof(double)+sizeof(uint8_t))
  uint8_t MSG_SET_POI[MSG_SET_POI_SIZE] = {
    0x4C, 0,  0, 		// cmd + poi (u16)
    0, 0, 0, 0, 0, 0, 0, 0,	//lat (double ecef)
    0, 0, 0, 0, 0, 0, 0, 0,	//lng (double ecef)
    0, 0, 0, 0, 0, 0, 0, 0,	//alt (double ecef)
    0 			// attr (u8, 1-> to flash, 0->ro sram)
  };
  double lat, lng, alt;
  double ecef_x, ecef_y, ecef_z;


  int result = 0;		// result will be 0 if opt_poi isn't set
  if (opt_poi) { 	// first check opt_poi
    if (*opt_poi) {
      lat=lng=alt=0.0;
      /*
       * parse format of <lat>:<lng>[:alt]
       * we assume at least two elements in the value string
       */
      int n = sscanf(opt_poi, "%lf:%lf:%lf", &lat, &lng, &alt);
      if (n >= 2) {
        db(3, "found %d elems '%s':poi=%s@%d, lat=%f, lng=%f, alt=%f over=%s\n", n, opt_poi, poinames[poinum], poinum, lat, lng, alt);
        lla2ecef(lat, lng, alt, &ecef_x, &ecef_y, &ecef_z);
        db(1, MYNAME ": set POI[%s]='%f %f %f/%f %f %f'\n", poinames[poinum], lat, lng, alt, ecef_x, ecef_y, ecef_z);
        be_write16(MSG_SET_POI+1, poinum);
        be_write_double(MSG_SET_POI+3, ecef_x);
        be_write_double(MSG_SET_POI+11, ecef_y);
        be_write_double(MSG_SET_POI+19, ecef_z);
        MSG_SET_POI[27]=0;
        if (skytraq_wr_msg_verify((uint8_t*)&MSG_SET_POI, sizeof(MSG_SET_POI)) == res_OK) {
          result=1;
        } else {
          warning(MYNAME ": cannot set poi %d '%s'\n", poinum, poinames[poinum]);
          result=-1;
        }
      } else {
        warning(MYNAME ": argument to %s needs to be like <lat>:<lng>[:<alt>]\n", poinames[poinum]);
        result=-1;
      }
    }
  }
  return result;
}
static QString mhport;
static void
miniHomer_rd_init(const QString& fname)
{
  opt_set_location=nullptr;	// otherwise it will lead to bus error
  skytraq_rd_init(fname);	// sets global var serial_handle
  mhport=fname;
}
static void
miniHomer_rd_deinit()
{
  skytraq_rd_deinit();
  mhport.clear();
}
#define SETPOI(poinum, poiname) if (opt_set_poi_##poiname )  {miniHomer_set_poi(poinum, opt_set_poi_##poiname);}
static void
miniHomer_read()
{
  int npoi=0;
  /*
   * read tracks and POI from miniHomer
   */
  if (miniHomer_set_poi(0, opt_set_poi_home) > 0) {
    npoi++;
  }
  if (miniHomer_set_poi(1, opt_set_poi_car) > 0) {
    npoi++;
  }
  if (miniHomer_set_poi(2, opt_set_poi_boat) > 0) {
    npoi++;
  }
  if (miniHomer_set_poi(3, opt_set_poi_heart) > 0) {
    npoi++;
  }
  if (miniHomer_set_poi(4, opt_set_poi_bar) > 0) {
    npoi++;
  }
  if (npoi == 0) {				// do not read if POIs are set (consider set & read distinct operations)
    skytraq_read();				// first read tracks (if not supressed by cmd line params)
    // we need this call it initialized waypoint list etc...
    skytraq_rd_deinit(); 		// skytraq_read called system_reset, which changes the baud rate.

    skytraq_rd_init(mhport);    // Lets start from scratch and re-init the port
    miniHomer_get_poi();		// add POI as waypoints to the waypoints of the track
  }
}

ff_vecs_t miniHomer_vecs = {
  ff_type_serial,
  {
    ff_cap_read			/* waypoints */,
    ff_cap_read 			/* tracks */,
    ff_cap_none 			/* routes */
  },
  miniHomer_rd_init,
  nullptr,
  miniHomer_rd_deinit,
  nullptr,
  miniHomer_read,
  nullptr,
  nullptr,
  miniHomer_args,
  CET_CHARSET_UTF8, 1,         /* master process: don't convert anything */
  NULL_POS_OPS,
  nullptr
};<|MERGE_RESOLUTION|>--- conflicted
+++ resolved
@@ -293,11 +293,7 @@
 {
   int errors = 5;		// Allow this many receiver errors silently.
   unsigned int c, i, state;
-<<<<<<< HEAD
   signed int rcv_len;		// Negative length is read error.
-=======
-  int rcv_len;
->>>>>>> 6cf0660e
 
   for (i = 0, state = 0; i < RETRIES && state < sizeof(MSG_START); i++) {
     c = rd_char(&errors);
