--- conflicted
+++ resolved
@@ -35,16 +35,6 @@
 #include "zlib.h"                 // doesn't really belong here, but is missing elsewhere.
 #endif
 
-<<<<<<< HEAD
-#include <QtCore/QDebug>          // for QDebug
-#include <QtCore/QList>           // for QList, QList<>::const_reverse_iterator, QList<>::reverse_iterator
-#include <QtCore/QScopedPointer>  // for QScopedPointer
-#include <QtCore/QString>         // for QString
-#include <QtCore/QTextCodec>      // for QTextCodec
-#include <QtCore/QVector>         // for QVector
-#include <QtCore/Qt>              // for CaseInsensitive
-#include <QtCore/QtGlobal>        // for foreach
-=======
 #include <QDebug>                 // for QDebug
 #include <QList>                  // for QList, QList<>::const_reverse_iterator, QList<>::reverse_iterator
 #include <QScopedPointer>         // for QScopedPointer
@@ -53,7 +43,6 @@
 #include <QVector>                // for QVector
 #include <Qt>                     // for CaseInsensitive
 #include <QtGlobal>               // for foreach
->>>>>>> 131b6434
 
 #include "formspec.h"             // for FormatSpecificData
 #include "inifile.h"              // for inifile_t
