--- conflicted
+++ resolved
@@ -23,15 +23,6 @@
 
 */
 
-<<<<<<< HEAD
-#include <QtCore/QLatin1String>         // for QLatin1String
-#include <QtCore/QString>               // for QString
-#include <QtCore/QStringView>           // for QStringView
-#include <QtCore/QVector>               // for QVector
-#include <QtCore/QXmlStreamAttribute>   // for QXmlStreamAttribute
-#include <QtCore/QXmlStreamAttributes>  // for QXmlStreamAttributes
-#include <QtCore/Qt>                    // for CaseInsensitive
-=======
 #include <QLatin1String>                // for QLatin1String
 #include <QString>                      // for QString
 #include <QStringView>                  // for QStringView
@@ -39,7 +30,6 @@
 #include <QXmlStreamAttribute>          // for QXmlStreamAttribute
 #include <QXmlStreamAttributes>         // for QXmlStreamAttributes
 #include <Qt>                           // for CaseInsensitive
->>>>>>> 131b6434
 
 #include "defs.h"
 #include "xmlgeneric.h"                 // for cb_start, cb_end, xg_callback, xg_string, xg_cb_type, xml_deinit, xml_init, xml_read, xg_tag_mapping
@@ -283,11 +273,7 @@
 }
 
 static double
-<<<<<<< HEAD
-tef_read_comma_float(const QStringView& value)
-=======
 tef_read_comma_float(QStringView value)
->>>>>>> 131b6434
 {
   QString svalue = value.toString();
 
