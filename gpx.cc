/*
    Access GPX data files.

    Copyright (C) 2002-2015 Robert Lipe, gpsbabel.org

    This program is free software; you can redistribute it and/or modify
    it under the terms of the GNU General Public License as published by
    the Free Software Foundation; either version 2 of the License, or
    (at your option) any later version.

    This program is distributed in the hope that it will be useful,
    but WITHOUT ANY WARRANTY; without even the implied warranty of
    MERCHANTABILITY or FITNESS FOR A PARTICULAR PURPOSE.  See the
    GNU General Public License for more details.

    You should have received a copy of the GNU General Public License
    along with this program; if not, write to the Free Software
    Foundation, Inc., 51 Franklin Street, Fifth Floor, Boston, MA  02110-1301, USA.

 */

#include "gpx.h"

#include <cassert>                          // for assert
#include <cmath>                            // for lround
#include <cstdio>                           // for sscanf
#include <cstring>                          // for strchr, strncpy

#include <QByteArray>                       // for QByteArray
#include <QDate>                            // for QDate
#include <QDateTime>                        // for QDateTime
#include <QHash>                            // for QHash
#include <QIODevice>                        // for QIODevice, operator|, QIODevice::ReadOnly, QIODevice::Text, QIODevice::WriteOnly
#include <QLatin1Char>                      // for QLatin1Char
#include <QLatin1String>                    // for QLatin1String
#include <QString>                          // for QString, QStringLiteral, operator+, operator==
#include <QStringList>                      // for QStringList
#include <QStringView>                      // for QStringView
#include <QTime>                            // for QTime
#include <QVersionNumber>                   // for QVersionNumber
#include <QXmlStreamAttribute>              // for QXmlStreamAttribute
#include <QXmlStreamAttributes>             // for QXmlStreamAttributes
#include <QXmlStreamNamespaceDeclaration>   // for QXmlStreamNamespaceDeclaration
#include <QXmlStreamNamespaceDeclarations>  // for QXmlStreamNamespaceDeclarations
#include <QXmlStreamReader>                 // for QXmlStreamReader, QXmlStreamReader::Characters, QXmlStreamReader::EndDocument, QXmlStreamReader::EndElement, QXmlStreamReader::Invalid, QXmlStreamReader::StartElement
#include <Qt>                               // for CaseInsensitive, UTC
#include <QtGlobal>                         // for qAsConst, QAddConst<>::Type

#include "defs.h"
<<<<<<< HEAD
#include "garmin_fs.h"                      // for garmin_fs_t, garmin_ilink_t, garmin_fs_alloc, garmin_fs_merge_category, garmin_fs_xml_fprint
=======
#include "garmin_fs.h"                      // for garmin_fs_t, garmin_ilink_t, garmin_fs_xml_convert
>>>>>>> ab788348
#include "garmin_tables.h"                  // for gt_color_index_by_rgb, gt_color_name, gt_color_value_by_name
#include "geocache.h"                       // for Geocache, Geocache::UtfSt...
#include "mkshort.h"                        // for MakeShort
#include "src/core/datetime.h"              // for DateTime
#include "src/core/file.h"                  // for File
#include "src/core/logging.h"               // for Warning, Fatal
#include "src/core/xmlstreamwriter.h"       // for XmlStreamWriter
#include "src/core/xmltag.h"                // for xml_tag, fs_xml, fs_xml_alloc, free_gpx_extras


#define MYNAME "GPX"
#ifndef CREATOR_NAME_URL
#  define CREATOR_NAME_URL "GPSBabel - https://www.gpsbabel.org"
#endif

void
GpxFormat::gpx_add_to_global(QStringList& ge, const QString& s)
{
  if (!ge.contains(s)) {
    ge.append(s);
  }
}

// Temporarily mock the old GPX writer's hardcoded fixed length for float/double
// types.  This can be removed once we have time/interest in regenerating all our
// zillion reference files.
inline QString GpxFormat::toString(double d)
{
  return QString::number(d, 'f', 9);
}

inline QString GpxFormat::toString(float f)
{
  return QString::number(f, 'f', 6);
}


/*
 * gpx_reset_short_handle: used for waypoint, route and track names
 * this allows gpx:wpt names to overlap gpx:rtept names, etc.
 */
void
GpxFormat::gpx_reset_short_handle()
{
  delete mkshort_handle;

  mkshort_handle = new MakeShort;

  if (suppresswhite) {
    mkshort_handle->set_whitespace_ok(false);
  }

  mkshort_handle->set_length(xstrtoi(snlen, nullptr, 10));
}

void
GpxFormat::gpx_write_gdata(const QStringList& ge, const QString& tag) const
{
  if (!ge.isEmpty()) {
    writer->writeStartElement(tag);
    // TODO: This seems questionable.
    // We concatenate element content from multiple elements,
    // possibly from multiple input files, into one element.
    // This is necessary to comply with the schema as
    // these elements have maxOccurs limits of 1.
    for (const auto& str : ge) {
      writer->writeCharacters(str);
      /* Some tags we just output once. */
      if ((tag == QLatin1String("url")) ||
          (tag == QLatin1String("email"))) {
        break;
      }
    }
    writer->writeEndElement();
  }
}

GpxFormat::tag_mapping
GpxFormat::get_tag(const QString& t) const
{
  // returns default constructed value if key not found.
  return hash.value(t);
}

void
GpxFormat::tag_gpx(const QXmlStreamAttributes& attr)
{
  if (attr.hasAttribute(QLatin1String("version"))) {
    /* Set the default output version to the highest input
     * version.
     */
    QVersionNumber thisVersion = QVersionNumber::fromString(attr.value(QLatin1String("version")).toString()).normalized();
    if (gpx_highest_version_read.isNull()) {
      gpx_highest_version_read = thisVersion;
    } else if (!thisVersion.isNull() && (gpx_highest_version_read < thisVersion)) {
      gpx_highest_version_read = thisVersion;
    }
  }
  /* save namespace declarations in case we pass through elements
   * that use them to the writer.
   */
  const QXmlStreamNamespaceDeclarations ns = reader->namespaceDeclarations();
  for (const auto& n : ns) {
    QString prefix = n.prefix().toString();
    QString namespaceUri = n.namespaceUri().toString();
    /* don't toss any xsi declaration, it might used for tt_unknown or passthrough. */
    if (!prefix.isEmpty()) {
      if (! gpx_namespace_attribute.hasAttribute(prefix.prepend("xmlns:"))) {
        gpx_namespace_attribute.append(prefix, namespaceUri);
      }
    }
  }
}

void
GpxFormat::tag_wpt(const QXmlStreamAttributes& attr)
{
  wpt_tmp = new Waypoint;
  link_ = new UrlLink;

  cur_tag = nullptr;
  if (attr.hasAttribute(QLatin1String("lat"))) {
    wpt_tmp->latitude = attr.value(QLatin1String("lat")).toDouble();
  }
  if (attr.hasAttribute(QLatin1String("lon"))) {
    wpt_tmp->longitude = attr.value(QLatin1String("lon")).toDouble();
  }
  fs_ptr = &wpt_tmp->fs;
}

void
GpxFormat::tag_cache_desc(const QXmlStreamAttributes& attr)
{
  cache_descr_is_html = false;
  if (attr.hasAttribute(QLatin1String("html"))) {
    if (attr.value(QLatin1String("html")).compare(QLatin1String("True")) == 0) {
      cache_descr_is_html = true;
    }
  }
}

void
GpxFormat::tag_gs_cache(const QXmlStreamAttributes& attr) const
{
  Geocache* gc_data = wpt_tmp->AllocGCData();

  if (attr.hasAttribute(QLatin1String("id"))) {
    gc_data->id = attr.value(QLatin1String(QLatin1String("id"))).toLongLong();
  }
  if (attr.hasAttribute(QLatin1String("available"))) {
    if (attr.value(QLatin1String("available")).compare(QLatin1String("True"), Qt::CaseInsensitive) == 0) {
      gc_data->is_available = Geocache::status_t::gs_true;
    } else if (attr.value(QLatin1String("available")).compare(QLatin1String("False"), Qt::CaseInsensitive) == 0) {
      gc_data->is_available = Geocache::status_t::gs_false;
    }
  }
  if (attr.hasAttribute(QLatin1String("archived"))) {
    if (attr.value(QLatin1String("archived")).compare(QLatin1String("True"), Qt::CaseInsensitive) == 0) {
      gc_data->is_archived = Geocache::status_t::gs_true;
    } else if (attr.value(QLatin1String("archived")).compare(QLatin1String("False"), Qt::CaseInsensitive) == 0) {
      gc_data->is_archived = Geocache::status_t::gs_false;
    }
  }
}

void
GpxFormat::tag_garmin_fs(tag_type tag, const QString& text, Waypoint* waypt)
{
  garmin_fs_t* gmsd = garmin_fs_t::find(waypt);
  if (gmsd == nullptr) {
    gmsd = garmin_fs_alloc(-1);
    waypt->fs.FsChainAdd(gmsd);
  }

  switch (tag) {
  case tt_garmin_wpt_proximity:
    waypt->set_proximity(text.toDouble());
    break;
  case tt_garmin_wpt_temperature:
    waypt->set_temperature(text.toFloat());
    break;
  case tt_garmin_wpt_depth:
    waypt->set_depth(text.toDouble());
    break;
  case tt_garmin_wpt_display_mode:
    // element DispalyMode value is case sensitive.
    if (text == u"SymbolOnly") {
      garmin_fs_t::set_display(gmsd, gt_display_mode_symbol);
    } else if (text == u"SymbolAndDescription") {
      garmin_fs_t::set_display(gmsd, gt_display_mode_symbol_and_comment);
    } else {
      garmin_fs_t::set_display(gmsd, gt_display_mode_symbol_and_name);
    }
    break;
  case tt_garmin_wpt_category:
    if (!garmin_fs_merge_category(text, waypt)) {
      // There's nothing a user can really do about this (well, they could
      // create a gpsbabel.ini that mapped them to garmin category numbers
      // but that feature is so obscure and used in so few outputs that
      // there's no reason to alarm the user.  Just silently disregard
      // category names that don't map cleanly.
      // warning(MYNAME ": Unable to convert category \"%s\"!\n", CSTR(text));
    }
    break;
  case tt_garmin_wpt_addr:
    garmin_fs_t::set_addr(gmsd, text);
    break;
  case tt_garmin_wpt_city:
    garmin_fs_t::set_city(gmsd, text);
    break;
  case tt_garmin_wpt_state:
    garmin_fs_t::set_state(gmsd, text);
    break;
  case tt_garmin_wpt_country:
    garmin_fs_t::set_country(gmsd, text);
    break;
  case tt_garmin_wpt_postal_code:
    garmin_fs_t::set_postal_code(gmsd, text);
    break;
  case tt_garmin_wpt_phone_nr:
    garmin_fs_t::set_phone_nr(gmsd, text);
    break;
  default:
    // do nothing
    break;
  }
}

void
GpxFormat::start_something_else(QStringView el, const QXmlStreamAttributes& attr)
{
  if (!fs_ptr) {
    return;
  }

  auto* new_tag = new XmlTag;
  new_tag->tagname = el.toString();

  const QXmlStreamNamespaceDeclarations ns = reader->namespaceDeclarations();
  new_tag->attributes.reserve(attr.size() + ns.size());
  /*
   * It was found to be faster to append one element at a time compared to
   *   a) assiging new_tag->attributes = attr, or
   *   b) appending in one step, new_tag.attributes.apppend(attr)
   * Tested with on ubuntu bionic with Qt 5.9.5 and a large Geocache file
   * generated by Groundspeak.
   */
  for (const auto& a : attr) {
    new_tag->attributes.append(a);
  }
  for (const auto& n : ns) {
    QString prefix = n.prefix().toString().prepend(n.prefix().isEmpty()? "xmlns" : "xmlns:");
    QString namespaceUri = n.namespaceUri().toString();
    new_tag->attributes.append(prefix, namespaceUri);
  }

  if (cur_tag) {
    if (cur_tag->child) {
      cur_tag = cur_tag->child;
      while (cur_tag->sibling) {
        cur_tag = cur_tag->sibling;
      }
      cur_tag->sibling = new_tag;
      new_tag->parent = cur_tag->parent;
    } else {
      cur_tag->child = new_tag;
      new_tag->parent = cur_tag;
    }
  } else {
    const auto* fs_gpx = reinterpret_cast<fs_xml*>(fs_ptr->FsChainFind(kFsGpx));

    if (fs_gpx && fs_gpx->tag) {
      cur_tag = fs_gpx->tag;
      while (cur_tag->sibling) {
        cur_tag = cur_tag->sibling;
      }
      cur_tag->sibling = new_tag;
      new_tag->parent = nullptr;
    } else {
      auto* new_fs_gpx = new fs_xml(kFsGpx);
      new_fs_gpx->tag = new_tag;
      fs_ptr->FsChainAdd(new_fs_gpx);
      new_tag->parent = nullptr;
    }
  }
  cur_tag = new_tag;
}

void
GpxFormat::end_something_else()
{
  if (cur_tag) {
    cur_tag = cur_tag->parent;
  }
}

void
GpxFormat::tag_log_wpt(const QXmlStreamAttributes& attr) const
{
  /* create a new waypoint */
  auto* lwp_tmp = new Waypoint;

  /* extract the lat/lon attributes */
  if (attr.hasAttribute(QLatin1String("lat"))) {
    lwp_tmp->latitude = attr.value(QLatin1String("lat")).toDouble();
  }
  if (attr.hasAttribute(QLatin1String("lon"))) {
    lwp_tmp->longitude = attr.value(QLatin1String("lon")).toDouble();
  }
  /* Make a new shortname.  Since this is a groundspeak extension,
    we assume that GCBLAH is the current shortname format and that
    wpt_tmp refers to the currently parsed waypoint. Unfortunately,
    we need to keep track of log_wpt counts so we don't collide with
    dupe shortnames.
  */
  if (wpt_tmp->shortname.size() > 2) {
// FIXME: think harder about this later.
    lwp_tmp->shortname = wpt_tmp->shortname.mid(2, 4) + "-FIXME";

    waypt_add(lwp_tmp);
  }
}

void
GpxFormat::gpx_start(QStringView el, const QXmlStreamAttributes& attr)
{
  /*
   * Reset end-of-string without actually emptying/reallocing cdatastr.
   */
  cdatastr = QString();

  tag_mapping tag = get_tag(current_tag);
  switch (tag.type) {
  case tt_gpx:
    tag_gpx(attr);
    break;
  case tt_link:
    if (attr.hasAttribute(QLatin1String("href"))) {
      link_url = attr.value(QLatin1String("href")).toString();
    }
    break;
  case tt_wpt:
    tag_wpt(attr);
    break;
  case tt_wpttype_link:
    if (attr.hasAttribute(QLatin1String("href"))) {
      link_url = attr.value(QLatin1String("href")).toString();
    }
    break;
  case tt_rte:
    rte_head = new route_head;
    route_add_head(rte_head);
    rh_link_ = new UrlLink;
    fs_ptr = &rte_head->fs;
    break;
  case tt_rte_rtept:
    tag_wpt(attr);
    break;
  case tt_trk:
    trk_head = new route_head;
    track_add_head(trk_head);
    rh_link_ = new UrlLink;
    fs_ptr = &trk_head->fs;
    break;
  case tt_trk_trkseg_trkpt:
    tag_wpt(attr);
    if (next_trkpt_is_new_seg) {
      wpt_tmp->wpt_flags.new_trkseg = 1;
      next_trkpt_is_new_seg = 0;
    }
    break;
  case tt_rte_link:
  case tt_trk_link:
    if (attr.hasAttribute(QLatin1String("href"))) {
      link_url = attr.value(QLatin1String("href")).toString();
    }
    break;
  case tt_unknown:
    start_something_else(el, attr);
    return;
  case tt_cache:
    tag_gs_cache(attr);
    break;
  case tt_cache_log_wpt:
    if (opt_logpoint) {
      tag_log_wpt(attr);
    }
    break;
  case tt_cache_desc_long:
  case tt_cache_desc_short:
    tag_cache_desc(attr);
    break;
  case tt_cache_placer:
    if (attr.hasAttribute(QLatin1String("id"))) {
      wpt_tmp->AllocGCData()->placer_id = attr.value(QLatin1String("id")).toInt();
    }
    break;
  default:
    break;
  }
  if (tag.passthrough) {
    start_something_else(el, attr);
  }
}

gpsbabel::DateTime
xml_parse_time(const QString& dateTimeString)
{
  int off_hr = 0;
  int off_min = 0;
  int off_sign = 1;

  QByteArray dts = dateTimeString.toUtf8();
  char* timestr = dts.data();

  char* offsetstr = strchr(timestr, 'Z');
  if (offsetstr) {
    /* zulu time; offsets stay at defaults */
    *offsetstr = '\0';
  } else {
    offsetstr = strchr(timestr, '+');
    if (offsetstr) {
      /* positive offset; parse it */
      *offsetstr = '\0';
      sscanf(offsetstr + 1, "%d:%d", &off_hr, &off_min);
    } else {
      offsetstr = strchr(timestr, 'T');
      if (offsetstr) {
        offsetstr = strchr(offsetstr, '-');
        if (offsetstr) {
          /* negative offset; parse it */
          *offsetstr = '\0';
          sscanf(offsetstr + 1, "%d:%d", &off_hr, &off_min);
          off_sign = -1;
        }
      }
    }
  }

  double fsec = 0;
  char* pointstr = strchr(timestr, '.');
  if (pointstr) {
    sscanf(pointstr, "%le", &fsec);
#if 0
    /* Round to avoid FP jitter */
    if (microsecs) {
      *microsecs = .5 + (fsec * 1000000.0) ;
    }
#endif
    *pointstr = '\0';
  }

  int year = 0, mon = 1, mday = 1, hour = 0, min = 0, sec = 0;
  gpsbabel::DateTime dt;
  int res = sscanf(timestr, "%d-%d-%dT%d:%d:%d", &year, &mon, &mday, &hour,
                   &min, &sec);
  if (res > 0) {
    QDate date(year, mon, mday);
    QTime time(hour, min, sec);
    dt = QDateTime(date, time, Qt::UTC);

    // Fractional part of time.
    if (fsec) {
      dt = dt.addMSecs(lround(fsec * 1000));
    }

    // Any offsets that were stuck at the end.
    dt = dt.addSecs(-off_sign * off_hr * 3600 - off_sign * off_min * 60);
  }
  return dt;
}

void
GpxFormat::gpx_end(QStringView /*unused*/)
{
  static gpsbabel::DateTime gc_log_date;

  // Remove leading, trailing whitespace.
  cdatastr = cdatastr.trimmed();

  tag_mapping tag = get_tag(current_tag);

  switch (tag.type) {
  /*
   * First, the tags that are file-global.
   */
  case tt_name:
    gpx_add_to_global(gpx_global->name, cdatastr);
    break;
  case tt_desc:
    gpx_add_to_global(gpx_global->desc, cdatastr);
    break;
  case tt_author:
    gpx_add_to_global(gpx_global->author, cdatastr);
    break;
  case tt_email:
    gpx_add_to_global(gpx_global->email, cdatastr);
    break;
  case tt_url:
    gpx_add_to_global(gpx_global->url, cdatastr);
    break;
  case tt_urlname:
    gpx_add_to_global(gpx_global->urlname, cdatastr);
    break;
  case tt_keywords:
    gpx_add_to_global(gpx_global->keywords, cdatastr);
    break;
  case tt_link:
    (gpx_global->link).AddUrlLink(UrlLink(link_url, link_text, link_type));
    link_type.clear();
    link_text.clear();
    link_url.clear();
    break;
  case tt_link_text:
    link_text = cdatastr;
    break;
  case tt_link_type:
    link_type = cdatastr;
    break;

  /*
   * Waypoint-specific tags.
   */
  case tt_wpt:
    if (link_) {
      if (!link_->url_.isEmpty()) {
        wpt_tmp->AddUrlLink(*link_);
      }
      delete link_;
      link_ = nullptr;
    }
    if (wpt_fsdata != nullptr) {
      wpt_tmp->fs.FsChainAdd(wpt_fsdata);
      wpt_fsdata = nullptr;
    }
    waypt_add(wpt_tmp);
    logpoint_ct = 0;
    cur_tag = nullptr;
    wpt_tmp = nullptr;
    fs_ptr = nullptr;
    break;
  case tt_cache_name:
    wpt_tmp->notes = cdatastr;
    break;
  case tt_cache_container:
    wpt_tmp->AllocGCData()->set_container(cdatastr);
    break;
  case tt_cache_type:
    wpt_tmp->AllocGCData()->set_type(cdatastr);
    break;
  case tt_cache_difficulty:
    wpt_tmp->AllocGCData()->diff = cdatastr.toFloat() * 10;
    break;
  case tt_cache_hint:
    wpt_tmp->AllocGCData()->hint = cdatastr;
    break;
  case tt_cache_desc_long: {
    Geocache* gc_data = wpt_tmp->AllocGCData();
    gc_data->desc_long.is_html = cache_descr_is_html;
    gc_data->desc_long.utf_string = cdatastr;
  }
  break;
  case tt_cache_desc_short: {
    Geocache* gc_data = wpt_tmp->AllocGCData();
    gc_data->desc_short.is_html = cache_descr_is_html;
    gc_data->desc_short.utf_string = cdatastr;
  }
  break;
  case tt_cache_terrain:
    wpt_tmp->AllocGCData()->terr = cdatastr.toFloat() * 10;
    break;
  case tt_cache_placer:
    wpt_tmp->AllocGCData()->placer = cdatastr;
    break;
  case tt_cache_log_date:
    gc_log_date = xml_parse_time(cdatastr);
    break;
  /*
   * "Found it" logs follow the date according to the schema,
   * if this is the first "found it" for this waypt, just use the
   * last date we saw in this log.
   */
  case tt_cache_log_type:
    if ((cdatastr.compare(u"Found it") == 0) &&
        (!wpt_tmp->gc_data->last_found.isValid())) {
      wpt_tmp->AllocGCData()->last_found = gc_log_date;
    }
    gc_log_date = gpsbabel::DateTime();
    break;
  case tt_cache_favorite_points:
    wpt_tmp->AllocGCData()->favorite_points = cdatastr.toInt();
    break;
  case tt_cache_personal_note:
    wpt_tmp->AllocGCData()->personal_note = cdatastr;
    break;

  /*
   * Garmin-waypoint-specific tags.
   */
  case tt_garmin_wpt_proximity:
  case tt_garmin_wpt_temperature:
  case tt_garmin_wpt_depth:
  case tt_garmin_wpt_display_mode:
  case tt_garmin_wpt_category:
  case tt_garmin_wpt_addr:
  case tt_garmin_wpt_city:
  case tt_garmin_wpt_state:
  case tt_garmin_wpt_country:
  case tt_garmin_wpt_postal_code:
  case tt_garmin_wpt_phone_nr:
    tag_garmin_fs(tag.type, cdatastr, wpt_tmp);
    break;

  /*
   * Humminbird-waypoint-specific tags.
   */
  case tt_humminbird_wpt_depth:
  case tt_humminbird_trk_trkseg_trkpt_depth:
    wpt_tmp->set_depth(cdatastr.toDouble() / 100.0);
    break;
  /*
   * Route-specific tags.
   */
  case tt_rte_name:
    rte_head->rte_name = cdatastr;
    break;
  case tt_rte:
    if (rh_link_) {
      if (!rh_link_->url_.isEmpty()) {
        rte_head->rte_urls.AddUrlLink(*rh_link_);
      }
      delete rh_link_;
      rh_link_ = nullptr;
    }
    fs_ptr = nullptr;
    break;
  case tt_rte_rtept:
    if (link_) {
      if (!link_->url_.isEmpty()) {
        wpt_tmp->AddUrlLink(*link_);
      }
      delete link_;
      link_ = nullptr;
    }
    if (wpt_fsdata != nullptr) {
      wpt_tmp->fs.FsChainAdd(wpt_fsdata);
      wpt_fsdata = nullptr;
    }
    route_add_wpt(rte_head, wpt_tmp);
    wpt_tmp = nullptr;
    fs_ptr = nullptr;
    break;
  case tt_rte_desc:
    rte_head->rte_desc = cdatastr;
    break;
  case tt_garmin_rte_display_color:
    rte_head->line_color.bbggrr = gt_color_value_by_name(cdatastr);
    break;
  case tt_rte_link:
    rte_head->rte_urls.AddUrlLink(UrlLink(link_url, link_text, link_type));
    link_type.clear();
    link_text.clear();
    link_url.clear();
    break;
  case tt_rte_number:
    rte_head->rte_num = cdatastr.toInt();
    break;
  /*
   * Track-specific tags.
   */
  case tt_trk_name:
    trk_head->rte_name = cdatastr;
    break;
  case tt_trk:
    if (rh_link_) {
      if (!rh_link_->url_.isEmpty()) {
        trk_head->rte_urls.AddUrlLink(*rh_link_);
      }
      delete rh_link_;
      rh_link_ = nullptr;
    }
    fs_ptr = nullptr;
    break;
  case tt_trk_trkseg:
    next_trkpt_is_new_seg = 1;
    fs_ptr = nullptr;
    break;
  case tt_trk_trkseg_trkpt:
    if (link_) {
      if (!link_->url_.isEmpty()) {
        wpt_tmp->AddUrlLink(*link_);
      }
      delete link_;
      link_ = nullptr;
    }
    if (wpt_fsdata != nullptr) {
      wpt_tmp->fs.FsChainAdd(wpt_fsdata);
      wpt_fsdata = nullptr;
    }
    track_add_wpt(trk_head, wpt_tmp);
    wpt_tmp = nullptr;
    fs_ptr = nullptr;
    break;
  case tt_trk_desc:
    trk_head->rte_desc = cdatastr;
    break;
  case tt_garmin_trk_display_color:
    trk_head->line_color.bbggrr = gt_color_value_by_name(cdatastr);
    break;
  case tt_trk_link:
    trk_head->rte_urls.AddUrlLink(UrlLink(link_url, link_text, link_type));
    link_type.clear();
    link_text.clear();
    link_url.clear();
    break;
  case tt_trk_number:
    trk_head->rte_num = cdatastr.toInt();
    break;
  case tt_trk_trkseg_trkpt_course:
    wpt_tmp->set_course(cdatastr.toDouble());
    break;
  case tt_trk_trkseg_trkpt_speed:
    wpt_tmp->set_speed(cdatastr.toDouble());
    break;
  case tt_trk_trkseg_trkpt_heartrate:
    wpt_tmp->heartrate = cdatastr.toDouble();
    break;
  case tt_trk_trkseg_trkpt_cadence:
    wpt_tmp->cadence = cdatastr.toDouble();
    break;

  /*
   * Items that are actually in multiple categories.
   */
  case tt_rte_url:
  case tt_trk_url:
    rh_link_->url_ = cdatastr;
    break;
  case tt_rte_urlname:
  case tt_trk_urlname:
    rh_link_->url_link_text_ = cdatastr;
    break;
  case tt_rte_link_text:
  case tt_trk_link_text:
    link_text = cdatastr;
    break;
  case tt_rte_link_type:
  case tt_trk_link_type:
    link_type = cdatastr;
    break;
  case tt_wpttype_ele:
    wpt_tmp->altitude = cdatastr.toDouble();
    break;
  case tt_wpttype_name:
    wpt_tmp->shortname = cdatastr;
    break;
  case tt_wpttype_sym:
    wpt_tmp->icon_descr = cdatastr;
    break;
  case tt_wpttype_time:
    wpt_tmp->SetCreationTime(xml_parse_time(cdatastr));
    break;
  case tt_wpttype_magvar:
    if (wpt_fsdata == nullptr) {
      wpt_fsdata = new gpx_wpt_fsdata;
    }
    wpt_fsdata->magvar = cdatastr;
    break;
  case tt_wpttype_geoidheight:
    wpt_tmp->set_geoidheight(cdatastr.toDouble());
    break;
  case tt_wpttype_cmt:
    wpt_tmp->description = cdatastr;
    break;
  case tt_wpttype_desc:
    wpt_tmp->notes = cdatastr;
    break;
  case tt_wpttype_src:
    if (wpt_fsdata == nullptr) {
      wpt_fsdata = new gpx_wpt_fsdata;
    }
    wpt_fsdata->src = cdatastr;
    break;
  case tt_wpttype_type:
    if (wpt_fsdata == nullptr) {
      wpt_fsdata = new gpx_wpt_fsdata;
    }
    wpt_fsdata->type = cdatastr;
    break;
  case tt_wpttype_pdop:
    wpt_tmp->pdop = cdatastr.toFloat();
    break;
  case tt_wpttype_hdop:
    wpt_tmp->hdop = cdatastr.toFloat();
    break;
  case tt_wpttype_vdop:
    wpt_tmp->vdop = cdatastr.toFloat();
    break;
  case tt_wpttype_ageofdgpsdata:
    if (wpt_fsdata == nullptr) {
      wpt_fsdata = new gpx_wpt_fsdata;
    }
    wpt_fsdata->ageofdgpsdata = cdatastr;
    break;
  case tt_wpttype_dgpsid:
    if (wpt_fsdata == nullptr) {
      wpt_fsdata = new gpx_wpt_fsdata;
    }
    wpt_fsdata->dgpsid = cdatastr;
    break;
  case tt_wpttype_sat:
    wpt_tmp->sat = cdatastr.toInt();
    break;
  case tt_wpttype_fix:
    if (cdatastr == QLatin1String("none")) {
      wpt_tmp->fix = fix_none;
    } else if (cdatastr == QLatin1String("2d")) {
      wpt_tmp->fix = fix_2d;
    } else if (cdatastr == QLatin1String("3d")) {
      wpt_tmp->fix = fix_3d;
    } else if (cdatastr == QLatin1String("dgps")) {
      wpt_tmp->fix = fix_dgps;
    } else if (cdatastr == QLatin1String("pps")) {
      wpt_tmp->fix = fix_pps;
    } else {
      wpt_tmp->fix = fix_unknown;
    }
    break;
  case tt_wpttype_url:
    link_->url_ = cdatastr;
    break;
  case tt_wpttype_urlname:
    link_->url_link_text_ = cdatastr;
    break;
  case tt_wpttype_link:
    waypt_add_url(wpt_tmp, link_url, link_text, link_type);
    link_type.clear();
    link_text.clear();
    link_url.clear();
    break;
  case tt_wpttype_link_text:
    link_text = cdatastr;
    break;
  case tt_wpttype_link_type:
    link_type = cdatastr;
    break;
  case tt_unknown:
    end_something_else();
    return;
  default:
    break;
  }

  if (tag.passthrough) {
    end_something_else();
  }

}


void
GpxFormat::gpx_cdata(QStringView s)
{
  QString* cdata;
  cdatastr += s.toString();

  if (!cur_tag) {
    return;
  }

  if (cur_tag->child) {
    XmlTag* tmp_tag = cur_tag->child;
    while (tmp_tag->sibling) {
      tmp_tag = tmp_tag->sibling;
    }
    cdata = &(tmp_tag->parentcdata);
  } else {
    cdata = &(cur_tag->cdata);
  }
  *cdata = cdatastr.trimmed();
}

void
GpxFormat::rd_init(const QString& fname)
{
  iqfile = new gpsbabel::File(fname);
  iqfile->open(QIODevice::ReadOnly);
  reader = new QXmlStreamReader(iqfile);

  current_tag.clear();

  cdatastr = QString();

  if (nullptr == gpx_global) {
    gpx_global = new GpxGlobal;
  }

  fs_ptr = nullptr;
}

void
GpxFormat::rd_deinit()
{
  delete reader;
  reader = nullptr;
  iqfile->close();
  delete iqfile;
  iqfile = nullptr;
  wpt_tmp = nullptr;
  cur_tag = nullptr;
}

void
GpxFormat::wr_init(const QString& fname)
{
  mkshort_handle = nullptr;
  oqfile = new gpsbabel::File(fname);
  oqfile->open(QIODevice::WriteOnly | QIODevice::Text);

  writer = new gpsbabel::XmlStreamWriter(oqfile);
  writer->setAutoFormattingIndent(2);
  writer->writeStartDocument();

  /* if an output version is not specified and an input version is
  * available use it, otherwise use the default.
  */

  if (opt_gpxver != nullptr) {
    gpx_write_version = QVersionNumber::fromString(opt_gpxver).normalized();
  } else if (!gpx_highest_version_read.isNull()) {
    gpx_write_version = gpx_highest_version_read;
  } else {
    gpx_write_version = gpx_1_0;
  }

  if (opt_humminbirdext || opt_garminext) {
    gpx_write_version = gpx_1_1;
  }

  // It's a good thing 0, 0.0, 0.0.0 aren't valid gpx versions,
  // normalization makes them null.
  if (gpx_write_version.isNull() || (gpx_write_version < gpx_1_0)) {
    fatal(FatalMsg() << MYNAME ": gpx version number"
          << gpx_write_version << "not valid.");
  }

  writer->setAutoFormatting(true);
  writer->writeStartElement(QStringLiteral("gpx"));
  writer->writeAttribute(QStringLiteral("version"),
                         QStringLiteral("%1.%2")
                         .arg(gpx_write_version.majorVersion())
                         .arg(gpx_write_version.minorVersion()));
  writer->writeAttribute(QStringLiteral("creator"), CREATOR_NAME_URL);
  writer->writeAttribute(QStringLiteral("xmlns"),
                         QStringLiteral("http://www.topografix.com/GPX/%1/%2")
                         .arg(gpx_write_version.majorVersion())
                         .arg(gpx_write_version.minorVersion()));
  if (opt_humminbirdext || opt_garminext) {
    if (opt_humminbirdext) {
      writer->writeAttribute(QStringLiteral("xmlns:h"), QStringLiteral("http://humminbird.com"));
    }
    if (opt_garminext) {
      writer->writeAttribute(QStringLiteral("xmlns:gpxx"),
                             QStringLiteral("http://www.garmin.com/xmlschemas/GpxExtensions/v3"));
      writer->writeAttribute(QStringLiteral("xmlns:gpxtpx"),
                             QStringLiteral("http://www.garmin.com/xmlschemas/TrackPointExtension/v1"));
    }
  } else {
    writer->writeAttributes(gpx_namespace_attribute);
  }

  if (gpx_write_version > gpx_1_0) {
    writer->writeStartElement(QStringLiteral("metadata"));
  }
  if (gpx_global) {
    gpx_write_gdata(gpx_global->name, QStringLiteral("name"));
    gpx_write_gdata(gpx_global->desc, QStringLiteral("desc"));
  }
  /* In GPX 1.1, author changed from a string to a PersonType.
   * since it's optional, we just drop it instead of rewriting it.
   */
  if (gpx_write_version < gpx_1_1) {
    if (gpx_global) {
      gpx_write_gdata(gpx_global->author, QStringLiteral("author"));
    }
  } // else {
  // TODO: gpx 1.1 author goes here.
  //}
  /* In GPX 1.1 email, url, urlname aren't allowed. */
  if (gpx_write_version < gpx_1_1) {
    if (gpx_global) {
      gpx_write_gdata(gpx_global->email, QStringLiteral("email"));
      gpx_write_gdata(gpx_global->url, QStringLiteral("url"));
      gpx_write_gdata(gpx_global->urlname, QStringLiteral("urlname"));
    }
  } else {
    if (gpx_global) {
      // TODO: gpx 1.1 copyright goes here
      for (const auto& l : qAsConst(gpx_global->link)) {
        writer->writeStartElement(QStringLiteral("link"));
        writer->writeAttribute(QStringLiteral("href"), l.url_);
        writer->writeOptionalTextElement(QStringLiteral("text"), l.url_link_text_);
        writer->writeOptionalTextElement(QStringLiteral("type"), l.url_link_type_);
        writer->writeEndElement();
      }
    }
  }

  gpsbabel::DateTime now = current_time();
  writer->writeTextElement(QStringLiteral("time"), now.toPrettyString());

  if (gpx_global) {
    gpx_write_gdata(gpx_global->keywords, QStringLiteral("keywords"));
  }

  gpx_write_bounds();

  // TODO: gpx 1.1 extensions go here.

  if (gpx_write_version > gpx_1_0) {
    writer->writeEndElement();
  }

}

void
GpxFormat::wr_deinit()
{
  writer->writeEndDocument();
  delete writer;
  writer = nullptr;
  oqfile->close();
  delete oqfile;
  oqfile = nullptr;

  delete mkshort_handle;
  mkshort_handle = nullptr;
}

QString
GpxFormat::qualifiedName() const
{
  /* The prefixes used in our hash table may not match those used in the input
   * file.  So we map from the namespaceUris to the prefixes used in our
   * hash table.
   */
  static const QHash<QString, QString> tag_ns_prefixes = {
    {"http://www.garmin.com/xmlschemas/GpxExtensions/v3", "gpxx"},
    {"http://www.garmin.com/xmlschemas/TrackPointExtension/v1", "gpxtpx"},
    {"http://www.groundspeak.com/cache/1/0", "groundspeak"},
    {"http://www.groundspeak.com/cache/1/0/1", "groundspeak"},
    {"http://humminbird.com", "h"}
  };

  if (auto uri = reader->namespaceUri().toString(); tag_ns_prefixes.contains(uri)) {
    return QStringLiteral("%1:%2").arg(tag_ns_prefixes.value(uri)).arg(reader->name());
  } else {
    return reader->qualifiedName().toString();
  }
}

void
GpxFormat::read()
{
  for (bool atEnd = false; !reader->atEnd() && !atEnd;) {
    reader->readNext();
    // do processing
    switch (reader->tokenType()) {
    case QXmlStreamReader::StartElement:
      current_tag.append(QLatin1Char('/'));
      current_tag.append(qualifiedName());
      gpx_start(reader->qualifiedName(), reader->attributes());
      break;

    case QXmlStreamReader::EndElement:
      gpx_end(reader->qualifiedName());
      current_tag.chop(qualifiedName().length() + 1);
      cdatastr.clear();
      break;

    case QXmlStreamReader::Characters:
//    It is tempting to skip this if reader->isWhitespace().
//    That would lose all whitespace element values if the exist,
//    but it would skip line endings and indentation that doesn't matter.
      gpx_cdata(reader->text());
      break;

//  On windows with input redirection we can read an Invalid token
//  after the EndDocument token.  This also will set an error
//  "Premature end of document." that we will fatal on below.
//  This occurs with Qt 5.9.2 on windows when the file being
//  sent to stdin has dos line endings.
//  This does NOT occur with Qt 5.9.2 on windows when the file being
//  sent to stdin has unix line endings.
//  This does NOT occur with Qt 5.9.2 on windows with either line
//  endings if the file is read directly, i.e. not sent through stdin.
//  An example of a problematic file is reference/basecamp.gpx,
//  which fails on windows with this invocation from a command prompt:
//  .\GPSBabel.exe -i gpx -f - < reference\basecamp.gpx
//  This was demonstrated on 64 bit windows 10.  Other versions of
//  windows and Qt likely fail as well.
//  To avoid this we quit reading when we see the EndDocument.
//  This does not prevent us from correctly detecting the error
//  "Extra content at end of document."
    case QXmlStreamReader::EndDocument:
    case QXmlStreamReader::Invalid:
      atEnd = true;
      break;

    default:
      break;
    }
  }

  if (reader->hasError()) {
    fatal(FatalMsg() << MYNAME << "Read error:" << reader->errorString()
          << "File:" << iqfile->fileName()
          << "Line:" << reader->lineNumber()
          << "Column:" << reader->columnNumber());
  }
}

void
GpxFormat::write_attributes(const QXmlStreamAttributes& attributes) const
{
  for (const auto& attribute : attributes) {
    writer->writeAttribute(attribute.qualifiedName().toString(), attribute.value().toString());
  }
}

void
GpxFormat::fprint_xml_chain(XmlTag* tag) const
{
  while (tag) {
    writer->writeStartElement(tag->tagname);
    write_attributes(tag->attributes);
    if (tag->cdata.isEmpty() && !tag->child) {
      // No children?  Self-closing tag.
      writer->writeEndElement();
    } else {
      if (!tag->cdata.isEmpty()) {
        writer->writeCharacters(tag->cdata);
      }
      if (tag->child) {
        fprint_xml_chain(tag->child);
      }
      writer->writeEndElement();
    }
    if (!tag->parentcdata.isEmpty()) {
      // FIXME: The length check is necessary to get line endings correct in our test suite.
      // Writing the zero length string eats a newline, at least with Qt 4.6.2.
      writer->writeCharacters(tag->parentcdata);
    }
    tag = tag->sibling;
  }
}

/*
 * Handle the grossness of GPX 1.0 vs. 1.1 handling of linky links.
 */
void
GpxFormat::write_gpx_url(const UrlList& urls) const
{
  if (gpx_write_version > gpx_1_0) {
    for (const auto& l : urls) {
      if (!l.url_.isEmpty()) {
        writer->writeStartElement(QStringLiteral("link"));
        writer->writeAttribute(QStringLiteral("href"), l.url_);
        writer->writeOptionalTextElement(QStringLiteral("text"), l.url_link_text_);
        writer->writeOptionalTextElement(QStringLiteral("type"), l.url_link_type_);
        writer->writeEndElement();
      }
    }
  } else {
    UrlLink l = urls.GetUrlLink();
    if (!l.url_.isEmpty()) {
      writer->writeTextElement(QStringLiteral("url"), QString(urlbase) + l.url_);
      writer->writeOptionalTextElement(QStringLiteral("urlname"), l.url_link_text_);
    }
  }
}

void
GpxFormat::write_gpx_url(const Waypoint* waypointp) const
{
  if (waypointp->HasUrlLink()) {
    write_gpx_url(waypointp->urls);
  }
}

void
GpxFormat::write_gpx_url(const route_head* rh) const
{
  if (rh->rte_urls.HasUrlLink()) {
    write_gpx_url(rh->rte_urls);
  }
}

/*
 * Write optional accuracy information for a given (way|track|route)point
 * to the output stream.  Done in one place since it's common for all three.
 * Order counts.
 */
void
GpxFormat::gpx_write_common_acc(const Waypoint* waypointp, const gpx_wpt_fsdata* fs_gpxwpt) const
{
  const char* fix = nullptr;

  switch (waypointp->fix) {
  case fix_2d:
    fix = "2d";
    break;
  case fix_3d:
    fix = "3d";
    break;
  case fix_dgps:
    fix = "dgps";
    break;
  case fix_pps:
    fix = "pps";
    break;
  case fix_none:
    fix = "none";
    break;
  /* GPX spec says omit if we don't know. */
  case fix_unknown:
  default:
    break;
  }

  if (fix) {
    writer->writeTextElement(QStringLiteral("fix"), fix);
  }
  if (waypointp->sat > 0) {
    writer->writeTextElement(QStringLiteral("sat"), QString::number(waypointp->sat));
  }
  if (waypointp->hdop) {
    writer->writeTextElement(QStringLiteral("hdop"), toString(waypointp->hdop));
  }
  if (waypointp->vdop) {
    writer->writeTextElement(QStringLiteral("vdop"), toString(waypointp->vdop));
  }
  if (waypointp->pdop) {
    writer->writeTextElement(QStringLiteral("pdop"), toString(waypointp->pdop));
  }
  if (fs_gpxwpt) {
    writer->writeOptionalTextElement(QStringLiteral("ageofdgpsdata"), fs_gpxwpt->ageofdgpsdata);
    writer->writeOptionalTextElement(QStringLiteral("dgpsid"), fs_gpxwpt->dgpsid);
  }
}


void
GpxFormat::gpx_write_common_position(const Waypoint* waypointp, const gpx_point_type point_type, const gpx_wpt_fsdata* fs_gpxwpt) const
{
  if (waypointp->altitude != unknown_alt) {
    writer->writeTextElement(QStringLiteral("ele"), QString::number(waypointp->altitude, 'f', elevation_precision));
  }
  QString t = waypointp->CreationTimeXML();
  writer->writeOptionalTextElement(QStringLiteral("time"), t);
  if (gpxpt_track==point_type && gpx_1_0 == gpx_write_version) {
    /* These were accidentally removed from 1.1, and were only a part of trkpts in 1.0 */
    if (waypointp->course_has_value()) {
      writer->writeTextElement(QStringLiteral("course"), toString(waypointp->course_value()));
    }
    if (waypointp->speed_has_value()) {
      writer->writeTextElement(QStringLiteral("speed"), toString(waypointp->speed_value()));
    }
  }
  if (fs_gpxwpt) {
    writer->writeOptionalTextElement(QStringLiteral("magvar"), fs_gpxwpt->magvar);
  }
  if (waypointp->geoidheight_has_value()) {
    writer->writeOptionalTextElement(QStringLiteral("geoidheight"),QString::number(waypointp->geoidheight_value(), 'f', 1));
  }
}

void
GpxFormat::gpx_write_common_extensions(const Waypoint* waypointp, const gpx_point_type point_type) const
{
  assert(gpx_write_version >= gpx_1_1);

  writer->stackOptionalStartElement(QStringLiteral("extensions"));

  if (opt_humminbirdext) {
    if (waypointp->depth_has_value()) {
      writer->stackTextElement(QStringLiteral("h:depth"), toString(waypointp->depth_value() * 100.0));
    }
    if (waypointp->temperature_has_value()) {
      writer->stackTextElement(QStringLiteral("h:temperature"), toString(waypointp->temperature_value()));
    }
  }

  if (opt_garminext) {
    // Although not required by the schema we assume that gpxx:WaypointExtension must be a child of gpx:wpt.
    // Although not required by the schema we assume that gpxx:RoutePointExtension must be a child of gpx:rtept.
    // Although not required by the schema we assume that gpxx:TrackPointExtension must be a child of gpx:trkpt.
    // Although not required by the schema we assume that gpxtpx:TrackPointExtension must be a child of gpx:trkpt.
    garmin_fs_t* gmsd = garmin_fs_t::find(waypointp);
    switch (point_type) {
    case gpxpt_waypoint:
      writer->stackOptionalStartElement(QStringLiteral("gpxx:WaypointExtension"));
      if (waypointp->proximity_has_value()) {
        writer->stackTextElement(QStringLiteral("gpxx:Proximity"), toString(waypointp->proximity_value()));
      }
      if (waypointp->temperature_has_value()) {
        writer->stackTextElement(QStringLiteral("gpxx:Temperature"), toString(waypointp->temperature_value()));
      }
      if (waypointp->depth_has_value()) {
        writer->stackTextElement(QStringLiteral("gpxx:Depth"), toString(waypointp->depth_value()));
      }

      if (garmin_fs_t::has_display(gmsd)) {
        const char* cx;
        switch (gmsd->display) {
        case gt_display_mode_symbol:
          cx = "SymbolOnly";
          break;
        case gt_display_mode_symbol_and_comment:
          cx = "SymbolAndDescription";
          break;
        default:
          cx = "SymbolAndName";
          break;
        }
        writer->stackTextElement(QStringLiteral("gpxx:DisplayMode"), cx);
      }

      if (garmin_fs_t::has_category(gmsd)) {
        uint16_t cx = gmsd->category;
        writer->stackStartElement(QStringLiteral("gpxx:Categories"));
        for (int i = 0; i < 16; i++) {
          if (cx & 1) {
            writer->stackTextElement(QStringLiteral("gpxx:Category"), QStringLiteral("Category %1").arg(i+1));
          }
          cx = cx >> 1;
        }
        writer->stackEndElement(); // gpxx:Categories
      }

      writer->stackOptionalStartElement(QStringLiteral("gpxx:Address"));
      writer->stackOptionalTextElement(QStringLiteral("gpxx:StreetAddress"), garmin_fs_t::get_addr(gmsd, nullptr));
      writer->stackOptionalTextElement(QStringLiteral("gpxx:City"), garmin_fs_t::get_city(gmsd, nullptr));
      writer->stackOptionalTextElement(QStringLiteral("gpxx:State"), garmin_fs_t::get_state(gmsd, nullptr));
      writer->stackOptionalTextElement(QStringLiteral("gpxx:Country"), garmin_fs_t::get_country(gmsd, nullptr));
      writer->stackOptionalTextElement(QStringLiteral("gpxx:PostalCode"), garmin_fs_t::get_postal_code(gmsd, nullptr));
      writer->stackEndElement(); // gpxx:Address

      writer->stackOptionalTextElement(QStringLiteral("gpxx:PhoneNumber"), garmin_fs_t::get_phone_nr(gmsd, nullptr));

      writer->stackEndElement(); // gpxx:WaypointExtension
      break;
    case gpxpt_route:
      if (gmsd != nullptr && gmsd->ilinks != nullptr) {
        writer->stackOptionalStartElement(QStringLiteral("gpxx:RoutePointExtension"));
        garmin_ilink_t* link = gmsd->ilinks;
        garmin_ilink_t* prior = nullptr; // GDB files sometime contain repeated point; omit them
        while (link != nullptr) {
          if (prior == nullptr || prior->lat != link->lat || prior->lon != link->lon) {
            writer->stackStartElement(QStringLiteral("gpxx:rpt"));
            writer->stackAttribute(QStringLiteral("lat"), toString(link->lat));
            writer->stackAttribute(QStringLiteral("lon"), toString(link->lon));
            writer->stackEndElement(); // "gpxx:rpt"
          }
          prior = link;
          link = link->next;
        }
        writer->stackEndElement(); // gpxx:RoutePointExtension
      }
      break;
    case gpxpt_track:
      // gpxtpx:TrackPointExtension is a replacement for gpxx:TrackPointExtension.
      writer->stackOptionalStartElement(QStringLiteral("gpxtpx:TrackPointExtension"));
      if (waypointp->temperature_has_value()) {
        writer->stackTextElement(QStringLiteral("gpxtpx:atemp"), toString(waypointp->temperature_value()));
      }
      if (waypointp->depth_has_value()) {
        writer->stackTextElement(QStringLiteral("gpxtpx:depth"), toString(waypointp->depth_value()));
      }
      if (waypointp->heartrate != 0) {
        writer->stackTextElement(QStringLiteral("gpxtpx:hr"), QString::number(waypointp->heartrate));
      }
      if (waypointp->cadence != 0) {
        writer->stackTextElement(QStringLiteral("gpxtpx:cad"), QString::number(waypointp->cadence));
      }
      writer->stackEndElement(); // gpxtpx:TrackPointExtension
      break;
    }
  }

  writer->stackEndElement(); // "extensions"
}

void
GpxFormat::gpx_write_common_description(const Waypoint* waypointp, const gpx_point_type point_type, const gpx_wpt_fsdata* fs_gpxwpt) const
{
  QString oname;
  if (!((point_type == gpxpt_track) && waypointp->wpt_flags.shortname_is_synthetic)) {
    oname = global_opts.synthesize_shortnames ?
            mkshort_handle->mkshort_from_wpt(waypointp) : waypointp->shortname;
  }
  writer->writeOptionalTextElement(QStringLiteral("name"), oname);

  writer->writeOptionalTextElement(QStringLiteral("cmt"), waypointp->description);
  if (!waypointp->notes.isEmpty()) {
    writer->writeTextElement(QStringLiteral("desc"), waypointp->notes);
  } else {
    writer->writeOptionalTextElement(QStringLiteral("desc"), waypointp->description);
  }
  if (fs_gpxwpt) {
    writer->writeOptionalTextElement(QStringLiteral("src"), fs_gpxwpt->src);
  }
  write_gpx_url(waypointp);
  writer->writeOptionalTextElement(QStringLiteral("sym"), waypointp->icon_descr);
  if (fs_gpxwpt) {
    writer->writeOptionalTextElement(QStringLiteral("type"), fs_gpxwpt->type);
  }
}

void GpxFormat::gpx_write_common_core(const Waypoint* waypointp,
                                      const gpx_point_type point_type) const
{
  const auto* fs_gpxwpt = reinterpret_cast<gpx_wpt_fsdata*>(waypointp->fs.FsChainFind(kFsGpxWpt));

  gpx_write_common_position(waypointp, point_type, fs_gpxwpt);
  gpx_write_common_description(waypointp, point_type, fs_gpxwpt);
  gpx_write_common_acc(waypointp, fs_gpxwpt);
}

void
GpxFormat::gpx_waypt_pr(const Waypoint* waypointp) const
{
  writer->writeStartElement(QStringLiteral("wpt"));
  writer->writeAttribute(QStringLiteral("lat"), toString(waypointp->latitude));
  writer->writeAttribute(QStringLiteral("lon"), toString(waypointp->longitude));

  gpx_write_common_core(waypointp, gpxpt_waypoint);

  if (!(opt_humminbirdext || opt_garminext)) {
    const auto* fs_gpx = reinterpret_cast<fs_xml*>(waypointp->fs.FsChainFind(kFsGpx));
    if (fs_gpx && fs_gpx->tag) {
      fprint_xml_chain(fs_gpx->tag);
    }
  } else {
    gpx_write_common_extensions(waypointp, gpxpt_waypoint);
  }
  writer->writeEndElement();
}

void
GpxFormat::gpx_track_hdr(const route_head* rte)
{
  current_trk_head = rte;

  writer->writeStartElement(QStringLiteral("trk"));
  writer->writeOptionalTextElement(QStringLiteral("name"), rte->rte_name);
  writer->writeOptionalTextElement(QStringLiteral("desc"), rte->rte_desc);
  write_gpx_url(rte);

  if (rte->rte_num) {
    writer->writeTextElement(QStringLiteral("number"), QString::number(rte->rte_num));
  }

  if (!(opt_humminbirdext || opt_garminext)) {
    const auto* fs_gpx = reinterpret_cast<fs_xml*>(rte->fs.FsChainFind(kFsGpx));
    if (fs_gpx) {
      fprint_xml_chain(fs_gpx->tag);
    }
  } else if (opt_garminext) {
    if (rte->line_color.bbggrr > unknown_color) {
      int ci = gt_color_index_by_rgb(rte->line_color.bbggrr);
      if (ci > 0) {
        writer->writeStartElement(QStringLiteral("extensions"));
        writer->writeStartElement(QStringLiteral("gpxx:TrackExtension"));
        writer->writeTextElement(QStringLiteral("gpxx:DisplayColor"), QStringLiteral("%1")
                                 .arg(gt_color_name(ci)));
        writer->writeEndElement(); // Close gpxx:TrackExtension tag
        writer->writeEndElement(); // Close extensions tag
      }
    }
  }
}

void
GpxFormat::gpx_track_disp(const Waypoint* waypointp) const
{
  bool first_in_trk = waypointp == current_trk_head->waypoint_list.front();

  if (waypointp->wpt_flags.new_trkseg) {
    if (!first_in_trk) {
      writer->writeEndElement();
    }
    writer->writeStartElement(QStringLiteral("trkseg"));
  }

  writer->writeStartElement(QStringLiteral("trkpt"));
  writer->writeAttribute(QStringLiteral("lat"), toString(waypointp->latitude));
  writer->writeAttribute(QStringLiteral("lon"), toString(waypointp->longitude));

  gpx_write_common_core(waypointp, gpxpt_track);

  if (!(opt_humminbirdext || opt_garminext)) {
    const auto* fs_gpx = reinterpret_cast<fs_xml*>(waypointp->fs.FsChainFind(kFsGpx));
    if (fs_gpx) {
      fprint_xml_chain(fs_gpx->tag);
    }
  } else {
    gpx_write_common_extensions(waypointp, gpxpt_track);
  }
  writer->writeEndElement();
}

void
GpxFormat::gpx_track_tlr(const route_head* /*unused*/)
{
  if (!current_trk_head->waypoint_list.empty()) {
    writer->writeEndElement();
  }

  writer->writeEndElement();

  current_trk_head = nullptr;
}

void
GpxFormat::gpx_track_pr()
{
  auto gpx_track_hdr_lambda = [this](const route_head* rte)->void {
    gpx_track_hdr(rte);
  };
  auto gpx_track_tlr_lambda = [this](const route_head* rte)->void {
    gpx_track_tlr(rte);
  };
  auto gpx_track_disp_lambda = [this](const Waypoint* waypointp)->void {
    gpx_track_disp(waypointp);
  };
  track_disp_all(gpx_track_hdr_lambda, gpx_track_tlr_lambda, gpx_track_disp_lambda);
}

void
GpxFormat::gpx_route_hdr(const route_head* rte) const
{
  writer->writeStartElement(QStringLiteral("rte"));
  writer->writeOptionalTextElement(QStringLiteral("name"), rte->rte_name);
  writer->writeOptionalTextElement(QStringLiteral("desc"), rte->rte_desc);
  write_gpx_url(rte);

  if (rte->rte_num) {
    writer->writeTextElement(QStringLiteral("number"), QString::number(rte->rte_num));
  }

  if (!(opt_humminbirdext || opt_garminext)) {
    const auto* fs_gpx = reinterpret_cast<fs_xml*>(rte->fs.FsChainFind(kFsGpx));
    if (fs_gpx) {
      fprint_xml_chain(fs_gpx->tag);
    }
  } else if (opt_garminext) {
    if (rte->line_color.bbggrr > unknown_color) {
      int ci = gt_color_index_by_rgb(rte->line_color.bbggrr);
      if (ci > 0) {
        writer->writeStartElement(QStringLiteral("extensions"));
        writer->writeStartElement(QStringLiteral("gpxx:RouteExtension"));
        // FIXME: the value to use for IsAutoNamed is questionable.
        writer->writeTextElement(QStringLiteral("gpxx:IsAutoNamed"), rte->rte_name.isEmpty()? QStringLiteral("true") : QStringLiteral("false")); // Required element
        writer->writeTextElement(QStringLiteral("gpxx:DisplayColor"), QStringLiteral("%1")
                                 .arg(gt_color_name(ci)));
        writer->writeEndElement(); // Close gpxx:RouteExtension tag
        writer->writeEndElement(); // Close extensions tag
      }
    }
  }
}

void
GpxFormat::gpx_route_disp(const Waypoint* waypointp) const
{
  writer->writeStartElement(QStringLiteral("rtept"));
  writer->writeAttribute(QStringLiteral("lat"), toString(waypointp->latitude));
  writer->writeAttribute(QStringLiteral("lon"), toString(waypointp->longitude));

  gpx_write_common_core(waypointp, gpxpt_route);

  if (!(opt_humminbirdext || opt_garminext)) {
    const auto* fs_gpx = reinterpret_cast<fs_xml*>(waypointp->fs.FsChainFind(kFsGpx));
    if (fs_gpx) {
      fprint_xml_chain(fs_gpx->tag);
    }
  } else {
    gpx_write_common_extensions(waypointp, gpxpt_route);
  }
  writer->writeEndElement();
}

void
GpxFormat::gpx_route_tlr(const route_head* /*unused*/) const
{
  writer->writeEndElement(); // Close rte tag.
}

void
GpxFormat::gpx_route_pr()
{
  /* output routes */
  auto gpx_route_hdr_lambda = [this](const route_head* rte)->void {
    gpx_route_hdr(rte);
  };
  auto gpx_route_tlr_lambda = [this](const route_head* rte)->void {
    gpx_route_tlr(rte);
  };
  auto gpx_route_disp_lambda = [this](const Waypoint* waypointp)->void {
    gpx_route_disp(waypointp);
  };
  route_disp_all(gpx_route_hdr_lambda, gpx_route_tlr_lambda, gpx_route_disp_lambda);
}

void
GpxFormat::gpx_waypt_bound_calc(const Waypoint* waypointp)
{
  waypt_add_to_bounds(&all_bounds, waypointp);
}

void
GpxFormat::gpx_write_bounds()
{
  waypt_init_bounds(&all_bounds);

  auto gpx_waypt_bound_calc_lambda = [this](const Waypoint* waypointp)->void {
    gpx_waypt_bound_calc(waypointp);
  };
  waypt_disp_all(gpx_waypt_bound_calc_lambda);
  route_disp_all(nullptr, nullptr, gpx_waypt_bound_calc_lambda);
  track_disp_all(nullptr, nullptr, gpx_waypt_bound_calc_lambda);

  if (waypt_bounds_valid(&all_bounds)) {
    writer->writeStartElement(QStringLiteral("bounds"));
    writer->writeAttribute(QStringLiteral("minlat"), toString(all_bounds.min_lat));
    writer->writeAttribute(QStringLiteral("minlon"), toString(all_bounds.min_lon));
    writer->writeAttribute(QStringLiteral("maxlat"), toString(all_bounds.max_lat));
    writer->writeAttribute(QStringLiteral("maxlon"), toString(all_bounds.max_lon));
    writer->writeEndElement();
  }
}

void
GpxFormat::write()
{

  elevation_precision = xstrtoi(opt_elevation_precision, nullptr, 10);

  gpx_reset_short_handle();
  auto gpx_waypt_pr_lambda = [this](const Waypoint* waypointp)->void {
    gpx_waypt_pr(waypointp);
  };
  waypt_disp_all(gpx_waypt_pr_lambda);
  gpx_reset_short_handle();
  gpx_route_pr();
  gpx_reset_short_handle();
  gpx_track_pr();
  writer->writeEndElement(); // Close gpx tag.
}

void
GpxFormat::exit()
{
  gpx_highest_version_read = QVersionNumber();

  gpx_namespace_attribute.clear();

  delete gpx_global;
  gpx_global = nullptr;
}<|MERGE_RESOLUTION|>--- conflicted
+++ resolved
@@ -47,11 +47,7 @@
 #include <QtGlobal>                         // for qAsConst, QAddConst<>::Type
 
 #include "defs.h"
-<<<<<<< HEAD
-#include "garmin_fs.h"                      // for garmin_fs_t, garmin_ilink_t, garmin_fs_alloc, garmin_fs_merge_category, garmin_fs_xml_fprint
-=======
-#include "garmin_fs.h"                      // for garmin_fs_t, garmin_ilink_t, garmin_fs_xml_convert
->>>>>>> ab788348
+#include "garmin_fs.h"                      // for garmin_fs_t, garmin_ilink_t, garmin_fs_alloc, garmin_fs_merge_category
 #include "garmin_tables.h"                  // for gt_color_index_by_rgb, gt_color_name, gt_color_value_by_name
 #include "geocache.h"                       // for Geocache, Geocache::UtfSt...
 #include "mkshort.h"                        // for MakeShort
