/*
    Access GPX data files.

    Copyright (C) 2002-2015 Robert Lipe, gpsbabel.org

    This program is free software; you can redistribute it and/or modify
    it under the terms of the GNU General Public License as published by
    the Free Software Foundation; either version 2 of the License, or
    (at your option) any later version.

    This program is distributed in the hope that it will be useful,
    but WITHOUT ANY WARRANTY; without even the implied warranty of
    MERCHANTABILITY or FITNESS FOR A PARTICULAR PURPOSE.  See the
    GNU General Public License for more details.

    You should have received a copy of the GNU General Public License
    along with this program; if not, write to the Free Software
    Foundation, Inc., 51 Franklin Street, Fifth Floor, Boston, MA  02110-1301, USA.

 */

#include <cmath>                                   // for lround
#include <cstdio>                                  // for sscanf
#include <cstdlib>                                 // for atoi, strtod
#include <cstring>                                 // for strchr, strncpy

<<<<<<< HEAD
#include <QtCore/QDate>                            // for QDate
#include <QtCore/QDateTime>                        // for QDateTime
#include <QtCore/QHash>                            // for QHash
#include <QtCore/QIODevice>                        // for QIODevice, operator|, QIODevice::ReadOnly, QIODevice::Text, QIODevice::WriteOnly
#include <QtCore/QLatin1Char>                      // for QLatin1Char
#include <QtCore/QLatin1String>                    // for QLatin1String
#include <QtCore/QStaticStringData>                // for QStaticStringData
#include <QtCore/QString>                          // for QString, QStringLiteral, operator+, operator==
#include <QtCore/QStringList>                      // for QStringList
#include <QtCore/QStringView>                      // for QStringView
#include <QtCore/QTime>                            // for QTime
#include <QtCore/QVersionNumber>                   // for QVersionNumber
#include <QtCore/QXmlStreamAttribute>              // for QXmlStreamAttribute
#include <QtCore/QXmlStreamAttributes>             // for QXmlStreamAttributes
#include <QtCore/QXmlStreamNamespaceDeclaration>   // for QXmlStreamNamespaceDeclaration
#include <QtCore/QXmlStreamNamespaceDeclarations>  // for QXmlStreamNamespaceDeclarations
#include <QtCore/QXmlStreamReader>                 // for QXmlStreamReader, QXmlStreamReader::Characters, QXmlStreamReader::EndDocument, QXmlStreamReader::EndElement, QXmlStreamReader::Invalid, QXmlStreamReader::StartElement
#include <QtCore/Qt>                               // for CaseInsensitive, UTC
#include <QtCore/QtGlobal>                         // for qAsConst, QAddConst<>::Type
=======
#include <QDate>                                   // for QDate
#include <QDateTime>                               // for QDateTime
#include <QHash>                                   // for QHash
#include <QIODevice>                               // for QIODevice, operator|, QIODevice::ReadOnly, QIODevice::Text, QIODevice::WriteOnly
#include <QLatin1Char>                             // for QLatin1Char
#include <QLatin1String>                           // for QLatin1String
#include <QString>                                 // for QString, QStringLiteral, operator+, operator==
#include <QStringList>                             // for QStringList
#include <QStringView>                             // for QStringView
#include <QTime>                                   // for QTime
#include <QVersionNumber>                          // for QVersionNumber
#include <QXmlStreamAttribute>                     // for QXmlStreamAttribute
#include <QXmlStreamAttributes>                    // for QXmlStreamAttributes
#include <QXmlStreamNamespaceDeclaration>          // for QXmlStreamNamespaceDeclaration
#include <QXmlStreamNamespaceDeclarations>         // for QXmlStreamNamespaceDeclarations
#include <QXmlStreamReader>                        // for QXmlStreamReader, QXmlStreamReader::Characters, QXmlStreamReader::EndDocument, QXmlStreamReader::EndElement, QXmlStreamReader::Invalid, QXmlStreamReader::StartElement
#include <Qt>                                      // for CaseInsensitive, UTC
#include <QtGlobal>                                // for qAsConst, QAddConst<>::Type
>>>>>>> 131b6434

#include "defs.h"
#include "gpx.h"
#include "garmin_fs.h"                             // for garmin_fs_xml_convert, garmin_fs_xml_fprint, GMSD_FIND
#include "garmin_tables.h"                         // for gt_color_index_by_rgb, gt_color_name, gt_color_value_by_name
#include "src/core/datetime.h"                     // for DateTime
#include "src/core/file.h"                         // for File
#include "src/core/logging.h"                      // for Warning, Fatal
#include "src/core/xmlstreamwriter.h"              // for XmlStreamWriter
#include "src/core/xmltag.h"                       // for xml_tag, fs_xml, fs_xml_alloc, free_gpx_extras


#define MYNAME "GPX"
#ifndef CREATOR_NAME_URL
#  define CREATOR_NAME_URL "GPSBabel - https://www.gpsbabel.org"
#endif

void
GpxFormat::gpx_add_to_global(QStringList& ge, const QString& s)
{
  if (!ge.contains(s)) {
    ge.append(s);
  }
}

// Temporarily mock the old GPX writer's hardcoded fixed length for float/double
// types.  This can be removed once we have time/interest in regenerating all our
// zillion reference files.
inline QString GpxFormat::toString(double d)
{
  return QString::number(d, 'f', 9);
}

inline QString GpxFormat::toString(float f)
{
  return QString::number(f, 'f', 6);
}


/*
 * gpx_reset_short_handle: used for waypoint, route and track names
 * this allows gpx:wpt names to overlap gpx:rtept names, etc.
 */
void
GpxFormat::gpx_reset_short_handle()
{
  if (mkshort_handle != nullptr) {
    mkshort_del_handle(&mkshort_handle);
  }

  mkshort_handle = mkshort_new_handle();

  if (suppresswhite) {
    setshort_whitespace_ok(mkshort_handle, 0);
  }

  setshort_length(mkshort_handle, atoi(snlen));
}

void
GpxFormat::gpx_write_gdata(const QStringList& ge, const QString& tag) const
{
  if (!ge.isEmpty()) {
    writer->writeStartElement(tag);
    // TODO: This seems questionable.
    // We concatenate element content from multiple elements,
    // possibly from multiple input files, into one element.
    // This is necessary to comply with the schema as
    // these elements have maxOccurs limits of 1.
    for (const auto& str : ge) {
      writer->writeCharacters(str);
      /* Some tags we just output once. */
      if ((tag == QLatin1String("url")) ||
          (tag == QLatin1String("email"))) {
        break;
      }
    }
    writer->writeEndElement();
  }
}

GpxFormat::tag_mapping
GpxFormat::get_tag(const QString& t) const
{
  // returns default constructed value if key not found.
  return hash.value(t);
}

void
GpxFormat::tag_gpx(const QXmlStreamAttributes& attr)
{
  if (attr.hasAttribute(QLatin1String("version"))) {
    /* Set the default output version to the highest input
     * version.
     */
    QVersionNumber thisVersion = QVersionNumber::fromString(attr.value(QLatin1String("version")).toString()).normalized();
    if (gpx_highest_version_read.isNull()) {
      gpx_highest_version_read = thisVersion;
    } else if (!thisVersion.isNull() && (gpx_highest_version_read < thisVersion)) {
      gpx_highest_version_read = thisVersion;
    }
  }
  /* save namespace declarations in case we pass through elements
   * that use them to the writer.
   */
  const QXmlStreamNamespaceDeclarations ns = reader->namespaceDeclarations();
  for (const auto& n : ns) {
    QString prefix = n.prefix().toString();
    QString namespaceUri = n.namespaceUri().toString();
    /* don't toss any xsi declaration, it might used for tt_unknown or passthrough. */
    if (!prefix.isEmpty()) {
      if (! gpx_namespace_attribute.hasAttribute(prefix.prepend("xmlns:"))) {
        gpx_namespace_attribute.append(prefix, namespaceUri);
      }
    }
  }
}

void
GpxFormat::tag_wpt(const QXmlStreamAttributes& attr)
{
  wpt_tmp = new Waypoint;
  link_ = new UrlLink;

  cur_tag = nullptr;
  if (attr.hasAttribute(QLatin1String("lat"))) {
    wpt_tmp->latitude = attr.value(QLatin1String("lat")).toDouble();
  }
  if (attr.hasAttribute(QLatin1String("lon"))) {
    wpt_tmp->longitude = attr.value(QLatin1String("lon")).toDouble();
  }
  fs_ptr = &wpt_tmp->fs;
}

void
GpxFormat::tag_cache_desc(const QXmlStreamAttributes& attr)
{
  cache_descr_is_html = false;
  if (attr.hasAttribute(QLatin1String("html"))) {
    if (attr.value(QLatin1String("html")).compare(QLatin1String("True")) == 0) {
      cache_descr_is_html = true;
    }
  }
}

void
GpxFormat::tag_gs_cache(const QXmlStreamAttributes& attr) const
{
  geocache_data* gc_data = wpt_tmp->AllocGCData();

  if (attr.hasAttribute(QLatin1String("id"))) {
    gc_data->id = attr.value(QLatin1String(QLatin1String("id"))).toLongLong();
  }
  if (attr.hasAttribute(QLatin1String("available"))) {
    if (attr.value(QLatin1String("available")).compare(QLatin1String("True"), Qt::CaseInsensitive) == 0) {
      gc_data->is_available = status_true;
    } else if (attr.value(QLatin1String("available")).compare(QLatin1String("False"), Qt::CaseInsensitive) == 0) {
      gc_data->is_available = status_false;
    }
  }
  if (attr.hasAttribute(QLatin1String("archived"))) {
    if (attr.value(QLatin1String("archived")).compare(QLatin1String("True"), Qt::CaseInsensitive) == 0) {
      gc_data->is_archived = status_true;
    } else if (attr.value(QLatin1String("archived")).compare(QLatin1String("False"), Qt::CaseInsensitive) == 0) {
      gc_data->is_archived = status_false;
    }
  }
}

void
<<<<<<< HEAD
GpxFormat::start_something_else(const QStringView& el, const QXmlStreamAttributes& attr)
=======
GpxFormat::start_something_else(QStringView el, const QXmlStreamAttributes& attr)
>>>>>>> 131b6434
{
  if (!fs_ptr) {
    return;
  }

  auto* new_tag = new xml_tag;
  new_tag->tagname = el.toString();

  const QXmlStreamNamespaceDeclarations ns = reader->namespaceDeclarations();
  new_tag->attributes.reserve(attr.size() + ns.size());
  /*
   * It was found to be faster to append one element at a time compared to
   *   a) assiging new_tag->attributes = attr, or
   *   b) appending in one step, new_tag.attributes.apppend(attr)
   * Tested with on ubuntu bionic with Qt 5.9.5 and a large Geocache file
   * generated by Groundspeak.
   */
  for (const auto& a : attr) {
    new_tag->attributes.append(a);
  }
  for (const auto& n : ns) {
    QString prefix = n.prefix().toString().prepend(n.prefix().isEmpty()? "xmlns" : "xmlns:");
    QString namespaceUri = n.namespaceUri().toString();
    new_tag->attributes.append(prefix, namespaceUri);
  }

  if (cur_tag) {
    if (cur_tag->child) {
      cur_tag = cur_tag->child;
      while (cur_tag->sibling) {
        cur_tag = cur_tag->sibling;
      }
      cur_tag->sibling = new_tag;
      new_tag->parent = cur_tag->parent;
    } else {
      cur_tag->child = new_tag;
      new_tag->parent = cur_tag;
    }
  } else {
    const auto* fs_gpx = reinterpret_cast<fs_xml*>(fs_ptr->FsChainFind(kFsGpx));

    if (fs_gpx && fs_gpx->tag) {
      cur_tag = fs_gpx->tag;
      while (cur_tag->sibling) {
        cur_tag = cur_tag->sibling;
      }
      cur_tag->sibling = new_tag;
      new_tag->parent = nullptr;
    } else {
      fs_xml* new_fs_gpx = fs_xml_alloc(kFsGpx);
      new_fs_gpx->tag = new_tag;
      fs_ptr->FsChainAdd(new_fs_gpx);
      new_tag->parent = nullptr;
    }
  }
  cur_tag = new_tag;
}

void
GpxFormat::end_something_else()
{
  if (cur_tag) {
    cur_tag = cur_tag->parent;
  }
}

void
GpxFormat::tag_log_wpt(const QXmlStreamAttributes& attr) const
{
  /* create a new waypoint */
  auto* lwp_tmp = new Waypoint;

  /* extract the lat/lon attributes */
  if (attr.hasAttribute(QLatin1String("lat"))) {
    lwp_tmp->latitude = attr.value(QLatin1String("lat")).toDouble();
  }
  if (attr.hasAttribute(QLatin1String("lon"))) {
    lwp_tmp->longitude = attr.value(QLatin1String("lon")).toDouble();
  }
  /* Make a new shortname.  Since this is a groundspeak extension,
    we assume that GCBLAH is the current shortname format and that
    wpt_tmp refers to the currently parsed waypoint. Unfortunately,
    we need to keep track of log_wpt counts so we don't collide with
    dupe shortnames.
  */
  if (wpt_tmp->shortname.size() > 2) {
// FIXME: think harder about this later.
    lwp_tmp->shortname = wpt_tmp->shortname.mid(2, 4) + "-FIXME";

    waypt_add(lwp_tmp);
  }
}

void
<<<<<<< HEAD
GpxFormat::gpx_start(const QStringView& el, const QXmlStreamAttributes& attr)
=======
GpxFormat::gpx_start(QStringView el, const QXmlStreamAttributes& attr)
>>>>>>> 131b6434
{
  /*
   * Reset end-of-string without actually emptying/reallocing cdatastr.
   */
  cdatastr = QString();

  tag_mapping tag = get_tag(current_tag);
  switch (tag.type) {
  case tt_gpx:
    tag_gpx(attr);
    break;
  case tt_link:
    if (attr.hasAttribute(QLatin1String("href"))) {
      link_url = attr.value(QLatin1String("href")).toString();
    }
    break;
  case tt_wpt:
    tag_wpt(attr);
    break;
  case tt_wpttype_link:
    if (attr.hasAttribute(QLatin1String("href"))) {
      link_url = attr.value(QLatin1String("href")).toString();
    }
    break;
  case tt_rte:
    rte_head = new route_head;
    route_add_head(rte_head);
    rh_link_ = new UrlLink;
    fs_ptr = &rte_head->fs;
    break;
  case tt_rte_rtept:
    tag_wpt(attr);
    break;
  case tt_trk:
    trk_head = new route_head;
    track_add_head(trk_head);
    rh_link_ = new UrlLink;
    fs_ptr = &trk_head->fs;
    break;
  case tt_trk_trkseg_trkpt:
    tag_wpt(attr);
    if (next_trkpt_is_new_seg) {
      wpt_tmp->wpt_flags.new_trkseg = 1;
      next_trkpt_is_new_seg = 0;
    }
    break;
  case tt_rte_link:
  case tt_trk_link:
    if (attr.hasAttribute(QLatin1String("href"))) {
      link_url = attr.value(QLatin1String("href")).toString();
    }
    break;
  case tt_unknown:
    start_something_else(el, attr);
    return;
  case tt_cache:
    tag_gs_cache(attr);
    break;
  case tt_cache_log_wpt:
    if (opt_logpoint) {
      tag_log_wpt(attr);
    }
    break;
  case tt_cache_desc_long:
  case tt_cache_desc_short:
    tag_cache_desc(attr);
    break;
  case tt_cache_placer:
    if (attr.hasAttribute(QLatin1String("id"))) {
      wpt_tmp->AllocGCData()->placer_id = attr.value(QLatin1String("id")).toInt();
    }
  default:
    break;
  }
  if (tag.passthrough) {
    start_something_else(el, attr);
  }
}

struct
  gs_type_mapping {
  geocache_type type;
  const char* name;
} gs_type_map[] = {
  { gt_traditional, "Traditional Cache" },
  { gt_traditional, "Traditional" }, /* opencaching.de */
  { gt_multi, "Multi-cache" },
  { gt_multi, "Multi" }, /* opencaching.de */
  { gt_virtual, "Virtual Cache" },
  { gt_virtual, "Virtual" }, /* opencaching.de */
  { gt_event, "Event Cache" },
  { gt_event, "Event" }, /* opencaching.de */
  { gt_webcam, "Webcam Cache" },
  { gt_webcam, "Webcam" }, /* opencaching.de */
  { gt_surprise, "Unknown Cache" },
  { gt_earth, "Earthcache" },
  { gt_earth, "Earth" }, /* opencaching.de */
  { gt_cito, "Cache In Trash Out Event" },
  { gt_letterbox, "Letterbox Hybrid" },
  { gt_locationless, "Locationless (Reverse) Cache" },
  { gt_ape, "Project APE Cache" },
  { gt_mega, "Mega-Event Cache" },
  { gt_wherigo, "Wherigo Cache" },

  { gt_benchmark, "Benchmark" }, /* Not Groundspeak; for GSAK  */
};

struct
  gs_container_mapping {
  geocache_container type;
  const char* name;
} gs_container_map[] = {
  { gc_other, "Unknown" },
  { gc_other, "Other" }, /* Synonym on read. */
  { gc_micro, "Micro" },
  { gc_regular, "Regular" },
  { gc_large, "Large" },
  { gc_small, "Small" },
  { gc_virtual, "Virtual" }
};

geocache_type
gs_mktype(const QString& t)
{
  int sz = sizeof(gs_type_map) / sizeof(gs_type_map[0]);

  for (int i = 0; i < sz; i++) {
    if (!t.compare(gs_type_map[i].name,Qt::CaseInsensitive)) {
      return gs_type_map[i].type;
    }
  }
  return gt_unknown;
}

const char*
gs_get_cachetype(geocache_type t)
{
  int sz = sizeof(gs_type_map) / sizeof(gs_type_map[0]);

  for (int i = 0; i < sz; i++) {
    if (t == gs_type_map[i].type) {
      return gs_type_map[i].name;
    }
  }
  return "Unknown";
}

geocache_container
gs_mkcont(const QString& t)
{
  int sz = sizeof(gs_container_map) / sizeof(gs_container_map[0]);

  for (int i = 0; i < sz; i++) {
    if (!t.compare(gs_container_map[i].name,Qt::CaseInsensitive)) {
      return gs_container_map[i].type;
    }
  }
  return gc_unknown;
}

const char*
gs_get_container(geocache_container t)
{
  int sz = sizeof(gs_container_map) / sizeof(gs_container_map[0]);

  for (int i = 0; i < sz; i++) {
    if (t == gs_container_map[i].type) {
      return gs_container_map[i].name;
    }
  }
  return "Unknown";
}

gpsbabel::DateTime
xml_parse_time(const QString& dateTimeString)
{
  int off_hr = 0;
  int off_min = 0;
  int off_sign = 1;
  char* timestr = xstrdup(dateTimeString);

  char* offsetstr = strchr(timestr, 'Z');
  if (offsetstr) {
    /* zulu time; offsets stay at defaults */
    *offsetstr = '\0';
  } else {
    offsetstr = strchr(timestr, '+');
    if (offsetstr) {
      /* positive offset; parse it */
      *offsetstr = '\0';
      sscanf(offsetstr + 1, "%d:%d", &off_hr, &off_min);
    } else {
      offsetstr = strchr(timestr, 'T');
      if (offsetstr) {
        offsetstr = strchr(offsetstr, '-');
        if (offsetstr) {
          /* negative offset; parse it */
          *offsetstr = '\0';
          sscanf(offsetstr + 1, "%d:%d", &off_hr, &off_min);
          off_sign = -1;
        }
      }
    }
  }

  double fsec = 0;
  char* pointstr = strchr(timestr, '.');
  if (pointstr) {
    sscanf(pointstr, "%le", &fsec);
#if 0
    /* Round to avoid FP jitter */
    if (microsecs) {
      *microsecs = .5 + (fsec * 1000000.0) ;
    }
#endif
    *pointstr = '\0';
  }

  int year = 0, mon = 0, mday = 0, hour = 0, min = 0, sec = 0;
  QDateTime dt;
  int res = sscanf(timestr, "%d-%d-%dT%d:%d:%d", &year, &mon, &mday, &hour,
                   &min, &sec);
  if (res > 0) {
    QDate date(year, mon, mday);
    QTime time(hour, min, sec);
    dt = QDateTime(date, time, Qt::UTC);

    // Fractional part of time.
    if (fsec) {
      dt = dt.addMSecs(lround(fsec * 1000));
    }

    // Any offsets that were stuck at the end.
    dt = dt.addSecs(-off_sign * off_hr * 3600 - off_sign * off_min * 60);
  } else {
    dt = QDateTime();
  }
  xfree(timestr);
  return dt;
}

void
<<<<<<< HEAD
GpxFormat::gpx_end(const QStringView& /*unused*/)
=======
GpxFormat::gpx_end(QStringView /*unused*/)
>>>>>>> 131b6434
{
  static QDateTime gc_log_date;

  // Remove leading, trailing whitespace.
  cdatastr = cdatastr.trimmed();

  tag_mapping tag = get_tag(current_tag);

  switch (tag.type) {
  /*
   * First, the tags that are file-global.
   */
  case tt_name:
    gpx_add_to_global(gpx_global->name, cdatastr);
    break;
  case tt_desc:
    gpx_add_to_global(gpx_global->desc, cdatastr);
    break;
  case tt_author:
    gpx_add_to_global(gpx_global->author, cdatastr);
    break;
  case tt_email:
    gpx_add_to_global(gpx_global->email, cdatastr);
    break;
  case tt_url:
    gpx_add_to_global(gpx_global->url, cdatastr);
    break;
  case tt_urlname:
    gpx_add_to_global(gpx_global->urlname, cdatastr);
    break;
  case tt_keywords:
    gpx_add_to_global(gpx_global->keywords, cdatastr);
    break;
  case tt_link:
    (gpx_global->link).AddUrlLink(UrlLink(link_url, link_text, link_type));
    link_type.clear();
    link_text.clear();
    link_url.clear();
    break;
  case tt_link_text:
    link_text = cdatastr;
    break;
  case tt_link_type:
    link_type = cdatastr;
    break;

  /*
   * Waypoint-specific tags.
   */
  case tt_wpt:
    if (link_) {
      if (!link_->url_.isEmpty()) {
        wpt_tmp->AddUrlLink(*link_);
      }
      delete link_;
      link_ = nullptr;
    }
    waypt_add(wpt_tmp);
    logpoint_ct = 0;
    cur_tag = nullptr;
    wpt_tmp = nullptr;
    break;
  case tt_cache_name:
    wpt_tmp->notes = cdatastr;
    break;
  case tt_cache_container:
    wpt_tmp->AllocGCData()->container = gs_mkcont(cdatastr);
    break;
  case tt_cache_type:
    wpt_tmp->AllocGCData()->type = gs_mktype(cdatastr);
    break;
  case tt_cache_difficulty:
    wpt_tmp->AllocGCData()->diff = cdatastr.toFloat() * 10;
    break;
  case tt_cache_hint:
    wpt_tmp->AllocGCData()->hint = cdatastr;
    break;
  case tt_cache_desc_long: {
    geocache_data* gc_data = wpt_tmp->AllocGCData();
    gc_data->desc_long.is_html = cache_descr_is_html;
    gc_data->desc_long.utfstring = cdatastr;
  }
  break;
  case tt_cache_desc_short: {
    geocache_data* gc_data = wpt_tmp->AllocGCData();
    gc_data->desc_short.is_html = cache_descr_is_html;
    gc_data->desc_short.utfstring = cdatastr;
  }
  break;
  case tt_cache_terrain:
    wpt_tmp->AllocGCData()->terr = cdatastr.toFloat() * 10;
    break;
  case tt_cache_placer:
    wpt_tmp->AllocGCData()->placer = cdatastr;
    break;
  case tt_cache_log_date:
    gc_log_date = xml_parse_time(cdatastr);
    break;
  /*
   * "Found it" logs follow the date according to the schema,
   * if this is the first "found it" for this waypt, just use the
   * last date we saw in this log.
   */
  case tt_cache_log_type:
    if ((cdatastr.compare(QLatin1String("Found it")) == 0) &&
        (0 == wpt_tmp->gc_data->last_found.toTime_t())) {
      wpt_tmp->AllocGCData()->last_found = gc_log_date;
    }
    gc_log_date = QDateTime();
    break;
  case tt_cache_favorite_points:
    wpt_tmp->AllocGCData()->favorite_points  = cdatastr.toInt();
    break;
  case tt_cache_personal_note:
    wpt_tmp->AllocGCData()->personal_note  = cdatastr;
    break;

  /*
   * Garmin-waypoint-specific tags.
   */
  case tt_garmin_wpt_proximity:
  case tt_garmin_wpt_temperature:
  case tt_garmin_wpt_depth:
  case tt_garmin_wpt_display_mode:
  case tt_garmin_wpt_category:
  case tt_garmin_wpt_addr:
  case tt_garmin_wpt_city:
  case tt_garmin_wpt_state:
  case tt_garmin_wpt_country:
  case tt_garmin_wpt_postal_code:
  case tt_garmin_wpt_phone_nr:
    garmin_fs_xml_convert(tt_garmin_wpt_extensions, tag.type, cdatastr, wpt_tmp);
    break;

  /*
   * Humminbird-waypoint-specific tags.
   */
  case tt_humminbird_wpt_depth:
  case tt_humminbird_trk_trkseg_trkpt_depth:
    WAYPT_SET(wpt_tmp, depth, cdatastr.toDouble() / 100.0);
    break;
  /*
   * Route-specific tags.
   */
  case tt_rte_name:
    rte_head->rte_name = cdatastr;
    break;
  case tt_rte:
    if (rh_link_) {
      if (!rh_link_->url_.isEmpty()) {
        rte_head->rte_urls.AddUrlLink(*rh_link_);
      }
      delete rh_link_;
      rh_link_ = nullptr;
    }
    break;
  case tt_rte_rtept:
    if (link_) {
      if (!link_->url_.isEmpty()) {
        wpt_tmp->AddUrlLink(*link_);
      }
      delete link_;
      link_ = nullptr;
    }
    route_add_wpt(rte_head, wpt_tmp);
    wpt_tmp = nullptr;
    break;
  case tt_rte_desc:
    rte_head->rte_desc = cdatastr;
    break;
  case tt_garmin_rte_display_color:
    rte_head->line_color.bbggrr = gt_color_value_by_name(cdatastr);
    break;
  case tt_rte_link:
    rte_head->rte_urls.AddUrlLink(UrlLink(link_url, link_text, link_type));
    link_type.clear();
    link_text.clear();
    link_url.clear();
    break;
  case tt_rte_number:
    rte_head->rte_num = cdatastr.toInt();
    break;
  /*
   * Track-specific tags.
   */
  case tt_trk_name:
    trk_head->rte_name = cdatastr;
    break;
  case tt_trk:
    if (rh_link_) {
      if (!rh_link_->url_.isEmpty()) {
        trk_head->rte_urls.AddUrlLink(*rh_link_);
      }
      delete rh_link_;
      rh_link_ = nullptr;
    }
    break;
  case tt_trk_trkseg:
    next_trkpt_is_new_seg = 1;
    break;
  case tt_trk_trkseg_trkpt:
    if (link_) {
      if (!link_->url_.isEmpty()) {
        wpt_tmp->AddUrlLink(*link_);
      }
      delete link_;
      link_ = nullptr;
    }
    track_add_wpt(trk_head, wpt_tmp);
    wpt_tmp = nullptr;
    break;
  case tt_trk_desc:
    trk_head->rte_desc = cdatastr;
    break;
  case tt_garmin_trk_display_color:
    trk_head->line_color.bbggrr = gt_color_value_by_name(cdatastr);
    break;
  case tt_trk_link:
    trk_head->rte_urls.AddUrlLink(UrlLink(link_url, link_text, link_type));
    link_type.clear();
    link_text.clear();
    link_url.clear();
    break;
  case tt_trk_number:
    trk_head->rte_num = cdatastr.toInt();
    break;
  case tt_trk_trkseg_trkpt_course:
    WAYPT_SET(wpt_tmp, course, cdatastr.toDouble());
    break;
  case tt_trk_trkseg_trkpt_speed:
    WAYPT_SET(wpt_tmp, speed, cdatastr.toDouble());
    break;
  case tt_trk_trkseg_trkpt_heartrate:
    wpt_tmp->heartrate = cdatastr.toDouble();
    break;
  case tt_trk_trkseg_trkpt_cadence:
    wpt_tmp->cadence = cdatastr.toDouble();
    break;

  /*
   * Items that are actually in multiple categories.
   */
  case tt_rte_url:
  case tt_trk_url:
    rh_link_->url_ = cdatastr;
    break;
  case tt_rte_urlname:
  case tt_trk_urlname:
    rh_link_->url_link_text_ = cdatastr;
    break;
  case tt_rte_link_text:
  case tt_trk_link_text:
    link_text = cdatastr;
    break;
  case tt_rte_link_type:
  case tt_trk_link_type:
    link_type = cdatastr;
    break;
  case tt_wpttype_ele:
    wpt_tmp->altitude = cdatastr.toDouble();
    break;
  case tt_wpttype_name:
    wpt_tmp->shortname = cdatastr;
    break;
  case tt_wpttype_sym:
    wpt_tmp->icon_descr = cdatastr;
    break;
  case tt_wpttype_time:
    wpt_tmp->SetCreationTime(xml_parse_time(cdatastr));
    break;
  case tt_wpttype_geoidheight:
    WAYPT_SET(wpt_tmp, geoidheight, cdatastr.toDouble());
    break;
  case tt_wpttype_cmt:
    wpt_tmp->description = cdatastr;
    break;
  case tt_wpttype_desc:
    wpt_tmp->notes = cdatastr;
    break;
  case tt_wpttype_pdop:
    wpt_tmp->pdop = cdatastr.toFloat();
    break;
  case tt_wpttype_hdop:
    wpt_tmp->hdop = cdatastr.toFloat();
    break;
  case tt_wpttype_vdop:
    wpt_tmp->vdop = cdatastr.toFloat();
    break;
  case tt_wpttype_sat:
    wpt_tmp->sat = cdatastr.toInt();
    break;
  case tt_wpttype_fix:
    if (cdatastr == QLatin1String("none")) {
      wpt_tmp->fix = fix_none;
    } else if (cdatastr == QLatin1String("2d")) {
      wpt_tmp->fix = fix_2d;
    } else if (cdatastr == QLatin1String("3d")) {
      wpt_tmp->fix = fix_3d;
    } else if (cdatastr == QLatin1String("dgps")) {
      wpt_tmp->fix = fix_dgps;
    } else if (cdatastr == QLatin1String("pps")) {
      wpt_tmp->fix = fix_pps;
    } else {
      wpt_tmp->fix = fix_unknown;
    }
    break;
  case tt_wpttype_url:
    link_->url_ = cdatastr;
    break;
  case tt_wpttype_urlname:
    link_->url_link_text_ = cdatastr;
    break;
  case tt_wpttype_link:
    waypt_add_url(wpt_tmp, link_url, link_text, link_type);
    link_type.clear();
    link_text.clear();
    link_url.clear();
    break;
  case tt_wpttype_link_text:
    link_text = cdatastr;
    break;
  case tt_wpttype_link_type:
    link_type = cdatastr;
    break;
  case tt_unknown:
    end_something_else();
    return;
  default:
    break;
  }

  if (tag.passthrough) {
    end_something_else();
  }

}


void
<<<<<<< HEAD
GpxFormat::gpx_cdata(const QStringView& s)
=======
GpxFormat::gpx_cdata(QStringView s)
>>>>>>> 131b6434
{
  QString* cdata;
  cdatastr += s.toString();

  if (!cur_tag) {
    return;
  }

  if (cur_tag->child) {
    xml_tag* tmp_tag = cur_tag->child;
    while (tmp_tag->sibling) {
      tmp_tag = tmp_tag->sibling;
    }
    cdata = &(tmp_tag->parentcdata);
  } else {
    cdata = &(cur_tag->cdata);
  }
  *cdata = cdatastr.trimmed();
}

void
GpxFormat::rd_init(const QString& fname)
{
  iqfile = new gpsbabel::File(fname);
  iqfile->open(QIODevice::ReadOnly);
  reader = new QXmlStreamReader(iqfile);

  current_tag.clear();

  cdatastr = QString();

  if (nullptr == gpx_global) {
    gpx_global = new GpxGlobal;
  }

  fs_ptr = nullptr;
}

void
GpxFormat::rd_deinit()
{
  delete reader;
  reader = nullptr;
  iqfile->close();
  delete iqfile;
  iqfile = nullptr;
  wpt_tmp = nullptr;
  cur_tag = nullptr;
}

void
GpxFormat::wr_init(const QString& fname)
{
  mkshort_handle = nullptr;
  oqfile = new gpsbabel::File(fname);
  oqfile->open(QIODevice::WriteOnly | QIODevice::Text);

  writer = new gpsbabel::XmlStreamWriter(oqfile);
  writer->setAutoFormattingIndent(2);
  writer->writeStartDocument();

  /* if an output version is not specified and an input version is
  * available use it, otherwise use the default.
  */

  if (opt_gpxver != nullptr) {
    gpx_write_version = QVersionNumber::fromString(opt_gpxver).normalized();
  } else if (!gpx_highest_version_read.isNull()) {
    gpx_write_version = gpx_highest_version_read;
  } else {
    gpx_write_version = gpx_1_0;
  }

  if (opt_humminbirdext || opt_garminext) {
    gpx_write_version = gpx_1_1;
  }

  // It's a good thing 0, 0.0, 0.0.0 aren't valid gpx versions,
  // normalization makes them null.
  if (gpx_write_version.isNull() || (gpx_write_version < gpx_1_0)) {
    fatal(FatalMsg() << MYNAME ": gpx version number"
            << gpx_write_version << "not valid.");
  }

  writer->setAutoFormatting(true);
  writer->writeStartElement(QStringLiteral("gpx"));
  writer->writeAttribute(QStringLiteral("version"),
                         QStringLiteral("%1.%2")
                         .arg(gpx_write_version.majorVersion())
                         .arg(gpx_write_version.minorVersion()));
  writer->writeAttribute(QStringLiteral("creator"), CREATOR_NAME_URL);
  writer->writeAttribute(QStringLiteral("xmlns"),
                         QStringLiteral("http://www.topografix.com/GPX/%1/%2")
                         .arg(gpx_write_version.majorVersion())
                         .arg(gpx_write_version.minorVersion()));
  if (opt_humminbirdext || opt_garminext) {
    if (opt_humminbirdext) {
      writer->writeAttribute(QStringLiteral("xmlns:h"), QStringLiteral("http://humminbird.com"));
    }
    if (opt_garminext) {
      writer->writeAttribute(QStringLiteral("xmlns:gpxx"),
                             QStringLiteral("http://www.garmin.com/xmlschemas/GpxExtensions/v3"));
      writer->writeAttribute(QStringLiteral("xmlns:gpxtpx"),
                             QStringLiteral("http://www.garmin.com/xmlschemas/TrackPointExtension/v1"));
    }
  } else {
    writer->writeAttributes(gpx_namespace_attribute);
  }

  if (gpx_write_version > gpx_1_0) {
    writer->writeStartElement(QStringLiteral("metadata"));
  }
  if (gpx_global) {
    gpx_write_gdata(gpx_global->name, QStringLiteral("name"));
    gpx_write_gdata(gpx_global->desc, QStringLiteral("desc"));
  }
  /* In GPX 1.1, author changed from a string to a PersonType.
   * since it's optional, we just drop it instead of rewriting it.
   */
  if (gpx_write_version < gpx_1_1) {
    if (gpx_global) {
      gpx_write_gdata(gpx_global->author, QStringLiteral("author"));
    }
  } // else {
  // TODO: gpx 1.1 author goes here.
  //}
  /* In GPX 1.1 email, url, urlname aren't allowed. */
  if (gpx_write_version < gpx_1_1) {
    if (gpx_global) {
      gpx_write_gdata(gpx_global->email, QStringLiteral("email"));
      gpx_write_gdata(gpx_global->url, QStringLiteral("url"));
      gpx_write_gdata(gpx_global->urlname, QStringLiteral("urlname"));
    }
  } else {
    if (gpx_global) {
      // TODO: gpx 1.1 copyright goes here
      for (const auto& l : qAsConst(gpx_global->link)) {
        writer->writeStartElement(QStringLiteral("link"));
        writer->writeAttribute(QStringLiteral("href"), l.url_);
        writer->writeOptionalTextElement(QStringLiteral("text"), l.url_link_text_);
        writer->writeOptionalTextElement(QStringLiteral("type"), l.url_link_type_);
        writer->writeEndElement();
      }
    }
  }

  gpsbabel::DateTime now = current_time();
  writer->writeTextElement(QStringLiteral("time"), now.toPrettyString());

  if (gpx_global) {
    gpx_write_gdata(gpx_global->keywords, QStringLiteral("keywords"));
  }

  gpx_write_bounds();

  // TODO: gpx 1.1 extensions go here.

  if (gpx_write_version > gpx_1_0) {
    writer->writeEndElement();
  }

}

void
GpxFormat::wr_deinit()
{
  writer->writeEndDocument();
  delete writer;
  writer = nullptr;
  oqfile->close();
  delete oqfile;
  oqfile = nullptr;

  mkshort_del_handle(&mkshort_handle);
}

void
GpxFormat::read()
{
  for (bool atEnd = false; !reader->atEnd() && !atEnd;)  {
    reader->readNext();
    // do processing
    switch (reader->tokenType()) {
    case QXmlStreamReader::StartElement:
      current_tag.append(QLatin1Char('/'));
      current_tag.append(reader->qualifiedName());
      gpx_start(reader->qualifiedName(), reader->attributes());
      break;

    case QXmlStreamReader::EndElement:
      gpx_end(reader->qualifiedName());
      current_tag.chop(reader->qualifiedName().length() + 1);
      cdatastr.clear();
      break;

    case QXmlStreamReader::Characters:
//    It is tempting to skip this if reader->isWhitespace().
//    That would lose all whitespace element values if the exist,
//    but it would skip line endings and indentation that doesn't matter.
      gpx_cdata(reader->text());
      break;

//  On windows with input redirection we can read an Invalid token
//  after the EndDocument token.  This also will set an error
//  "Premature end of document." that we will fatal on below.
//  This occurs with Qt 5.9.2 on windows when the file being
//  sent to stdin has dos line endings.
//  This does NOT occur with Qt 5.9.2 on windows when the file being
//  sent to stdin has unix line endings.
//  This does NOT occur with Qt 5.9.2 on windows with either line
//  endings if the file is read directly, i.e. not sent through stdin.
//  An example of a problematic file is reference/basecamp.gpx,
//  which fails on windows with this invocation from a command prompt:
//  .\GPSBabel.exe -i gpx -f - < reference\basecamp.gpx
//  This was demonstrated on 64 bit windows 10.  Other versions of
//  windows and Qt likely fail as well.
//  To avoid this we quit reading when we see the EndDocument.
//  This does not prevent us from correctly detecting the error
//  "Extra content at end of document."
    case QXmlStreamReader::EndDocument:
    case QXmlStreamReader::Invalid:
      atEnd = true;
      break;

    default:
      break;
    }
  }

  if (reader->hasError())  {
    fatal(FatalMsg() << MYNAME << "Read error:" << reader->errorString()
            << "File:" << iqfile->fileName()
            << "Line:" << reader->lineNumber()
            << "Column:" << reader->columnNumber());
  }
}

void
GpxFormat::write_attributes(const QXmlStreamAttributes& attributes) const
{
  for (const auto& attribute : attributes) {
    writer->writeAttribute(attribute.qualifiedName().toString(), attribute.value().toString());
  }
}

void
GpxFormat::fprint_xml_chain(xml_tag* tag, const Waypoint* wpt) const
{
  while (tag) {
    writer->writeStartElement(tag->tagname);
    write_attributes(tag->attributes);
    if (tag->cdata.isEmpty() && !tag->child) {
      // No children?  Self-closing tag.
      writer->writeEndElement();
    } else {
      if (!tag->cdata.isEmpty()) {
        writer->writeCharacters(tag->cdata);
      }
      if (tag->child) {
        fprint_xml_chain(tag->child, wpt);
      }
      if (wpt && wpt->gc_data->exported.isValid() &&
          tag->tagname.compare(QLatin1String("groundspeak:cache")) == 0) {
        writer->writeTextElement(QStringLiteral("time"),
                                 wpt->gc_data->exported.toPrettyString());
      }
      writer->writeEndElement();
    }
    if (!tag->parentcdata.isEmpty()) {
      // FIXME: The length check is necessary to get line endings correct in our test suite.
      // Writing the zero length string eats a newline, at least with Qt 4.6.2.
      writer->writeCharacters(tag->parentcdata);
    }
    tag = tag->sibling;
  }
}

/*
 * Handle the grossness of GPX 1.0 vs. 1.1 handling of linky links.
 */
void
GpxFormat::write_gpx_url(const UrlList& urls) const
{
  if (gpx_write_version > gpx_1_0) {
    for (const auto& l : urls) {
      if (!l.url_.isEmpty()) {
        writer->writeStartElement(QStringLiteral("link"));
        writer->writeAttribute(QStringLiteral("href"), l.url_);
        writer->writeOptionalTextElement(QStringLiteral("text"), l.url_link_text_);
        writer->writeOptionalTextElement(QStringLiteral("type"), l.url_link_type_);
        writer->writeEndElement();
      }
    }
  } else {
    UrlLink l = urls.GetUrlLink();
    if (!l.url_.isEmpty()) {
      writer->writeTextElement(QStringLiteral("url"), QString(urlbase) + l.url_);
      writer->writeOptionalTextElement(QStringLiteral("urlname"), l.url_link_text_);
    }
  }
}

void
GpxFormat::write_gpx_url(const Waypoint* waypointp) const
{
  if (waypointp->HasUrlLink()) {
    write_gpx_url(waypointp->urls);
  }
}

void
GpxFormat::write_gpx_url(const route_head* rh) const
{
  if (rh->rte_urls.HasUrlLink()) {
    write_gpx_url(rh->rte_urls);
  }
}

/*
 * Write optional accuracy information for a given (way|track|route)point
 * to the output stream.  Done in one place since it's common for all three.
 * Order counts.
 */
void
GpxFormat::gpx_write_common_acc(const Waypoint* waypointp) const
{
  const char* fix = nullptr;

  switch (waypointp->fix) {
  case fix_2d:
    fix = "2d";
    break;
  case fix_3d:
    fix = "3d";
    break;
  case fix_dgps:
    fix = "dgps";
    break;
  case fix_pps:
    fix = "pps";
    break;
  case fix_none:
    fix = "none";
    break;
  /* GPX spec says omit if we don't know. */
  case fix_unknown:
  default:
    break;
  }

  if (fix) {
    writer->writeTextElement(QStringLiteral("fix"), fix);
  }
  if (waypointp->sat > 0) {
    writer->writeTextElement(QStringLiteral("sat"), QString::number(waypointp->sat));
  }
  if (waypointp->hdop) {
    writer->writeTextElement(QStringLiteral("hdop"), toString(waypointp->hdop));
  }
  if (waypointp->vdop) {
    writer->writeTextElement(QStringLiteral("vdop"), toString(waypointp->vdop));
  }
  if (waypointp->pdop) {
    writer->writeTextElement(QStringLiteral("pdop"), toString(waypointp->pdop));
  }
  /* TODO: ageofdgpsdata should go here */
  /* TODO: dgpsid should go here */
}


void
GpxFormat::gpx_write_common_position(const Waypoint* waypointp, const gpx_point_type point_type) const
{
  if (waypointp->altitude != unknown_alt) {
    writer->writeTextElement(QStringLiteral("ele"), QString::number(waypointp->altitude, 'f', elevation_precision));
  }
  QString t = waypointp->CreationTimeXML();
  writer->writeOptionalTextElement(QStringLiteral("time"), t);
  if (gpxpt_track==point_type && gpx_1_0 == gpx_write_version) {
    /* These were accidentally removed from 1.1, and were only a part of trkpts in 1.0 */
    if WAYPT_HAS(waypointp, course) {
      writer->writeTextElement(QStringLiteral("course"), toString(waypointp->course));
    }
    if WAYPT_HAS(waypointp, speed) {
      writer->writeTextElement(QStringLiteral("speed"), toString(waypointp->speed));
    }
  }
  /* TODO:  magvar should go here */
  if (WAYPT_HAS(waypointp, geoidheight)) {
    writer->writeOptionalTextElement(QStringLiteral("geoidheight"),QString::number(waypointp->geoidheight, 'f', 1));
  }
}

void
GpxFormat::gpx_write_common_extensions(const Waypoint* waypointp, const gpx_point_type point_type) const
{
  // gpx version we are writing is >= 1.1.
  garmin_fs_t* gmsd = (opt_garminext) ? garmin_fs_t::find(waypointp) : nullptr;  // only needed if garmin extensions selected

  if ((opt_humminbirdext && (WAYPT_HAS(waypointp, depth) || WAYPT_HAS(waypointp, temperature))) ||
      (opt_garminext && gpxpt_route==point_type && gmsd != nullptr && gmsd->ilinks != nullptr)  ||
      (opt_garminext && gpxpt_waypoint==point_type && (WAYPT_HAS(waypointp, proximity) || WAYPT_HAS(waypointp, temperature) || WAYPT_HAS(waypointp, depth))) ||
      (opt_garminext && gpxpt_track==point_type && (WAYPT_HAS(waypointp, temperature) || WAYPT_HAS(waypointp, depth) || waypointp->heartrate != 0 || waypointp->cadence != 0))) {
    writer->writeStartElement(QStringLiteral("extensions"));

    if (opt_humminbirdext) {
      if (WAYPT_HAS(waypointp, depth)) {
        writer->writeTextElement(QStringLiteral("h:depth"), toString(waypointp->depth * 100.0));
      }
      if (WAYPT_HAS(waypointp, temperature)) {
        writer->writeTextElement(QStringLiteral("h:temperature"), toString(waypointp->temperature));
      }
    }

    if (opt_garminext) {
      // Although not required by the schema we assume that gpxx:WaypointExtension must be a child of gpx:wpt.
      // Although not required by the schema we assume that gpxx:RoutePointExtension must be a child of gpx:rtept.
      // Although not required by the schema we assume that gpxx:TrackPointExtension  must be a child of gpx:trkpt.
      // Although not required by the schema we assume that gpxtpx:TrackPointExtension must be a child of gpx:trkpt.
      switch (point_type) {
      case gpxpt_waypoint:
        if (WAYPT_HAS(waypointp, proximity) || WAYPT_HAS(waypointp, temperature) || WAYPT_HAS(waypointp, depth)) {
          writer->writeStartElement(QStringLiteral("gpxx:WaypointExtension"));
          if (WAYPT_HAS(waypointp, proximity)) {
            writer->writeTextElement(QStringLiteral("gpxx:Proximity"), toString(waypointp->proximity));
          }
          if (WAYPT_HAS(waypointp, temperature)) {
            writer->writeTextElement(QStringLiteral("gpxx:Temperature"), toString(waypointp->temperature));
          }
          if (WAYPT_HAS(waypointp, depth)) {
            writer->writeTextElement(QStringLiteral("gpxx:Depth"), toString(waypointp->depth));
          }
          writer->writeEndElement(); // "gpxx:WaypointExtension"
        }
        break;
      case gpxpt_route:
        if (gmsd != nullptr && gpxpt_route==point_type && gmsd->ilinks != nullptr) {
          writer->writeStartElement(QStringLiteral("gpxx:RoutePointExtension"));
          garmin_ilink_t* link = gmsd->ilinks;
          garmin_ilink_t* prior = nullptr;  // GDB files sometime contain repeated point; omit them
          while (link != nullptr) {
            if (prior == nullptr || prior->lat != link->lat || prior->lon != link->lon) {
              writer->writeStartElement(QStringLiteral("gpxx:rpt"));
              writer->writeAttribute(QStringLiteral("lat"), toString(link->lat));
              writer->writeAttribute(QStringLiteral("lon"), toString(link->lon));
              writer->writeEndElement(); // "gpxx:rpt"
            }
            prior = link;
            link = link->next;
          }
          writer->writeEndElement(); // "gpxx:RoutePointExtension"
        }
        break;
      case gpxpt_track:
        if (WAYPT_HAS(waypointp, temperature) || WAYPT_HAS(waypointp, depth) || waypointp->heartrate != 0 || waypointp->cadence != 0) {
          // gpxtpx:TrackPointExtension is a replacement for gpxx:TrackPointExtension.
          writer->writeStartElement(QStringLiteral("gpxtpx:TrackPointExtension"));
          if (WAYPT_HAS(waypointp, temperature)) {
            writer->writeTextElement(QStringLiteral("gpxtpx:atemp"), toString(waypointp->temperature));
          }
          if (WAYPT_HAS(waypointp, depth)) {
            writer->writeTextElement(QStringLiteral("gpxtpx:depth"), toString(waypointp->depth));
          }
          if (waypointp->heartrate != 0) {
            writer->writeTextElement(QStringLiteral("gpxtpx:hr"), QString::number(waypointp->heartrate));
          }
          if (waypointp->cadence != 0) {
            writer->writeTextElement(QStringLiteral("gpxtpx:cad"), QString::number(waypointp->cadence));
          }
          writer->writeEndElement(); // "gpxtpx:TrackPointExtension"
        }
        break;
      }
    }

    writer->writeEndElement(); // "extensions"
  }
}

void
GpxFormat::gpx_write_common_description(const Waypoint* waypointp, const QString& oname) const
{
  writer->writeOptionalTextElement(QStringLiteral("name"), oname);

  writer->writeOptionalTextElement(QStringLiteral("cmt"), waypointp->description);
  if (!waypointp->notes.isEmpty()) {
    writer->writeTextElement(QStringLiteral("desc"), waypointp->notes);
  } else {
    writer->writeOptionalTextElement(QStringLiteral("desc"), waypointp->description);
  }
  /* TODO: src should go here */
  write_gpx_url(waypointp);
  writer->writeOptionalTextElement(QStringLiteral("sym"), waypointp->icon_descr);
  /* TODO: type should go here */
}

void
GpxFormat::gpx_waypt_pr(const Waypoint* waypointp) const
{
  writer->writeStartElement(QStringLiteral("wpt"));
  writer->writeAttribute(QStringLiteral("lat"), toString(waypointp->latitude));
  writer->writeAttribute(QStringLiteral("lon"), toString(waypointp->longitude));

  QString oname = global_opts.synthesize_shortnames ?
                  mkshort_from_wpt(mkshort_handle, waypointp) :
                  waypointp->shortname;
  gpx_write_common_position(waypointp, gpxpt_waypoint);
  gpx_write_common_description(waypointp, oname);
  gpx_write_common_acc(waypointp);

  if (!(opt_humminbirdext || opt_garminext)) {
    const auto* fs_gpx = reinterpret_cast<fs_xml*>(waypointp->fs.FsChainFind(kFsGpx));
    auto* gmsd = garmin_fs_t::find(waypointp); /* gARmIN sPECIAL dATA */
    if (fs_gpx) {
      if (! gmsd) {
        fprint_xml_chain(fs_gpx->tag, waypointp);
      }
    }
    if (gmsd && (gpx_write_version > gpx_1_0)) {
      /* MapSource doesn't accepts extensions from 1.0 */
      garmin_fs_xml_fprint(waypointp, writer);
    }
  } else {
    gpx_write_common_extensions(waypointp, gpxpt_waypoint);
  }
  writer->writeEndElement();
}

void
GpxFormat::gpx_track_hdr(const route_head* rte)
{
  current_trk_head = rte;

  writer->writeStartElement(QStringLiteral("trk"));
  writer->writeOptionalTextElement(QStringLiteral("name"), rte->rte_name);
  writer->writeOptionalTextElement(QStringLiteral("desc"), rte->rte_desc);
  write_gpx_url(rte);

  if (rte->rte_num) {
    writer->writeTextElement(QStringLiteral("number"), QString::number(rte->rte_num));
  }

  if (gpx_write_version > gpx_1_0) {
    if (!(opt_humminbirdext || opt_garminext)) {
      const auto* fs_gpx = reinterpret_cast<fs_xml*>(rte->fs.FsChainFind(kFsGpx));
      if (fs_gpx) {
        fprint_xml_chain(fs_gpx->tag, nullptr);
      }
    } else if (opt_garminext) {
      if (rte->line_color.bbggrr > unknown_color) {
        int ci = gt_color_index_by_rgb(rte->line_color.bbggrr);
        if (ci > 0) {
          writer->writeStartElement(QStringLiteral("extensions"));
          writer->writeStartElement(QStringLiteral("gpxx:TrackExtension"));
          writer->writeTextElement(QStringLiteral("gpxx:DisplayColor"), QStringLiteral("%1")
                                   .arg(gt_color_name(ci)));
          writer->writeEndElement(); // Close gpxx:TrackExtension tag
          writer->writeEndElement(); // Close extensions tag
        }
      }
    }
  }
}

void
GpxFormat::gpx_track_disp(const Waypoint* waypointp) const
{
  bool first_in_trk = waypointp == current_trk_head->waypoint_list.front();

  if (waypointp->wpt_flags.new_trkseg) {
    if (!first_in_trk) {
      writer->writeEndElement();
    }
    writer->writeStartElement(QStringLiteral("trkseg"));
  }

  writer->writeStartElement(QStringLiteral("trkpt"));
  writer->writeAttribute(QStringLiteral("lat"), toString(waypointp->latitude));
  writer->writeAttribute(QStringLiteral("lon"), toString(waypointp->longitude));

  gpx_write_common_position(waypointp, gpxpt_track);

  QString oname = global_opts.synthesize_shortnames ?
                  mkshort_from_wpt(mkshort_handle, waypointp) :
                  waypointp->shortname;
  gpx_write_common_description(waypointp,
                               waypointp->wpt_flags.shortname_is_synthetic ?
                               nullptr : oname);
  gpx_write_common_acc(waypointp);

  if (!(opt_humminbirdext || opt_garminext)) {
    const auto* fs_gpx = reinterpret_cast<fs_xml*>(waypointp->fs.FsChainFind(kFsGpx));
    if (fs_gpx) {
      fprint_xml_chain(fs_gpx->tag, waypointp);
    }
  } else {
    gpx_write_common_extensions(waypointp, gpxpt_track);
  }
  writer->writeEndElement();
}

void
GpxFormat::gpx_track_tlr(const route_head* /*unused*/)
{
  if (!current_trk_head->waypoint_list.empty()) {
    writer->writeEndElement();
  }

  writer->writeEndElement();

  current_trk_head = nullptr;
}

void
GpxFormat::gpx_track_pr()
{
  auto gpx_track_hdr_lambda = [this](const route_head* rte)->void {
    gpx_track_hdr(rte);
  };
  auto gpx_track_tlr_lambda = [this](const route_head* rte)->void {
    gpx_track_tlr(rte);
  };
  auto gpx_track_disp_lambda = [this](const Waypoint* waypointp)->void {
    gpx_track_disp(waypointp);
  };
  track_disp_all(gpx_track_hdr_lambda, gpx_track_tlr_lambda, gpx_track_disp_lambda);
}

void
GpxFormat::gpx_route_hdr(const route_head* rte) const
{
  writer->writeStartElement(QStringLiteral("rte"));
  writer->writeOptionalTextElement(QStringLiteral("name"), rte->rte_name);
  writer->writeOptionalTextElement(QStringLiteral("desc"), rte->rte_desc);
  write_gpx_url(rte);

  if (rte->rte_num) {
    writer->writeTextElement(QStringLiteral("number"), QString::number(rte->rte_num));
  }

  if (gpx_write_version > gpx_1_0) {
    if (!(opt_humminbirdext || opt_garminext)) {
      const auto* fs_gpx = reinterpret_cast<fs_xml*>(rte->fs.FsChainFind(kFsGpx));
      if (fs_gpx) {
        fprint_xml_chain(fs_gpx->tag, nullptr);
      }
    } else if (opt_garminext) {
      if (rte->line_color.bbggrr > unknown_color) {
        int ci = gt_color_index_by_rgb(rte->line_color.bbggrr);
        if (ci > 0) {
          writer->writeStartElement(QStringLiteral("extensions"));
          writer->writeStartElement(QStringLiteral("gpxx:RouteExtension"));
          // FIXME: the value to use for IsAutoNamed is questionable.
          writer->writeTextElement(QStringLiteral("gpxx:IsAutoNamed"), rte->rte_name.isEmpty()? QStringLiteral("true") : QStringLiteral("false")); // Required element
          writer->writeTextElement(QStringLiteral("gpxx:DisplayColor"), QStringLiteral("%1")
                                   .arg(gt_color_name(ci)));
          writer->writeEndElement(); // Close gpxx:RouteExtension tag
          writer->writeEndElement(); // Close extensions tag
        }
      }
    }
  }
}

void
GpxFormat::gpx_route_disp(const Waypoint* waypointp) const
{
  writer->writeStartElement(QStringLiteral("rtept"));
  writer->writeAttribute(QStringLiteral("lat"), toString(waypointp->latitude));
  writer->writeAttribute(QStringLiteral("lon"), toString(waypointp->longitude));

  QString oname = global_opts.synthesize_shortnames ?
                  mkshort_from_wpt(mkshort_handle, waypointp) :
                  waypointp->shortname;
  gpx_write_common_position(waypointp, gpxpt_route);
  gpx_write_common_description(waypointp, oname);
  gpx_write_common_acc(waypointp);

  if (!(opt_humminbirdext || opt_garminext)) {
    const auto* fs_gpx = reinterpret_cast<fs_xml*>(waypointp->fs.FsChainFind(kFsGpx));
    if (fs_gpx) {
      fprint_xml_chain(fs_gpx->tag, waypointp);
    }
  } else {
    gpx_write_common_extensions(waypointp, gpxpt_route);
  }
  writer->writeEndElement();
}

void
GpxFormat::gpx_route_tlr(const route_head* /*unused*/) const
{
  writer->writeEndElement(); // Close rte tag.
}

void
GpxFormat::gpx_route_pr()
{
  /* output routes */
  auto gpx_route_hdr_lambda = [this](const route_head* rte)->void {
    gpx_route_hdr(rte);
  };
  auto gpx_route_tlr_lambda = [this](const route_head* rte)->void {
    gpx_route_tlr(rte);
  };
  auto gpx_route_disp_lambda = [this](const Waypoint* waypointp)->void {
    gpx_route_disp(waypointp);
  };
  route_disp_all(gpx_route_hdr_lambda, gpx_route_tlr_lambda, gpx_route_disp_lambda);
}

void
GpxFormat::gpx_waypt_bound_calc(const Waypoint* waypointp)
{
  waypt_add_to_bounds(&all_bounds, waypointp);
}

void
GpxFormat::gpx_write_bounds()
{
  waypt_init_bounds(&all_bounds);

  auto gpx_waypt_bound_calc_lambda = [this](const Waypoint* waypointp)->void {
    gpx_waypt_bound_calc(waypointp);
  };
  waypt_disp_all(gpx_waypt_bound_calc_lambda);
  route_disp_all(nullptr, nullptr, gpx_waypt_bound_calc_lambda);
  track_disp_all(nullptr, nullptr, gpx_waypt_bound_calc_lambda);

  if (waypt_bounds_valid(&all_bounds)) {
    writer->writeStartElement(QStringLiteral("bounds"));
    writer->writeAttribute(QStringLiteral("minlat"), toString(all_bounds.min_lat));
    writer->writeAttribute(QStringLiteral("minlon"), toString(all_bounds.min_lon));
    writer->writeAttribute(QStringLiteral("maxlat"), toString(all_bounds.max_lat));
    writer->writeAttribute(QStringLiteral("maxlon"), toString(all_bounds.max_lon));
    writer->writeEndElement();
  }
}

void
GpxFormat::write()
{

  elevation_precision = atoi(opt_elevation_precision);

  gpx_reset_short_handle();
  auto gpx_waypt_pr_lambda = [this](const Waypoint* waypointp)->void {
    gpx_waypt_pr(waypointp);
  };
  waypt_disp_all(gpx_waypt_pr_lambda);
  gpx_reset_short_handle();
  gpx_route_pr();
  gpx_reset_short_handle();
  gpx_track_pr();
  writer->writeEndElement(); // Close gpx tag.
}

void
GpxFormat::exit()
{
  gpx_highest_version_read = QVersionNumber();

  gpx_namespace_attribute.clear();

  delete gpx_global;
  gpx_global = nullptr;
}<|MERGE_RESOLUTION|>--- conflicted
+++ resolved
@@ -24,27 +24,6 @@
 #include <cstdlib>                                 // for atoi, strtod
 #include <cstring>                                 // for strchr, strncpy
 
-<<<<<<< HEAD
-#include <QtCore/QDate>                            // for QDate
-#include <QtCore/QDateTime>                        // for QDateTime
-#include <QtCore/QHash>                            // for QHash
-#include <QtCore/QIODevice>                        // for QIODevice, operator|, QIODevice::ReadOnly, QIODevice::Text, QIODevice::WriteOnly
-#include <QtCore/QLatin1Char>                      // for QLatin1Char
-#include <QtCore/QLatin1String>                    // for QLatin1String
-#include <QtCore/QStaticStringData>                // for QStaticStringData
-#include <QtCore/QString>                          // for QString, QStringLiteral, operator+, operator==
-#include <QtCore/QStringList>                      // for QStringList
-#include <QtCore/QStringView>                      // for QStringView
-#include <QtCore/QTime>                            // for QTime
-#include <QtCore/QVersionNumber>                   // for QVersionNumber
-#include <QtCore/QXmlStreamAttribute>              // for QXmlStreamAttribute
-#include <QtCore/QXmlStreamAttributes>             // for QXmlStreamAttributes
-#include <QtCore/QXmlStreamNamespaceDeclaration>   // for QXmlStreamNamespaceDeclaration
-#include <QtCore/QXmlStreamNamespaceDeclarations>  // for QXmlStreamNamespaceDeclarations
-#include <QtCore/QXmlStreamReader>                 // for QXmlStreamReader, QXmlStreamReader::Characters, QXmlStreamReader::EndDocument, QXmlStreamReader::EndElement, QXmlStreamReader::Invalid, QXmlStreamReader::StartElement
-#include <QtCore/Qt>                               // for CaseInsensitive, UTC
-#include <QtCore/QtGlobal>                         // for qAsConst, QAddConst<>::Type
-=======
 #include <QDate>                                   // for QDate
 #include <QDateTime>                               // for QDateTime
 #include <QHash>                                   // for QHash
@@ -63,7 +42,6 @@
 #include <QXmlStreamReader>                        // for QXmlStreamReader, QXmlStreamReader::Characters, QXmlStreamReader::EndDocument, QXmlStreamReader::EndElement, QXmlStreamReader::Invalid, QXmlStreamReader::StartElement
 #include <Qt>                                      // for CaseInsensitive, UTC
 #include <QtGlobal>                                // for qAsConst, QAddConst<>::Type
->>>>>>> 131b6434
 
 #include "defs.h"
 #include "gpx.h"
@@ -234,11 +212,7 @@
 }
 
 void
-<<<<<<< HEAD
-GpxFormat::start_something_else(const QStringView& el, const QXmlStreamAttributes& attr)
-=======
 GpxFormat::start_something_else(QStringView el, const QXmlStreamAttributes& attr)
->>>>>>> 131b6434
 {
   if (!fs_ptr) {
     return;
@@ -333,11 +307,7 @@
 }
 
 void
-<<<<<<< HEAD
-GpxFormat::gpx_start(const QStringView& el, const QXmlStreamAttributes& attr)
-=======
 GpxFormat::gpx_start(QStringView el, const QXmlStreamAttributes& attr)
->>>>>>> 131b6434
 {
   /*
    * Reset end-of-string without actually emptying/reallocing cdatastr.
@@ -580,11 +550,7 @@
 }
 
 void
-<<<<<<< HEAD
-GpxFormat::gpx_end(const QStringView& /*unused*/)
-=======
 GpxFormat::gpx_end(QStringView /*unused*/)
->>>>>>> 131b6434
 {
   static QDateTime gc_log_date;
 
@@ -924,11 +890,7 @@
 
 
 void
-<<<<<<< HEAD
-GpxFormat::gpx_cdata(const QStringView& s)
-=======
 GpxFormat::gpx_cdata(QStringView s)
->>>>>>> 131b6434
 {
   QString* cdata;
   cdatastr += s.toString();
