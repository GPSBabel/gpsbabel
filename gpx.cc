--- conflicted
+++ resolved
@@ -999,13 +999,8 @@
   // It's a good thing 0, 0.0, 0.0.0 aren't valid gpx versions,
   // normalization makes them null.
   if (gpx_write_version.isNull() || (gpx_write_version < gpx_1_0)) {
-<<<<<<< HEAD
-    fatal(FatalMsg() << MYNAME ": gpx version number"
+    gbFatal(FatalMsg() << "gpx version number"
           << gpx_write_version.toString() << "not valid.");
-=======
-    gbFatal(FatalMsg() << "gpx version number"
-          << gpx_write_version << "not valid.");
->>>>>>> 9117a3c7
   }
 
   writer->setAutoFormatting(true);
