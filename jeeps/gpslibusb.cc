--- conflicted
+++ resolved
@@ -24,12 +24,6 @@
 #include <cstdio>
 #include <cstdlib>
 #include <cstring>
-<<<<<<< HEAD
-=======
-#if HAVE_CONFIG_H
-#include "jeeps/config.h"
-#endif
->>>>>>> a3063741
 #if HAVE_LIBUSB_1_0
 #ifdef LIBUSB_H_INCLUDE
 // Warning: LIBUSB_H_INCLUDE necessarily includes bracket or double quote
