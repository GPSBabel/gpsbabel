--- conflicted
+++ resolved
@@ -20,15 +20,7 @@
  */
 
 
-<<<<<<< HEAD
-#include "../defs.h"
-=======
-#if HAVE_CONFIG_H
-#include "jeeps/config.h"
-#endif
-
 #include "defs.h"
->>>>>>> a3063741
 
 #if !HAVE_LIBUSB_1_0
 
