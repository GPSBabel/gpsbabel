/*

    Track manipulation filter
    Copyright (c) 2009 - 2013 Robert Lipe, robertlipe+source@gpsbabel.org
    Copyright (C) 2005-2006 Olaf Klein, o.b.klein@gpsbabel.org

    This program is free software; you can redistribute it and/or modify
    it under the terms of the GNU General Public License as published by
    the Free Software Foundation; either version 2 of the License, or
    (at your option) any later version.

    This program is distributed in the hope that it will be useful,
    but WITHOUT ANY WARRANTY; without even the implied warranty of
    MERCHANTABILITY or FITNESS FOR A PARTICULAR PURPOSE.  See the
    GNU General Public License for more details.

    You should have received a copy of the GNU General Public License
    along with this program; if not, write to the Free Software
    Foundation, Inc., 51 Franklin Street, Fifth Floor, Boston, MA  02110-1301, USA.

 */

static const bool TRACKF_DBG = false;

#include <cassert>                         // for assert
#include <cmath>                           // for nan
#include <cstdio>                          // for printf
#include <cstdlib>                         // for abs
#include <cstring>                         // for strlen, strchr, strcmp
#include <ctime>                           // for gmtime, strftime
#include <iterator>                        // for next

#include <algorithm>                       // for sort, stable_sort

#include <QByteArray>                      // for QByteArray
#include <QChar>                           // for QChar
#include <QDate>                           // for QDate
#include <QDateTime>                       // for QDateTime
#include <QDebug>
#include <QList>                           // for QList<>::iterator, QList, QList<>::const_iterator
#include <QRegularExpression>              // for QRegularExpression, QRegularExpression::CaseInsensitiveOption, QRegularExpression::PatternOptions
#include <QRegularExpressionMatch>         // for QRegularExpressionMatch
#include <QString>                         // for QString
#include <Qt>                              // for UTC, CaseInsensitive
#include <QtGlobal>                        // for qAsConst, foreach, qPrintable, QAddConst<>::Type, qint64

#include "defs.h"
#include "trackfilter.h"

#include "grtcirc.h"                       // for RAD, gcdist, radtometers, heading_true_degrees
#include "src/core/datetime.h"             // for DateTime
#include "src/core/logging.h"              // for FatalMsg


#if FILTERS_ENABLED || MINIMAL_FILTERS
#define MYNAME "trackfilter"

/*******************************************************************************
* helpers
*******************************************************************************/

int TrackFilter::trackfilter_opt_count()
{
  int res = 0;

  for (const auto& arg : qAsConst(args)) {
    if (*arg.argval != nullptr) {
      res++;
    }
  }
  return res;
}

qint64 TrackFilter::trackfilter_parse_time_opt(const char* arg)
{
  qint64 result = 0;

  static const QRegularExpression re(R"(^([+-]?\d+)([wdhmsz])(?:([+-]?\d+)([wdhmsz]))?(?:([+-]?\d+)([wdhmsz]))?(?:([+-]?\d+)([wdhmsz]))?(?:([+-]?\d+)([wdhmsz]))?(?:([+-]?\d+)([wdhmsz]))?$)", QRegularExpression::CaseInsensitiveOption);
  assert(re.isValid());
  QRegularExpressionMatch match = re.match(arg);
  if (match.hasMatch()) {
    int lastindex = match.lastCapturedIndex();
    for (int idx = 1; idx < lastindex; idx += 2) {
      bool ok;
      qint64 partial = match.captured(idx).toLong(&ok);
      if (!ok) {
        fatal(MYNAME "-time: invalid quantity in move option \"%s\"!\n", qPrintable(match.captured(idx)));
      }

      switch (match.captured(idx+1).at(0).toLower().toLatin1()) {
      case 'w':
        partial *= SECONDS_PER_DAY * 1000 * 7;
        break;
      case 'd':
        partial *= SECONDS_PER_DAY * 1000;
        break;
      case 'h':
        partial *= SECONDS_PER_HOUR * 1000;
        break;
      case 'm':
        partial *= 60 * 1000;
        break;
      case 's':
        partial *= 1000;
        break;
      case 'z':
        break;
      default:
        fatal(MYNAME "-time: invalid unit in move option \"%s\"!\n", qPrintable(match.captured(idx+1)));
      }

      result += partial;

    }
<<<<<<< HEAD
    if (TRACKF_DBG) {
      qDebug() << MYNAME "-time option: shift =" << result << "seconds";
    }
=======
#ifdef TRACKF_DBG
    qDebug() << MYNAME "-time option: shift =" << result / 1000.0 << "seconds";
#endif
>>>>>>> 7b7563de
  } else {
    fatal(MYNAME "-time: invalid value in move option \"%s\"!\n", arg);
  }

  return result;
}

bool TrackFilter::trackfilter_init_sort_cb(const route_head* ha, const route_head* hb)
{
  return trackfilter_get_first_time(ha) < trackfilter_get_first_time(hb);
}

bool TrackFilter::trackfilter_merge_sort_cb(const Waypoint* wa, const Waypoint* wb)
{
  return wa->GetCreationTime() < wb->GetCreationTime();
}

fix_type TrackFilter::trackfilter_parse_fix(int* nsats)
{
  if (!opt_fix) {
    return fix_unknown;
  }
  if (!case_ignore_strcmp(opt_fix, "pps")) {
    *nsats = 4;
    return fix_pps;
  }
  if (!case_ignore_strcmp(opt_fix, "dgps")) {
    *nsats = 4;
    return fix_dgps;
  }
  if (!case_ignore_strcmp(opt_fix, "3d")) {
    *nsats = 4;
    return fix_3d;
  }
  if (!case_ignore_strcmp(opt_fix, "2d")) {
    *nsats = 3;
    return fix_2d;
  }
  if (!case_ignore_strcmp(opt_fix, "none")) {
    *nsats = 0;
    return fix_none;
  }
  fatal(MYNAME ": invalid fix type\n");
  return fix_unknown;
}

QDateTime TrackFilter::trackfilter_get_first_time(const route_head* track)
{
  if (track->waypoint_list.empty()) {
    return QDateTime();
  } else {
    return track->waypoint_list.front()->GetCreationTime();
  }
}

QDateTime TrackFilter::trackfilter_get_last_time(const route_head* track)
{
  if (track->waypoint_list.empty()) {
    return QDateTime();
  } else {
    return track->waypoint_list.back()->GetCreationTime();
  }
}


void TrackFilter::trackfilter_fill_track_list_cb(const route_head* track) 	/* callback for track_disp_all */
{
  if (track->rte_waypt_ct() == 0) {
    track_del_head(const_cast<route_head*>(track));
    return;
  }

  if (opt_name != nullptr) {
    QRegularExpression regex(QRegularExpression::wildcardToRegularExpression(opt_name),
                             QRegularExpression::CaseInsensitiveOption);
    if (!regex.isValid()) {
      fatal(FatalMsg() << "track: name option is an invalid expression.");
    }
    if (!regex.match(track->rte_name).hasMatch()) {
      foreach (Waypoint* wpt, track->waypoint_list) {
        track_del_wpt(const_cast<route_head*>(track), wpt);
        delete wpt;
      }
      track_del_head(const_cast<route_head*>(track));
      return;
    }
  }

  const Waypoint* prev = nullptr;

  foreach (const Waypoint* wpt, track->waypoint_list) {
    if (!(opt_merge && opt_discard) && need_time && (!wpt->creation_time.isValid())) {
      fatal(MYNAME "-init: Found track point at %f,%f without time!\n",
            wpt->latitude, wpt->longitude);
    }

    if (need_time && (prev != nullptr) && (prev->GetCreationTime() > wpt->GetCreationTime())) {
      if (opt_merge == nullptr) {
        QString t1 = prev->CreationTimeXML();
        QString t2 = wpt->CreationTimeXML();
        fatal(MYNAME "-init: Track points badly ordered (timestamp %s > %s)!\n", qPrintable(t1), qPrintable(t2));
      }
    }
    prev = wpt;
  }

  track_list.append(const_cast<route_head*>(track));
}

void TrackFilter::trackfilter_minpoint_list_cb(const route_head* track)
{
  if (track->rte_waypt_ct() < minimum_points) {
    track_del_head(const_cast<route_head*>(track));
    return;
  }
}

/*******************************************************************************
* track title producers
*******************************************************************************/

void TrackFilter::trackfilter_split_init_rte_name(route_head* track, const gpsbabel::DateTime& dt)
{
  QString datetimestring;

  if (opt_interval != 0) {
    datetimestring = dt.toUTC().toString(u"yyyyMMddhhmmss");
  } else {
    datetimestring = dt.toUTC().toString(u"yyyyMMdd");
  }

  if ((opt_title != nullptr) && (strlen(opt_title) > 0)) {
    if (strchr(opt_title, '%') != nullptr) {
      // Uggh.  strftime format exposed to user.

      time_t time = dt.toTime_t();
      struct tm tm = *gmtime(&time);
      char buff[128];
      strftime(buff, sizeof(buff), opt_title, &tm);
      track->rte_name = buff;
    } else {
      track->rte_name = QStringLiteral("%1-%2").arg(opt_title, datetimestring);
    }
  } else if (!track->rte_name.isEmpty()) {
    track->rte_name = QStringLiteral("%1-%2").arg(track->rte_name, datetimestring);
  } else {
    track->rte_name = datetimestring;
  }
}

void TrackFilter::trackfilter_pack_init_rte_name(route_head* track, const gpsbabel::DateTime& default_time)
{
  if (strchr(opt_title, '%') != nullptr) {
    // Uggh.  strftime format exposed to user.

    gpsbabel::DateTime dt;
    if (track->rte_waypt_ct() == 0) {
      dt = default_time;
    } else {
      auto* wpt = track->waypoint_list.front();
      dt = wpt->GetCreationTime();
    }
    time_t t = dt.toTime_t();
    struct tm tm = *gmtime(&t);
    char buff[128];
    strftime(buff, sizeof(buff), opt_title, &tm);
    track->rte_name = buff;
  } else {
    track->rte_name = opt_title;
  }
}

/*******************************************************************************
* option "title"
*******************************************************************************/

void TrackFilter::trackfilter_title()
{
  if (opt_title == nullptr) {
    return;
  }

  if (strlen(opt_title) == 0) {
    fatal(MYNAME "-title: Missing your title!\n");
  }
  for (auto* track : qAsConst(track_list)) {
    trackfilter_pack_init_rte_name(track, QDateTime::fromMSecsSinceEpoch(0, Qt::UTC));
  }
}

/*******************************************************************************
* option "pack" (default)
*******************************************************************************/

void TrackFilter::trackfilter_pack()
{
  if (!track_list.isEmpty()) {
    int i, j;

    for (i = 1, j = 0; i < track_list.size(); i++, j++) {
      auto prev_last_time = trackfilter_get_last_time(track_list.at(j));
      auto curr_first_time = trackfilter_get_first_time(track_list.at(i));
      if (prev_last_time >= curr_first_time) {
        fatal(MYNAME "-pack: Tracks overlap in time! %s >= %s at %d\n",
              qPrintable(prev_last_time.toString()),
              qPrintable(curr_first_time.toString()), i);
      }
    }

    /* we fill up the first track by all other track points */

    route_head* master = track_list.first();

    while (track_list.size() > 1) {
      route_head* curr = track_list.takeAt(1);

      foreach (Waypoint* wpt, curr->waypoint_list) {
        track_del_wpt(curr, wpt);
        track_add_wpt(master, wpt);
      }
      track_del_head(curr);
    }
  }
}

/*******************************************************************************
* option "merge"
*******************************************************************************/

void TrackFilter::trackfilter_merge()
{
  if (!track_list.isEmpty()) {
    route_head* master = track_list.first();

    int original_waypt_count = track_waypt_count();

    QList<Waypoint*> buff;

    auto it = track_list.begin();
    while (it != track_list.end()) { /* put all points into temp buffer */
      route_head* track = *it;
      foreach (Waypoint* wpt, track->waypoint_list) {
        track_del_wpt(track, wpt); /* copies any new_trkseg flag forward, and clears new_trkseg flag. */
        if (wpt->creation_time.isValid()) {
          // we will put the merged points in one track segment,
          // as it isn't clear how track segments in the original tracks
          // should relate to the merged track.
          // track_del_wpt cleared new_trkseg flag for wpt.
          // track_add_wpt will set new_trkseg for the first point
          // added to a track.
          buff.append(wpt);
        } else {
          delete wpt;
        }
      }
      if (it != track_list.begin()) {
        track_del_head(track);
        it = track_list.erase(it);
      } else {
        ++it;
      }
    }

    std::stable_sort(buff.begin(), buff.end(), trackfilter_merge_sort_cb);

    Waypoint* prev = nullptr;

    for (auto* wpt : buff) {
      if ((prev == nullptr) || (prev->GetCreationTime() != wpt->GetCreationTime())) {
        track_add_wpt(master, wpt);
        prev = wpt;
      } else {
        delete wpt;
      }
    }

    if (master->rte_waypt_ct() == 0) {
      track_del_head(master);
      track_list.clear();
    }

    if (global_opts.verbose_status > 0) {
      printf(MYNAME "-merge: %d track point(s) merged, %d dropped.\n", track_waypt_count(), original_waypt_count - track_waypt_count());
    }
    if ((original_waypt_count > 0) && (track_waypt_count() == 0)) {
      warning(MYNAME "-merge: All %d track points have been dropped!\n", original_waypt_count);
    }
  }
}

/*******************************************************************************
* option "split"
*******************************************************************************/

void TrackFilter::trackfilter_split()
{
  if (track_list.size() > 1) {
    fatal(MYNAME "-split: Cannot split more than one track, please pack (or merge) before!\n");
  } else if (!track_list.isEmpty()) {
    route_head* master = track_list.first();
    int count = master->rte_waypt_ct();

    int i, j;
    double interval = -1; /* seconds */
    double distance = -1; /* meters */

    if (count <= 1) {
      return;
    }

    /* check additional options */

    opt_interval = (opt_split && (strlen(opt_split) > 0) && (0 != strcmp(opt_split, TRACKFILTER_SPLIT_OPTION)));
    if (opt_interval != 0) {
      static const QRegularExpression re(R"(^([+-]?(?:\d+(?:\.\d*)?|\.\d+))([dhms])$)", QRegularExpression::CaseInsensitiveOption);
      assert(re.isValid());
      QRegularExpressionMatch match = re.match(opt_split);
      if (match.hasMatch()) {
        bool ok;
        interval = match.captured(1).toDouble(&ok);
        if (!ok || interval <= 0.0) {
          fatal(MYNAME ": invalid time interval specified \"%s\", must be a positive number.\n", qPrintable(match.captured(1)));
        }

        switch (match.captured(2).at(0).toLower().toLatin1()) {
        case 'd':
          interval *= SECONDS_PER_DAY;
          break;
        case 'h':
          interval *= SECONDS_PER_HOUR;
          break;
        case 'm':
          interval *= 60;
          break;
        case 's':
          break;
        default:
          fatal(MYNAME ": invalid time interval unit specified.\n");
        }

        if (TRACKF_DBG) {
          printf(MYNAME ": interval %f seconds\n", interval);
        }
      } else {
        fatal(MYNAME ": invalid timer interval specified \"%s\", must be a positive number, followed by 'd' for days, 'h' for hours, 'm' for minutes or 's' for seconds.\n", opt_split);
      }
    }

    opt_distance = (opt_sdistance && (strlen(opt_sdistance) > 0) && (0 != strcmp(opt_sdistance, TRACKFILTER_SDIST_OPTION)));
    if (opt_distance != 0) {
      static const QRegularExpression re(R"(^([+-]?(?:\d+(?:\.\d*)?|\.\d+))([km])$)", QRegularExpression::CaseInsensitiveOption);
      assert(re.isValid());
      QRegularExpressionMatch match = re.match(opt_sdistance);
      if (match.hasMatch()) {
        bool ok;
        distance = match.captured(1).toDouble(&ok);
        if (!ok || distance <= 0.0) {
          fatal(MYNAME ": invalid time distance specified \"%s\", must be a positive number.\n", qPrintable(match.captured(1)));
        }

        switch (match.captured(2).at(0).toLower().toLatin1()) {
        case 'k': /* kilometers */
          distance *= 1000.0;
          break;
        case 'm': /* miles */
          distance *= kMetersPerMile;
          break;
        default:
          fatal(MYNAME ": invalid distance unit specified.\n");
        }

        if (TRACKF_DBG) {
          printf(MYNAME ": distance %f meters\n", distance);
        }
      } else {
        fatal(MYNAME ": invalid distance specified \"%s\", must be a positive number followed by 'k' for kilometers or 'm' for miles.\n", opt_sdistance);
      }
    }

    QList<Waypoint*> buff;

    foreach (Waypoint* wpt, master->waypoint_list) {
      buff.append(wpt);
    }

    trackfilter_split_init_rte_name(master, buff.at(0)->GetCreationTime());

    route_head* curr = nullptr;	/* will be set by first new track */

    for (i=0, j=1; j<count; i++, j++) {
      bool new_track_flag;

      if ((opt_interval == 0) && (opt_distance == 0)) {
// FIXME: This whole function needs to be reconsidered for arbitrary time.
        new_track_flag = buff.at(i)->GetCreationTime().toLocalTime().date() !=
                         buff.at(j)->GetCreationTime().toLocalTime().date();
      if (TRACKF_DBG) {
        if (new_track_flag) {
          printf(MYNAME ": new day %s\n", qPrintable(buff.at(j)->GetCreationTime().toLocalTime().date().toString(Qt::ISODate)));
        }
      }
      } else {
        new_track_flag = true;

        if (distance > 0) {
          double rt1 = RAD(buff.at(i)->latitude);
          double rn1 = RAD(buff.at(i)->longitude);
          double rt2 = RAD(buff.at(j)->latitude);
          double rn2 = RAD(buff.at(j)->longitude);
          double curdist = gcdist(rt1, rn1, rt2, rn2);
          curdist = radtometers(curdist);
          if (curdist <= distance) {
            new_track_flag = false;
          }
          else {
            if (TRACKF_DBG) {
              printf(MYNAME ": sdistance, %g > %g\n", curdist, distance);
            }
          }
        }

        if (interval > 0) {
          double tr_interval = 0.001 * buff.at(i)->GetCreationTime().msecsTo(buff.at(j)->GetCreationTime());
          if (tr_interval <= interval) {
            new_track_flag = false;
          }
          else {
            if (TRACKF_DBG) {
              printf(MYNAME ": split, %g > %g\n", tr_interval, interval);
            }
          }
        }

      }
      if (new_track_flag) {
        if (TRACKF_DBG) {
          printf(MYNAME ": splitting new track\n");
        }
        curr = new route_head;
        trackfilter_split_init_rte_name(curr, buff.at(j)->GetCreationTime());
        track_add_head(curr);
        track_list.append(curr);
      }
      if (curr != nullptr) {
        track_del_wpt(master, buff.at(j));
        track_add_wpt(curr, buff.at(j));
      }
    }
  }
}

/*******************************************************************************
* option "move"
*******************************************************************************/

void TrackFilter::trackfilter_move()
{
  qint64 delta = trackfilter_parse_time_opt(opt_move);
  if (delta == 0) {
    return;
  }

  int timeless_points = 0;

  for (auto* track : qAsConst(track_list)) {
    foreach (Waypoint* wpt, track->waypoint_list) {
      if (wpt->creation_time.isValid()) {
        wpt->creation_time = wpt->creation_time.addMSecs(delta);
      } else {
        ++timeless_points;
      }
    }
  }
  if (timeless_points > 0) {
    warning(MYNAME "-move: %d points out of %d total points didn't have "
            "time information and could not be moved.\n",
            timeless_points, track_waypt_count());
  }
}

/*******************************************************************************
* options "fix", "course", "speed"
*******************************************************************************/

void TrackFilter::trackfilter_synth()
{
  double last_course_lat;
  double last_course_lon;
  double last_speed_lat = std::nan(""); /* Quiet gcc 7.3.0 -Wmaybe-uninitialized */
  double last_speed_lon = std::nan(""); /* Quiet gcc 7.3.0 -Wmaybe-uninitialized */
  gpsbabel::DateTime last_speed_time;
  int nsats = 0;

  fix_type fix = trackfilter_parse_fix(&nsats);

  for (auto* track : qAsConst(track_list)) {
    bool first = true;
    foreach (Waypoint* wpt, track->waypoint_list) {
      if (opt_fix) {
        wpt->fix = fix;
        if (wpt->sat == 0) {
          wpt->sat = nsats;
        }
      }
      if (first) {
        if (opt_course) {
          wpt->reset_course();
        }
        if (opt_speed) {
          wpt->reset_speed();
        }
        first = false;
        last_course_lat = wpt->latitude;
        last_course_lon = wpt->longitude;
        last_speed_lat = wpt->latitude;
        last_speed_lon = wpt->longitude;
        last_speed_time = wpt->GetCreationTime();
      } else {
        if (opt_course) {
          wpt->set_course(heading_true_degrees(RAD(last_course_lat),
                                               RAD(last_course_lon),RAD(wpt->latitude),
                                               RAD(wpt->longitude)));
          last_course_lat = wpt->latitude;
          last_course_lon = wpt->longitude;
        }
        if (opt_speed) {
          if (last_speed_time.msecsTo(wpt->GetCreationTime()) != 0) {
            // If we have multiple points with the same time and
            // we use the pair of points about which the time ticks then we will
            // underestimate the distance and compute low speeds on average.
            // Therefore, if we have multiple points with the same time use the
            // first ones with the new times to compute speed.
            // Note that points with the same time can occur because the input
            // has truncated times, or because we are truncating times with
            // toTime_t().
            wpt->set_speed(radtometers(gcdist(
                                         RAD(last_speed_lat), RAD(last_speed_lon),
                                         RAD(wpt->latitude),
                                         RAD(wpt->longitude))) /
                           (0.001 * std::abs(last_speed_time.msecsTo(wpt->GetCreationTime())))
                          );
            last_speed_lat = wpt->latitude;
            last_speed_lon = wpt->longitude;
            last_speed_time = wpt->GetCreationTime();
          } else {
            wpt->reset_speed();
          }
        }
      }
    }
  }
}


/*******************************************************************************
* option: "start" / "stop"
*******************************************************************************/

QDateTime TrackFilter::trackfilter_range_check(const char* timestr)
{
  QDateTime result;

  QString start(timestr);
  QString fmtstart("00000101000000.000");
  fmtstart.replace(0, start.size(), start);

  static const QRegularExpression re(R"(^\d{14}\.\d{3}$)");
  assert(re.isValid());
  QRegularExpressionMatch match = re.match(fmtstart);
  if (match.hasMatch()) {
    // QTime::fromString zzz expects exactly 3 digits representing milliseconds.
    result = QDateTime::fromString(match.captured(0), "yyyyMMddHHmmss.zzz");
    result.setTimeSpec(Qt::UTC);
    if (!result.isValid()) {
      fatal(MYNAME "-range-check: Invalid timestamp \"%s\"!\n", timestr);
    }

    if (TRACKF_DBG) {
      qDebug() << MYNAME "-range-check: " << result;
    }
  } else {
    fatal(MYNAME "-range-check: Invalid value for option \"%s\"!\n", timestr);
  }

  return result;
}

void TrackFilter::trackfilter_range()
{
  QDateTime start, stop; // constructed such that isValid() is false, unlike gpsbabel::DateTime!

  if (opt_start != nullptr) {
    start = trackfilter_range_check(opt_start);
  }

  if (opt_stop != nullptr) {
    stop = trackfilter_range_check(opt_stop);
  }

  int original_waypt_count = track_waypt_count();

  auto it = track_list.begin();
  while (it != track_list.end()) {
    route_head* track = *it;

    foreach (Waypoint* wpt, track->waypoint_list) {
      bool inside;
      if (wpt->creation_time.isValid()) {
        bool after_start = !start.isValid() || (wpt->GetCreationTime() >= start);
        bool before_stop = !stop.isValid() || (wpt->GetCreationTime() <= stop);
        inside = after_start && before_stop;
      } else {
        // If the time is mangled so horribly that it's
        // negative, toss it.
        inside = false;
      }

      if (!inside) {
        track_del_wpt(track, wpt);
        delete wpt;
      }
    }

    if (track->rte_waypt_ct() == 0) {
      track_del_head(track);
      it = track_list.erase(it);
    } else {
      ++it;
    }
  }

  if ((original_waypt_count > 0) && (track_waypt_count() == 0)) {
    warning(MYNAME "-range: All %d track points have been dropped!\n", original_waypt_count);
  }
}

/*******************************************************************************
* option "seg2trk"
*******************************************************************************/

void TrackFilter::trackfilter_seg2trk()
{
  if (!track_list.isEmpty()) {
    QList<route_head*> new_track_list;
    for (auto* src : qAsConst(track_list)) {
      new_track_list.append(src);
      route_head* dest = nullptr;
      route_head* insert_point = src;
      int trk_seg_num = 1;
      bool first = true;

      foreach (Waypoint* wpt, src->waypoint_list) {
        if (wpt->wpt_flags.new_trkseg && !first) {

          dest = new route_head;
          dest->rte_num = src->rte_num;
          /* name in the form TRACKNAME #n */
          if (!src->rte_name.isEmpty()) {
            dest->rte_name = QStringLiteral("%1 #%2").arg(src->rte_name).arg(++trk_seg_num);
          }

          /* Insert after original track or after last newly
           * created track */
          track_insert_head(dest, insert_point);
          insert_point = dest;
          new_track_list.append(dest);
        }

        /* If we found a track separator, transfer from original to
         * new track. We have to reset new_trkseg temporarily to
         * prevent track_del_wpt() from copying it to the next track
         * point.
         */
        if (dest) {
          unsigned orig_new_trkseg = wpt->wpt_flags.new_trkseg;
          wpt->wpt_flags.new_trkseg = 0;
          track_del_wpt(src, wpt);
          wpt->wpt_flags.new_trkseg = orig_new_trkseg;
          track_add_wpt(dest, wpt);
        }
        first = false;
      }
    }
    track_list = new_track_list;
  }
}

/*******************************************************************************
* option "trk2seg"
*******************************************************************************/

void TrackFilter::trackfilter_trk2seg()
{
  if (!track_list.isEmpty()) {
    route_head* master = track_list.first();

    while (track_list.size() > 1) {
      route_head* curr = track_list.takeAt(1);

      bool first = true;
      foreach (Waypoint* wpt, curr->waypoint_list) {

        unsigned orig_new_trkseg = wpt->wpt_flags.new_trkseg;
        wpt->wpt_flags.new_trkseg = 0;
        track_del_wpt(curr, wpt);
        wpt->wpt_flags.new_trkseg = orig_new_trkseg;
        track_add_wpt(master, wpt);
        if (first) {
          wpt->wpt_flags.new_trkseg = 1;
          first = false;
        }
      }
      track_del_head(curr);
    }
  }
}

/*******************************************************************************
* option: "faketime"
*******************************************************************************/

TrackFilter::faketime_t TrackFilter::trackfilter_faketime_check(const char* timestr)
{
  faketime_t result;

  static const QRegularExpression re(R"(^(f?)(\d{0,14})(?:\+(\d+(?:\.\d*)?|\.\d+))?$)");
  assert(re.isValid());
  QRegularExpressionMatch match = re.match(timestr);
  if (match.hasMatch()) {
    result.force = match.capturedLength(1) > 0;

    QString start = match.captured(2);
    QString fmtstart("00000101000000");
    fmtstart.replace(0, start.size(), start);
    result.start = QDateTime::fromString(fmtstart, "yyyyMMddHHmmss");
    result.start.setTimeSpec(Qt::UTC);
    if (!result.start.isValid()) {
      fatal(MYNAME "-faketime-check: Invalid timestamp \"%s\"!\n", qPrintable(start));
    }

    if (match.capturedLength(3) > 0) {
      bool ok;
      result.step = llround(1000.0 * match.captured(3).toDouble(&ok));
      if (!ok) {
        fatal(MYNAME "-faketime-check: Invalid step \"%s\"!\n", qPrintable(match.captured(3)));
      }
    } else {
      result.step = 0;
    }

    if (TRACKF_DBG){
      qDebug() << MYNAME "-faketime option: force =" << result.force << ", timestamp =" << result.start << ", step =" << result.step << "milliseconds";
    }
  } else {
    fatal(MYNAME "-faketime-check: Invalid value for faketime option \"%s\"!\n", timestr);
  }

  return result;
}

void TrackFilter::trackfilter_faketime()
{
  assert(opt_faketime != nullptr);
  faketime_t faketime = trackfilter_faketime_check(opt_faketime);

  for (auto* track : qAsConst(track_list)) {
    foreach (Waypoint* wpt, track->waypoint_list) {

      if (!wpt->creation_time.isValid() || faketime.force) {
        wpt->creation_time = faketime.start;
        faketime.start = faketime.start.addMSecs(faketime.step);
      }
    }
  }
}

bool TrackFilter::trackfilter_points_are_same(const Waypoint* wpta, const Waypoint* wptb)
{
  // We use a simpler (non great circle) test for lat/lon here as this
  // is used for keeping the 'bookends' of non-moving points.
  //
  // Latitude spacing is about 27 feet per .00001 degree.
  // Longitude spacing varies, but the reality is that anything closer
  // than 27 feet does little but clutter the output.
  // As this is about the limit of consumer grade GPS, it seems a
  // reasonable tradeoff.

  return
    std::abs(wpta->latitude - wptb->latitude) < .00001 &&
    std::abs(wpta->longitude - wptb->longitude) < .00001 &&
    std::abs(wpta->altitude - wptb->altitude) < 20 &&
    wpta->courses_equal(*wptb) &&
    wpta->speeds_equal(*wptb) &&
    (wpta->heartrate == wptb->heartrate) &&
    (wpta->cadence == wptb->cadence) &&
    wpta->temperatures_equal(*wptb);
}

void TrackFilter::trackfilter_segment_head(const route_head* rte)
{
  double avg_dist = 0;
  int index = 0;
  Waypoint* prev_wpt = nullptr;
  // Consider tossing trackpoints closer than this in radians.
  // (Empirically determined; It's a few dozen feet.)
  const double ktoo_close = 0.000005;

  for (auto it = rte->waypoint_list.cbegin(); it != rte->waypoint_list.cend(); ++it) {
    auto* wpt = *it;
    if (index > 0) {
      double cur_dist = gcdist(RAD(prev_wpt->latitude),
                               RAD(prev_wpt->longitude),
                               RAD(wpt->latitude),
                               RAD(wpt->longitude));
      // Denoise points that are on top of each other.
      if (avg_dist == 0) {
        avg_dist = cur_dist;
      }

      if (cur_dist < ktoo_close) {
        if (wpt != rte->waypoint_list.back()) {
          auto* next_wpt = *std::next(it);
          if (trackfilter_points_are_same(prev_wpt, wpt) &&
              trackfilter_points_are_same(wpt, next_wpt)) {
            track_del_wpt(const_cast<route_head*>(rte), wpt);
            delete wpt;
            continue;
          }
        }
      }
      if (cur_dist > .001 && cur_dist > 1.2* avg_dist) {
        avg_dist = cur_dist = 0;
        wpt->wpt_flags.new_trkseg = 1;
      }
      // Update weighted moving average;
      avg_dist = (cur_dist + 4.0 * avg_dist) / 5.0;
    }
    prev_wpt = wpt;
    index++;
  }
}

/*******************************************************************************
* global cb's
*******************************************************************************/

void TrackFilter::init()
{
  RteHdFunctor<TrackFilter> trackfilter_fill_track_list_cb_f(this, &TrackFilter::trackfilter_fill_track_list_cb);

  /*
   * check time presence only if required. Options that NOT require time:
   *
   * - opt_title (!!! only if no format specifier is present !!!)
   * - opt_course
   * - opt_name
   */
  need_time = (
                opt_merge || opt_pack || opt_split || opt_sdistance ||
                opt_fix || opt_speed ||
                (trackfilter_opt_count() == 0)	/* do pack by default */
              );
  /* in case of a formatted title we also need valid timestamps */
  if ((opt_title != nullptr) && (strchr(opt_title, '%') != nullptr)) {
    need_time = true;
  }

  // Perform segmenting first.
  if (opt_segment) {
    track_disp_all(trackfilter_segment_head, nullptr, nullptr);
  }

  track_list.clear();
  if (track_count() > 0) {
    /* check all tracks for time and order (except merging) */

    track_disp_all(trackfilter_fill_track_list_cb_f, nullptr, nullptr);
    if (need_time) {
      std::sort(track_list.begin(), track_list.end(), trackfilter_init_sort_cb);
    }
  }
}

void TrackFilter::deinit()
{
  track_list.clear();
}

/*******************************************************************************
* trackfilter_process: called from gpsbabel central engine
*******************************************************************************/

void TrackFilter::process()
{
  RteHdFunctor<TrackFilter> trackfilter_minpoint_list_cb_f(this, &TrackFilter::trackfilter_minpoint_list_cb);

  if (track_list.isEmpty()) {
    return;  /* no track(s), no fun */
  }

  int opts = trackfilter_opt_count();
  if (opts == 0) {
    opts = -1;  /* flag for do "pack" by default */
  }

  if (opt_name != nullptr) {
    if (--opts == 0) {
      return;
    }
  }

  if (opt_move != nullptr) {		/* Correct timestamps before any other op */
    trackfilter_move();
    if (--opts == 0) {
      return;
    }
  }

  if (opt_speed || opt_course || opt_fix) {
    trackfilter_synth();
    if (opt_speed) {
      opts--;
    }
    if (opt_course) {
      opts--;
    }
    if (opt_fix) {
      opts--;
    }
    if (!opts) {
      return;
    }
  }

  if ((opt_faketime != nullptr)) {
    opts--;

    trackfilter_faketime();
    // tracks and points within tracks may now be out of order.

    if (opts == 0) {
      return;
    }

    deinit();       /* reinitialize */
    init();

    if (track_list.isEmpty()) {
      return;  /* no more track(s), no more fun */
    }
  }

  if ((opt_stop != nullptr) || (opt_start != nullptr)) {
    if (opt_start != nullptr) {
      opts--;
    }
    if (opt_stop != nullptr) {
      opts--;
    }

    trackfilter_range();
    // track_list may? now be invalid!

    if (opts == 0) {
      return;
    }

    // TODO: Is this needed if range maintains the track_list?
    deinit();	/* reinitialize */
    init();

    if (track_list.isEmpty()) {
      return;  /* no more track(s), no more fun */
    }
  }

  if (opt_seg2trk != nullptr) {
    trackfilter_seg2trk();
    // track_list may? now be invalid!
    if (--opts == 0) {
      return;
    }

    // TODO: Is this needed if seg2trk maintains the track_list?
    deinit();	/* reinitialize */
    init();
  }

  if (opt_trk2seg != nullptr) {
    trackfilter_trk2seg();
    if (--opts == 0) {
      return;
    }
  }

  if (opt_title != nullptr) {
    if (--opts == 0) {
      trackfilter_title();
      return;
    }
  }

  bool something_done = false;

  if ((opt_pack != nullptr) || (opts == -1)) {	/* call our default option */
    trackfilter_pack();
    something_done = true;
  } else if (opt_merge != nullptr) {
    trackfilter_merge();
    something_done = true;
  }

  if (something_done && (--opts <= 0)) {
    if (opt_title != nullptr) {
      trackfilter_title();
    }
    return;
  }

  if ((opt_split != nullptr) || (opt_sdistance != nullptr)) {
    trackfilter_split();
    // track_list may? now be invalid!
  }

  // Performed last as previous options may have created "small" tracks.
  if (opt_minpoints != nullptr) {
    bool ok;
    minimum_points = QString(opt_minpoints).toInt(&ok);
    if (!ok || minimum_points <= 0) {
      fatal(MYNAME "-minimum_points: option value must be a positive integer!\n");
    }
    track_disp_all(trackfilter_minpoint_list_cb_f, nullptr, nullptr);
  }
}

#endif // FILTERS_ENABLED<|MERGE_RESOLUTION|>--- conflicted
+++ resolved
@@ -112,15 +112,10 @@
       result += partial;
 
     }
-<<<<<<< HEAD
+
     if (TRACKF_DBG) {
-      qDebug() << MYNAME "-time option: shift =" << result << "seconds";
-    }
-=======
-#ifdef TRACKF_DBG
-    qDebug() << MYNAME "-time option: shift =" << result / 1000.0 << "seconds";
-#endif
->>>>>>> 7b7563de
+      qDebug() << MYNAME "-time option: shift =" << result / 1000.0 << "seconds";
+    }
   } else {
     fatal(MYNAME "-time: invalid value in move option \"%s\"!\n", arg);
   }
