baroiq		Brauniger IQ Series Barograph Download
cambridge	dat	Cambridge/Winpilot glider software
v900		Columbus/Visiontac V900 files (.csv)
csv		Comma separated values
iblue747	csv	Data Logger iBlue747 csv
iblue757	csv	Data Logger iBlue757 csv
<<<<<<< HEAD
saroute	anr	DeLorme Street Atlas Route
=======
saplus		DeLorme Street Atlas Plus
>>>>>>> cb7de46f
exif	jpg	Embedded Exif-GPS data (.jpg)
shape	shp	ESRI shapefile
igc		FAI/IGC Flight Recorder Data Format
garmin_fit	fit	Flexible and Interoperable Data Transfer (FIT) Activity file
gpssim	gpssim	Franson GPSGate Simulation
garmin301		Garmin 301 Custom position and heartrate
garmin_g1000	csv	Garmin G1000 datalog input filter file
gdb	gdb	Garmin MapSource - gdb
garmin_txt	txt	Garmin MapSource - txt (tab delimited)
garmin_poi		Garmin POI database
garmin_gpi	gpi	Garmin Points of Interest (.gpi)
garmin		Garmin serial/USB protocol
gtrnctr	tcx/crs/hst/xml	Garmin Training Center (.tcx/.crs/.hst/.xml)
geo	loc	Geocaching.com .loc
geojson	json	GeoJson
dg-100		GlobalSat DG-100/BT-335 Download
dg-200		GlobalSat DG-200 Download
globalsat		GlobalSat GH625XT GPS training watch
kml	kml	Google Earth (Keyhole) Markup Language
land_air_sea	txt	GPS Tracking Key Pro text
gtm	gtm	GPS TrackMaker
arc	txt	GPSBabel arc filter file
gpsdrive		GpsDrive Format
gpsdrivetrack		GpsDrive Format for Tracks
gpx	gpx	GPX XML
holux	wpo	Holux (gm-100) .wpo Format
m241-bin	bin	Holux M-241 (MTK based) Binary File Format
m241		Holux M-241 (MTK based) download
html	html	HTML Output
humminbird_ht	ht	Humminbird tracks (.ht)
humminbird	hwr	Humminbird waypoints and routes (.hwr)
ignrando	rdn	IGN Rando track files
igoprimo_poi	upoi	iGo Primo points of interest (.upoi)
igo2008_poi	upoi	iGO2008 points of interest (.upoi)
igo8	trk	IGO8 .trk
kompass_tk	wp	Kompass (DAV) Track (.tk)
kompass_wp	wp	Kompass (DAV) Waypoints (.wp)
lowranceusr	usr	Lowrance USR
magellanx	upt	Magellan SD files (as for eXplorist)
magellan		Magellan SD files (as for Meridian)
magellan		Magellan serial protocol
ik3d	ikt	MagicMaps IK3D project file (.ikt)
mainnav	nav	Mainnav
tef	xml	Map&Guide 'TourExchangeFormat' XML
mapasia_tr7	tr7	MapAsia track file (.tr7)
mapbar	trk	Mapbar (China) navigation track for Sonim Xp3300
mapfactor	xml	Mapfactor Navigator
mapconverter	txt	Mapopolis.com Mapconverter CSV
mxf	mxf	MapTech Exchange Format
mtk_locus		MediaTek Locus
mmo	mmo	Memory-Map Navigator overlay files (.mmo)
s_and_t	txt	Microsoft Streets and Trips 2002-2007
miniHomer		MiniHomer, a skyTraq Venus 6 based logger (download tracks, waypoints and get/set POI)
garmin_xt		Mobile Garmin XT Track files
motoactv	csv	Motoactiv CSV
bcr	bcr	Motorrad Routenplaner (Map&Guide) .bcr files
mtk-bin	bin	MTK Logger (iBlue 747,...) Binary File Format
mtk		MTK Logger (iBlue 747,Qstarz BT-1000,...) download
mynav	trc	MyNav TRC format
tpg	tpg	National Geographic Topo .tpg (waypoints)
tpo2	tpo	National Geographic Topo 2.x .tpo
tpo3	tpo	National Geographic Topo 3.x/4.x .tpo
navigonwpt		Navigon Waypoints
navilink		NaviGPS GT-11/BGT-11 Download
sbp	sbp	NaviGPS GT-31/BGT-31 datalogger (.sbp)
sbn	sbn	NaviGPS GT-31/BGT-31 SiRF binary logfile (.sbn)
navitel_trk	bin	Navitel binary track (.bin)
dna	dna	Navitrak DNA marker format
nima		NIMA/GNIS Geographic Names File
nmea		NMEA 0183 sentences
lmx		Nokia Landmark Exchange
osm	osm	OpenStreetMap data files
ozi		OziExplorer
qstarz_bl-1000		Qstarz BL-1000
raymarine	rwf	Raymarine Waypoint File (.rwf)
ricoh	log	Ricoh GPS Log File
cup	cup	See You flight analysis data
skytraq		SkyTraq Venus based loggers (download)
skytraq-bin	bin	SkyTraq Venus based loggers Binary File Format
subrip	srt	SubRip subtitles for video mapping (.srt)
xol	xol	Swiss Map 25/50/100 (.xol)
openoffice		Tab delimited fields useful for OpenOffice
teletype		Teletype [ Get Jonathon Johnson to describe
text	txt	Textual Output
tomtom_itn	itn	TomTom Itineraries (.itn)
tomtom_itn_places	itn	TomTom Places Itineraries (.itn)
tomtom_asc	asc	TomTom POI file (.asc)
tomtom	ov2	TomTom POI file (.ov2)
dmtlog	trl	TrackLogs digital mapping (.trl)
unicsv		Universal csv with field structure in first line
vcard	vcf	Vcard Output (for iPod)
wintec_tes	tes	Wintec TES file
wbt-bin	bin	Wintec WBT-100/200 Binary File Format
wbt		Wintec WBT-100/200 GPS Download
wbt-tk1	tk1	Wintec WBT-201/G-Rays 2 Binary File Format
itracku		XAiOX iTrackU Logger
itracku-bin	bin	XAiOX iTrackU Logger Binary File Format<|MERGE_RESOLUTION|>--- conflicted
+++ resolved
@@ -4,11 +4,6 @@
 csv		Comma separated values
 iblue747	csv	Data Logger iBlue747 csv
 iblue757	csv	Data Logger iBlue757 csv
-<<<<<<< HEAD
-saroute	anr	DeLorme Street Atlas Route
-=======
-saplus		DeLorme Street Atlas Plus
->>>>>>> cb7de46f
 exif	jpg	Embedded Exif-GPS data (.jpg)
 shape	shp	ESRI shapefile
 igc		FAI/IGC Flight Recorder Data Format
