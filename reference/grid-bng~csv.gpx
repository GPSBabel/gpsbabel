<?xml version="1.0" encoding="UTF-8"?>
<gpx version="1.0" creator="GPSBabel - https://www.gpsbabel.org" xmlns="http://www.topografix.com/GPX/1/0">
  <time>1970-01-01T00:00:00Z</time>
<<<<<<< HEAD
  <bounds minlat="50.207588000" minlon="-7.489131627" maxlat="60.150023350" maxlon="1.296336192"/>
  <wpt lat="58.007715417" lon="-6.751692412">
=======
  <bounds minlat="50.207517638" minlon="-7.489235772" maxlat="60.150151215" maxlon="1.296391371"/>
  <wpt lat="58.007809302" lon="-6.751777637">
>>>>>>> 3230ea5e
    <time>2008-08-23T20:56:12Z</time>
    <name>AlineLodge</name>
    <cmt>Aline Lodge</cmt>
    <desc>Aline Lodge</desc>
    <sym>City (Small)</sym>
  </wpt>
  <wpt lat="53.140881280" lon="-4.273629536">
    <time>2008-08-23T20:55:54Z</time>
    <name>Caernarfon</name>
    <cmt>Caernarfon</cmt>
    <desc>Caernarfon</desc>
    <sym>City (Small)</sym>
  </wpt>
<<<<<<< HEAD
  <wpt lat="50.207588000" lon="-5.295322139">
=======
  <wpt lat="50.207517638" lon="-5.295409027">
>>>>>>> 3230ea5e
    <time>2008-08-23T20:55:39Z</time>
    <name>Camborne</name>
    <cmt>Camborne</cmt>
    <desc>Camborne</desc>
    <sym>City (Small)</sym>
  </wpt>
  <wpt lat="50.712954140" lon="-3.537551739">
    <time>2008-08-23T20:55:35Z</time>
    <name>Exeter</name>
    <cmt>Exeter</cmt>
    <desc>Exeter</desc>
    <sym>City (Medium)</sym>
  </wpt>
  <wpt lat="56.634466571" lon="-2.889403757">
    <time>2008-08-23T20:55:22Z</time>
    <name>Forfar</name>
    <cmt>Forfar</cmt>
    <desc>Forfar</desc>
    <sym>City (Small)</sym>
  </wpt>
<<<<<<< HEAD
  <wpt lat="55.425992291" lon="-2.790521406">
=======
  <wpt lat="55.426025761" lon="-2.790531785">
>>>>>>> 3230ea5e
    <time>2008-08-23T20:55:25Z</time>
    <name>Hawick</name>
    <cmt>Hawick</cmt>
    <desc>Hawick</desc>
    <sym>City (Small)</sym>
  </wpt>
<<<<<<< HEAD
  <wpt lat="57.621828070" lon="-7.489131627">
=======
  <wpt lat="57.621914847" lon="-7.489235772">
>>>>>>> 3230ea5e
    <time>2008-08-23T20:56:17Z</time>
    <name>Hosta</name>
    <cmt>Hosta</cmt>
    <desc>Hosta</desc>
    <sym>City (Small)</sym>
  </wpt>
<<<<<<< HEAD
  <wpt lat="57.007301222" lon="-6.271060827">
=======
  <wpt lat="57.007373614" lon="-6.271139683">
>>>>>>> 3230ea5e
    <time>2008-08-23T20:56:24Z</time>
    <name>IsleofRhum</name>
    <cmt>Isle of Rhum</cmt>
    <desc>Isle of Rhum</desc>
    <sym>City (Small)</sym>
  </wpt>
<<<<<<< HEAD
  <wpt lat="60.150023350" lon="-1.142651285">
=======
  <wpt lat="60.150151215" lon="-1.142586363">
>>>>>>> 3230ea5e
    <time>2008-08-23T20:59:39Z</time>
    <name>Lerwick</name>
    <cmt>Lerwick</cmt>
    <desc>Lerwick</desc>
    <sym>City (Small)</sym>
  </wpt>
  <wpt lat="58.684740004" lon="-3.116684802">
    <time>2008-08-23T20:57:48Z</time>
    <name>Nethertown</name>
    <cmt>Nethertown</cmt>
    <desc>Nethertown</desc>
    <sym>City (Small)</sym>
  </wpt>
  <wpt lat="52.635529557" lon="1.296336192">
    <time>2008-08-23T20:55:44Z</time>
    <name>Norwich</name>
    <cmt>Norwich</cmt>
    <desc>Norwich</desc>
    <sym>City (Medium)</sym>
  </wpt>
  <wpt lat="50.741799943" lon="-0.782773783">
    <time>2008-08-23T20:57:02Z</time>
    <name>Selsey</name>
    <cmt>Selsey</cmt>
    <desc>Selsey</desc>
    <sym>City (Small)</sym>
  </wpt>
  <wpt lat="53.393567062" lon="-1.494143092">
    <time>2008-08-23T20:55:01Z</time>
    <name>Sheffield</name>
    <cmt>Sheffield</cmt>
    <desc>Sheffield</desc>
    <sym>City (Large)</sym>
  </wpt>
</gpx><|MERGE_RESOLUTION|>--- conflicted
+++ resolved
@@ -1,117 +1,92 @@
 <?xml version="1.0" encoding="UTF-8"?>
 <gpx version="1.0" creator="GPSBabel - https://www.gpsbabel.org" xmlns="http://www.topografix.com/GPX/1/0">
   <time>1970-01-01T00:00:00Z</time>
-<<<<<<< HEAD
-  <bounds minlat="50.207588000" minlon="-7.489131627" maxlat="60.150023350" maxlon="1.296336192"/>
-  <wpt lat="58.007715417" lon="-6.751692412">
-=======
-  <bounds minlat="50.207517638" minlon="-7.489235772" maxlat="60.150151215" maxlon="1.296391371"/>
-  <wpt lat="58.007809302" lon="-6.751777637">
->>>>>>> 3230ea5e
+  <bounds minlat="50.207587993" minlon="-7.489131626" maxlat="60.150023344" maxlon="1.296336192"/>
+  <wpt lat="58.007715410" lon="-6.751692411">
     <time>2008-08-23T20:56:12Z</time>
     <name>AlineLodge</name>
     <cmt>Aline Lodge</cmt>
     <desc>Aline Lodge</desc>
     <sym>City (Small)</sym>
   </wpt>
-  <wpt lat="53.140881280" lon="-4.273629536">
+  <wpt lat="53.140881274" lon="-4.273629535">
     <time>2008-08-23T20:55:54Z</time>
     <name>Caernarfon</name>
     <cmt>Caernarfon</cmt>
     <desc>Caernarfon</desc>
     <sym>City (Small)</sym>
   </wpt>
-<<<<<<< HEAD
-  <wpt lat="50.207588000" lon="-5.295322139">
-=======
-  <wpt lat="50.207517638" lon="-5.295409027">
->>>>>>> 3230ea5e
+  <wpt lat="50.207587993" lon="-5.295322139">
     <time>2008-08-23T20:55:39Z</time>
     <name>Camborne</name>
     <cmt>Camborne</cmt>
     <desc>Camborne</desc>
     <sym>City (Small)</sym>
   </wpt>
-  <wpt lat="50.712954140" lon="-3.537551739">
+  <wpt lat="50.712954134" lon="-3.537551739">
     <time>2008-08-23T20:55:35Z</time>
     <name>Exeter</name>
     <cmt>Exeter</cmt>
     <desc>Exeter</desc>
     <sym>City (Medium)</sym>
   </wpt>
-  <wpt lat="56.634466571" lon="-2.889403757">
+  <wpt lat="56.634466564" lon="-2.889403757">
     <time>2008-08-23T20:55:22Z</time>
     <name>Forfar</name>
     <cmt>Forfar</cmt>
     <desc>Forfar</desc>
     <sym>City (Small)</sym>
   </wpt>
-<<<<<<< HEAD
-  <wpt lat="55.425992291" lon="-2.790521406">
-=======
-  <wpt lat="55.426025761" lon="-2.790531785">
->>>>>>> 3230ea5e
+  <wpt lat="55.425992284" lon="-2.790521406">
     <time>2008-08-23T20:55:25Z</time>
     <name>Hawick</name>
     <cmt>Hawick</cmt>
     <desc>Hawick</desc>
     <sym>City (Small)</sym>
   </wpt>
-<<<<<<< HEAD
-  <wpt lat="57.621828070" lon="-7.489131627">
-=======
-  <wpt lat="57.621914847" lon="-7.489235772">
->>>>>>> 3230ea5e
+  <wpt lat="57.621828064" lon="-7.489131626">
     <time>2008-08-23T20:56:17Z</time>
     <name>Hosta</name>
     <cmt>Hosta</cmt>
     <desc>Hosta</desc>
     <sym>City (Small)</sym>
   </wpt>
-<<<<<<< HEAD
-  <wpt lat="57.007301222" lon="-6.271060827">
-=======
-  <wpt lat="57.007373614" lon="-6.271139683">
->>>>>>> 3230ea5e
+  <wpt lat="57.007301216" lon="-6.271060826">
     <time>2008-08-23T20:56:24Z</time>
     <name>IsleofRhum</name>
     <cmt>Isle of Rhum</cmt>
     <desc>Isle of Rhum</desc>
     <sym>City (Small)</sym>
   </wpt>
-<<<<<<< HEAD
-  <wpt lat="60.150023350" lon="-1.142651285">
-=======
-  <wpt lat="60.150151215" lon="-1.142586363">
->>>>>>> 3230ea5e
+  <wpt lat="60.150023344" lon="-1.142651285">
     <time>2008-08-23T20:59:39Z</time>
     <name>Lerwick</name>
     <cmt>Lerwick</cmt>
     <desc>Lerwick</desc>
     <sym>City (Small)</sym>
   </wpt>
-  <wpt lat="58.684740004" lon="-3.116684802">
+  <wpt lat="58.684739998" lon="-3.116684802">
     <time>2008-08-23T20:57:48Z</time>
     <name>Nethertown</name>
     <cmt>Nethertown</cmt>
     <desc>Nethertown</desc>
     <sym>City (Small)</sym>
   </wpt>
-  <wpt lat="52.635529557" lon="1.296336192">
+  <wpt lat="52.635529551" lon="1.296336192">
     <time>2008-08-23T20:55:44Z</time>
     <name>Norwich</name>
     <cmt>Norwich</cmt>
     <desc>Norwich</desc>
     <sym>City (Medium)</sym>
   </wpt>
-  <wpt lat="50.741799943" lon="-0.782773783">
+  <wpt lat="50.741799936" lon="-0.782773783">
     <time>2008-08-23T20:57:02Z</time>
     <name>Selsey</name>
     <cmt>Selsey</cmt>
     <desc>Selsey</desc>
     <sym>City (Small)</sym>
   </wpt>
-  <wpt lat="53.393567062" lon="-1.494143092">
+  <wpt lat="53.393567055" lon="-1.494143092">
     <time>2008-08-23T20:55:01Z</time>
     <name>Sheffield</name>
     <cmt>Sheffield</cmt>
