/*
    Misc utilities.

    Copyright (C) 2002-2014 Robert Lipe, robertlipe+source@gpsbabel.org

    This program is free software; you can redistribute it and/or modify
    it under the terms of the GNU General Public License as published by
    the Free Software Foundation; either version 2 of the License, or
    (at your option) any later version.

    This program is distributed in the hope that it will be useful,
    but WITHOUT ANY WARRANTY; without even the implied warranty of
    MERCHANTABILITY or FITNESS FOR A PARTICULAR PURPOSE.  See the
    GNU General Public License for more details.

    You should have received a copy of the GNU General Public License
    along with this program; if not, write to the Free Software
    Foundation, Inc., 51 Franklin Street, Fifth Floor, Boston, MA  02110-1301, USA.

 */

#include <algorithm>                    // for sort
#include <cctype>                       // for isspace, tolower
#include <cerrno>                       // for errno
#include <climits>                      // for INT_MAX, INT_MIN
#include <cmath>                        // for fabs, floor
#include <cstdio>                       // for size_t, vsnprintf, FILE, fopen, printf, sprintf, stderr, stdin, stdout
#include <cstdlib>                      // for abs, calloc, free, malloc, realloc
#include <cstring>                      // for strlen, strcat, strstr, memcpy, strcmp, strcpy, strdup, strchr, strerror
#include <utility>                      // for as_const

#include <QByteArray>                   // for QByteArray
#include <QChar>                        // for QChar, operator<=, operator>=
#include <QDate>                        // for QDate
#include <QDateTime>                    // for QDateTime
#include <QFileInfo>                    // for QFileInfo
#include <QList>                        // for QList
#include <QString>                      // for QString
#include <QTextBoundaryFinder>          // for QTextBoundaryFinder, QTextBoundaryFinder::Grapheme
#include <QTextCodec>                   // for QTextCodec
#include <QTextStream>                  // for operator<<, QTextStream, qSetFieldWidth, endl, QTextStream::AlignLeft
#include <Qt>                           // for CaseInsensitive
#include <QTime>                        // for QTime
#include <QTimeZone>                    // for QTimeZone
#include <QtGlobal>                     // for qEnvironmentVariableIsSet, QAddConst<>::Type, qPrintable

#include "defs.h"
#include "src/core/datetime.h"          // for DateTime
#include "src/core/logging.h"           // for Warning


#if Q_BYTE_ORDER == Q_BIG_ENDIAN
# define i_am_little_endian 0
#elif Q_BYTE_ORDER == Q_LITTLE_ENDIAN
# define i_am_little_endian 1
#else
# error Unhandled Endianness
#endif

void*
xmalloc(size_t size)
{
  void* obj = malloc(size);

  if (!obj) {
    fatal("gpsbabel: Unable to allocate %zu bytes of memory.\n", size);
  }

  return obj;
}

void*
xcalloc(size_t nmemb, size_t size)
{
  void* obj = calloc(nmemb, size);

  if (!obj) {
    fatal("gpsbabel: Unable to allocate %zu units of %zu bytes of memory.\n", nmemb, size);
  }

  return obj;
}

void
xfree(const void* mem)
{
  free(const_cast<void*>(mem));
}

char*
xstrdup(const char* s)
{
  char* o = s ? strdup(s) : strdup("");

  if (!o) {
    fatal("gpsbabel: Unable to allocate %zu bytes of memory.\n", strlen(s));
  }

  return o;
}

char* xstrdup(const QString& s)
{
  return xstrdup(CSTR(s));
}

void*
xrealloc(void* p, size_t s)
{
  char* o = (char*) realloc(p, s);

  if (!o) {
    fatal("gpsbabel: Unable to realloc %zu bytes of memory.\n", s);
  }

  return o;
}

/*
 * Wrapper for open that honours - for stdin, stdout, unifies error text.
 */
FILE*
xfopen(const char* fname, const char* type, const char* errtxt)
{
  bool am_writing = strchr(type, 'w') != nullptr;

  if (fname == nullptr) {
    fatal("%s must have a filename specified for %s.\n",
          errtxt, am_writing ? "write" : "read");
  }

  if (0 == strcmp(fname, "-")) {
    return am_writing ? stdout : stdin;
  }
  FILE* f = ufopen(QString::fromUtf8(fname), type);
  if (nullptr == f) {
    // There are some possible vagaries of using Qt for the full pathname
    // vs. the STD C library used for the actual file I/O. It's worth it
    // to get a better error message.
    QFileInfo info(fname);
    fatal("%s cannot open '%s' for %s.  Error was '%s'.\n",
          errtxt, qPrintable(info.absoluteFilePath()),
          am_writing ? "write" : "read",
          strerror(errno));
  }
  return f;
}

/*
 * Thin wrapper around fopen() that supports UTF-8 fname on all platforms.
 */
FILE*
ufopen(const QString& fname, const char* mode)
{
#if __WIN32__
  // On Windows standard fopen() doesn't support UTF-8, so we have to convert
  // to wchar_t* (UTF-16) and use the wide-char version of fopen(), _wfopen().
  return _wfopen((const wchar_t*) fname.utf16(),
                 (const wchar_t*) QString(mode).utf16());
#else
  // On other platforms, convert to native locale (UTF-8 or other 8-bit).
  return fopen(qPrintable(fname), mode);
#endif
}

void
printposn(const double c, bool is_lat)
{
  char d;
  if (is_lat) {
    if (c < 0) {
      d = 'S';
    } else {
      d = 'N';
    }
  } else {
    if (c < 0) {
      d = 'W';
    } else {
      d = 'E';
    }
  }
  printf("%f%c ", fabs(c), d);
}

/*
 * Read 4 bytes in big-endian.   Return as "int" in native endianness.
 */
signed int
be_read32(const void* ptr)
{
  const auto* i = (const unsigned char*) ptr;
  return i[0] << 24 | i[1] << 16  | i[2] << 8 | i[3];
}

signed int
be_read16(const void* ptr)
{
  const auto* i = (const unsigned char*) ptr;
  return i[0] << 8 | i[1];
}

unsigned int
be_readu16(const void* ptr)
{
  const auto* i = (const unsigned char*) ptr;
  return i[0] << 8 | i[1];
}

void
be_write16(void* ptr, const unsigned value)
{
  auto* p = (unsigned char*) ptr;
  p[0] = value >> 8;
  p[1] = value;
}

void
be_write32(void* ptr, const unsigned value)
{
  auto* p = (unsigned char*) ptr;

  p[0] = value >> 24;
  p[1] = value >> 16;
  p[2] = value >> 8;
  p[3] = value;
}

signed int
le_read16(const void* ptr)
{
  const auto* p = (const unsigned char*) ptr;
  return p[0] | (p[1] << 8);
}

unsigned int
le_readu16(const void* ptr)
{
  const auto* p = (const unsigned char*) ptr;
  return p[0] | (p[1] << 8);
}

signed int
le_read32(const void* ptr)
{
  const auto* p = (const unsigned char*) ptr;
  return p[0] | (p[1] << 8) | (p[2] << 16) | (p[3] << 24);
}

unsigned int
le_readu32(const void* ptr)
{
  const auto* p = (const unsigned char*) ptr;
  return p[0] | (p[1] << 8) | (p[2] << 16) | (p[3] << 24);
}

/*
 *  Read a little-endian 64-bit value from 'src' and return it in 'dest'
 *  in host endianness.
 */
void
le_read64(void* dest, const void* src)
{
  char* cdest = (char*) dest;
  const char* csrc = (const char*) src;

  if constexpr(i_am_little_endian) {
    memcpy(dest, src, 8);
  } else {
    int i;
    for (i = 0; i < 8; i++) {
      cdest[i] = csrc[7-i];
    }
  }
}

void
le_write16(void* ptr, const unsigned value)
{
  auto* p = (unsigned char*) ptr;
  p[0] = value;
  p[1] = value >> 8;
}

void
le_write32(void* ptr, const unsigned value)
{
  auto* p = (unsigned char*) ptr;
  p[0] = value;
  p[1] = value >> 8;
  p[2] = value >> 16;
  p[3] = value >> 24;
}

QDateTime
make_datetime(QDate date, QTime time, bool is_localtime, bool force_utc, int utc_offset)
{
  QDateTime result;
  Qt::TimeSpec timespec;
  int offset = 0;

  if (is_localtime) {
    if (force_utc) { // override with passed option value
      if (utc_offset == 0) {
        // Qt 6.5.0 QDate::startOfDay(Qt::OffsetFromUTC, 0) returns an invalid QDateTime.
        timespec = Qt::UTC;
      } else {
        timespec = Qt::OffsetFromUTC;
        // Avoid Qt 6.5.0 warnings with non-zero offsets when not using Qt::OffsetFromUTC.
        offset = utc_offset;
      }
    } else {
      timespec = Qt::LocalTime;
    }
  } else {
    timespec = Qt::UTC;
  }

  if (date.isValid() && time.isValid()) {
    result = QDateTime(date, time, timespec, offset);
  } else if (time.isValid()) {
    // TODO: Wouldn't it be better to return an invalid QDateTime
    // that contained an invalid QDate, a valid QTime and a valid
    // Qt::TimeSpec?
    result = QDateTime(QDate(1970, 1, 1), time, timespec, offset);
  } else if (date.isValid()) {
    //  no time, use start of day in the given Qt::TimeSpec.
    result = date.startOfDay(timespec, offset);
  }

  return result;
}

bool
gpsbabel_testmode()
{
  static bool testmode = qEnvironmentVariableIsSet("GPSBABEL_FREEZE_TIME");
  return testmode;
}

/*
 * Historically, when we were C, this was A wrapper for time(2) that
 * allowed us to "freeze" time for testing. The UNIX epoch
 * (1970-1-1-00:00:00UTC) was a convenient value for that.  Now in the
 * world of Qt, sub-second time is convenient, but regenerating all the
 * reference files would be tedious, so we uphold that convention.
 */
gpsbabel::DateTime
current_time()
{
  if (gpsbabel_testmode()) {
    return QDateTime::fromMSecsSinceEpoch(0, Qt::UTC);
  }

  return QDateTime::currentDateTimeUtc();
}

/*
 * Microsoft dot net's time format is the number of 100 nanosecond intervals
 * since midnight Jan 1, 0001.   We have time_t deeply ingrained into our
 * internals and since we're in the GPS biz, timestamps before 1/1/1970 aren't
 * that interesting to us anyway.
 */
QDateTime dotnet_time_to_qdatetime(long long dotnet)
{
  QDateTime epoch = QDateTime(QDate(1, 1, 1), QTime(0, 0, 0), Qt::UTC);
  qint64 millisecs = (dotnet + 5000)/ 10000;
  return epoch.addMSecs(millisecs);
}

long long qdatetime_to_dotnet_time(const QDateTime& dt)
{
  QDateTime epoch = QDateTime(QDate(1, 1, 1), QTime(0, 0, 0), Qt::UTC);
  qint64 millisecs = epoch.msecsTo(dt);
  return millisecs * 10000;
}

double
endian_read_double(const void* ptr, int read_le)
{
  double ret;
  char r[8];
  const void* p;

  if (i_am_little_endian == read_le) {
    p = ptr;
  } else {
    for (int i = 0; i < 8; i++) {
      r[i] = static_cast<const char*>(ptr)[7-i];
    }
    p = r;
  }

// Word order is different on arm, but not on arm-eabi.
#if defined(__arm__) && !defined(__ARM_EABI__)
  memcpy(&ret, p + 4, 4);
  memcpy(((void*)&ret) + 4, p, 4);
#else
  memcpy(&ret, p, 8);
#endif

  return ret;
}

float
endian_read_float(const void* ptr, int read_le)
{
  float ret;
  char r[4];
  const void* p;

  if (i_am_little_endian == read_le) {
    p = ptr;
  } else {
    for (int i = 0; i < 4; i++) {
      r[i] = static_cast<const char*>(ptr)[3-i];
    }
    p = r;
  }

  memcpy(&ret, p, 4);
  return ret;
}

void
endian_write_double(void* ptr, double value, int write_le)
{
  char* optr = (char*) ptr;
// Word order is different on arm, but not on arm-eabi.
#if defined(__arm__) && !defined(__ARM_EABI__)
  char r[8];
  memcpy(r + 4, &value, 4);
  memcpy(r, ((void*)&value) + 4, 4);
#else
  char* r = (char*)(void*)&value;
#endif


  if (i_am_little_endian == write_le) {
    memcpy(ptr, r, 8);
  } else {
    for (int i = 0; i < 8; i++) {
      *optr++ = r[7-i];
    }
  }
}

void
endian_write_float(void* ptr, float value, int write_le)
{
  char* r = (char*)(void*)&value;
  char* optr = (char*) ptr;

  if (i_am_little_endian == write_le) {
    memcpy(ptr, &value, 4);
  } else {
    for (int i = 0; i < 4; i++) {
      *optr++ = r[3-i];
    }
  }
}

float
le_read_float(const void* ptr)
{
  return endian_read_float(ptr, 1);
}

void
le_write_float(void* ptr, float value)
{
  endian_write_float(ptr, value, 1);
}

float
be_read_float(void* ptr)
{
  return endian_read_float(ptr, 0);
}

void
be_write_float(void* ptr, float value)
{
  endian_write_float(ptr, value, 0);
}

double
le_read_double(const void* ptr)
{
  return endian_read_double(ptr, 1);
}

void
le_write_double(void* ptr, double value)
{
  endian_write_double(ptr, value, 1);
}

double
be_read_double(void* ptr)
{
  return endian_read_double(ptr, 0);
}

void
be_write_double(void* ptr, double value)
{
  endian_write_double(ptr, value, 0);
}


/* Magellan and PCX formats use this DDMM.mm format */
double ddmm2degrees(double pcx_val)
{
  auto deg = (signed int)(pcx_val / 100.0);
  double minutes = (((pcx_val / 100.0) - deg) * 100.0) / 60.0;
  return (double) deg + minutes;
}

double degrees2ddmm(double deg_val)
{
  auto deg = (signed int) deg_val;
  return (deg * 100.0) + ((deg_val - deg) * 60.0);
}

QString
rot13(const QString& s)
{
  static const QChar A('A');
  static const QChar M('M');
  static const QChar N('N');
  static const QChar Z('Z');
  QString r = s;
  int i = r.length();
  while (i--) {
    QChar letter = r[i].toUpper();
    if (letter >= A && letter <= M) {
      r[i] = QChar(r[i].toLatin1() + 13);
    } else if (letter >= N && letter <= Z) {
      r[i] = QChar(r[i].toLatin1() - 13);
    }
  }
  return r;
}

/*
 * Convert a human readable date format (i.e. "YYYY/MM/DD") into
 * a format usable for strftime and others
 */

QString
convert_human_date_format(const QString& human_datef)
{
  QString result;
  QChar prev = '\0';
  int ylen = 0;

  for (const QChar cin : human_datef) {
    bool okay = true;

    if (cin.toUpper() != 'Y') {
      ylen = 0;
    }
    if (cin.isLetter()) {
      switch (cin.unicode()) {
      case 'y':
      case 'Y':
        if (prev != 'Y') {
          result.append("%y");
          prev = 'Y';
        }
        ylen++;
        if (ylen > 2) {
          result.back() = 'Y';
        }
        break;
      case 'm':
      case 'M':
        if (prev != 'M') {
          result.append("%m");
          prev = 'M';
        }
        break;
      case 'd':
      case 'D':
        if (prev != 'D') {
          result.append("%d");
          prev = 'D';
        }
        break;
      default:
        okay = false;
      }
    } else if (cin.isPunct()) {
      result.append(cin);
      prev = '\0';
    } else {
      okay = false;
    }

    if (!okay) {
      fatal(FatalMsg().nospace() << "Invalid character " << cin << " in date format " << human_datef << "!");
    }
  }
  return result;
}

/*
 * Convert a human readable time format (i.e. "HH:mm:ss") into
 * a format usable for strftime and others
 */

QString
convert_human_time_format(const QString& human_timef)
{
  QString result;
  QChar prev = '\0';

  for (const QChar cin : human_timef) {
    bool okay = true;

    if (cin.isLetter()) {
      switch (cin.unicode()) {
      case 'S':
      case 's':
        if (prev != 'S') {
          result.append("%S");
          prev = 'S';
        }
        break;

      case 'M':
      case 'm':
        if (prev != 'M') {
          result.append("%M");
          prev = 'M';
        }
        break;

      case 'h':				/* 12-hour-clock */
        if (prev != 'H') {
          result.append("%l");	/* 1 .. 12 */
          prev = 'H';
        } else {
          result.back() = 'I';  /* 01 .. 12 */
        }
        break;

      case 'H':				/* 24-hour-clock */
        if (prev != 'H') {
          result.append("%k");
          prev = 'H';
        } else {
          result.back() = 'H';
        }
        break;

      case 'x':
        if (prev != 'X') {
          result.append("%P");
          prev = 'X';
        } else {
          result.back() = 'P';
        }
        break;

      case 'X':
        if (prev != 'X') {
          result.append("%p");
          prev = 'X';
        } else {
          result.back() = 'p';
        }
        break;

      default:
        okay = false;
      }
    } else if (cin.isPunct() || cin.isSpace()) {
      result.append(cin);
      prev = '\0';
    } else {
      okay = false;
    }

    if (!okay) {
      fatal(FatalMsg().nospace() << "Invalid character " << cin << " in time format " << human_timef << "!");
    }
  }
  return result;
}


/*
 * Return a decimal degree pair as
 * DD.DDDDD  DD MM.MMM or DD MM SS.S
 * fmt = ['d', 'm', 's']
 * sep = string between lat and lon (separator)
 * html = 1 for html output otherwise text
 */
QString
pretty_deg_format(double lat, double lon, char fmt, const char* sep, bool html)
{
  QString	result;
  char latsig = lat < 0 ? 'S':'N';
  char lonsig = lon < 0 ? 'W':'E';
  int latint = abs((int) lat);
  int lonint = abs((int) lon);
  double latmin = 60.0 * (fabs(lat) - latint);
  double lonmin = 60.0 * (fabs(lon) - lonint);
  double latsec = 60.0 * (latmin - floor(latmin));
  double lonsec = 60.0 * (lonmin - floor(lonmin));
  if (sep == nullptr) {
    sep = " ";  /* default " " */
  }
  if (fmt == 'd') { /* ddd */
    result = QStringLiteral("%1%2%3%4%5%6%7")
             .arg(latsig).arg(fabs(lat), 6, 'f', 5).arg(html ? "&deg;" : "", sep)
             .arg(lonsig).arg(fabs(lon), 6, 'f', 5).arg(html ? "&deg;" : "");
  } else if (fmt == 's') { /* dms */
    result = QStringLiteral("%1%2%3%4'%5\"%6%7%8%9%10'%11\"")
             .arg(latsig).arg(latint).arg(html ? "&deg;" : " ").arg((int)latmin, 2, 10, QChar('0')).arg(latsec, 4, 'f', 1, QChar('0')).arg(sep)
             .arg(lonsig).arg(lonint).arg(html ? "&deg;" : " ").arg((int)lonmin, 2, 10, QChar('0')).arg(lonsec, 4, 'f', 1, QChar('0'));
  } else { /* default dmm */
    result = QStringLiteral("%1%2%3%4%5%6%7%8%9")
             .arg(latsig).arg(latint).arg(html ? "&deg;" : " ").arg(latmin, 6, 'f', 3, QChar('0')).arg(sep)
             .arg(lonsig).arg(lonint).arg(html ? "&deg;" : " ").arg(lonmin, 6, 'f', 3, QChar('0'));
  }
  return result;
}



/*
 * Get rid of potentially nasty HTML that would influence another record
 * that includes;
 * <body> - to stop backgrounds/background colours from being loaded
 * </body> and </html>- stop processing altogether
 * <style> </style> - stop overriding styles for everything
 */
QString
strip_nastyhtml(const QString& in)
{
  char* returnstr = xstrdup(in);
  char* lcstr = xstrdup(in.toLower());

  while (char* lcp = strstr(lcstr, "<body>")) {
    char* sp = returnstr + (lcp - lcstr) ; /* becomes <!   > */
    sp++;
    *sp++ = '!';
    *sp++ = ' ';
    *sp++ = ' ';
    *sp++ = ' ';
    *lcp = '*';         /* so we wont find it again */
  }
  while (char* lcp = strstr(lcstr, "<body")) {   /* becomes <!--        --> */
    char* sp = returnstr + (lcp - lcstr) ;
    sp++;
    *sp++ = '!';
    *sp++ = '-';
    *sp++ = '-';
    while ((*sp) && (*sp != '>')) {
      sp++;
    }
    *--sp = '-';
    *--sp = '-';
    *lcp = '*';         /* so we wont find it again */
  }
  while (char* lcp = strstr(lcstr, "</body>")) {
    char* sp = returnstr + (lcp - lcstr) ; /* becomes <!---- */
    sp++;
    *sp++ = '!';
    *sp++ = '-';
    *sp++ = '-';
    *sp++ = '-';
    *sp++ = '-';
    *lcp = '*';         /* so we wont find it again */
  }
  while (char* lcp = strstr(lcstr, "</html>")) {
    char* sp = returnstr + (lcp - lcstr) ; /* becomes </---- */
    sp++;
    *sp++ = '!';
    *sp++ = '-';
    *sp++ = '-';
    *sp++ = '-';
    *sp++ = '-';
    *lcp = '*';         /* so we wont find it again */
  }
  while (char* lcp = strstr(lcstr, "<style")) {
    char* sp = returnstr + (lcp - lcstr) ; /* becomes <!--   */
    sp++;
    *sp++ = '!';
    *sp++ = '-';
    *sp++ = '-';
    *sp++ = ' ';
    *sp++ = ' ';
    *sp = ' ';
    *lcp = '*';         /* so we wont find it again */
  }
  while (char* lcp = strstr(lcstr, "</style>")) {
    char* sp = returnstr + (lcp - lcstr) ; /* becomes    --> */
    *sp++ = ' ';
    *sp++ = ' ';
    *sp++ = ' ';
    *sp++ = ' ';
    *sp++ = ' ';
    *sp++ = '-';
    *sp++ = '-';
    *lcp = '*';         /* so we wont find it again */
  }
  while (char* lcp = strstr(lcstr, "<image")) {
    char* sp = returnstr + (lcp - lcstr) ; /* becomes <img */
    sp+=3;
    *sp++ = 'g';
    *sp++ = ' ';
    *sp++ = ' ';
    *lcp = '*';
  }
  xfree(lcstr);
  QString rv(returnstr);
  xfree(returnstr);
  return rv;
}

/*
 *  Without getting into all the complexity of technically legal HTML,
 *  this function tries to strip "ugly" parts of it to make it more
 *  pleasant for a human reader.   Yes, this falls down in all kinds of
 *  ways such as spaces within the tags, etc.
 */
QString strip_html(const QString& utfstring)
{
#if 0
  // If we were willing to link core against QtGui (not out of the question)
  // we could just do...and either decide whether to add handling for [IMG]
  // or just say we don't do that any more.
  QTextDocument doc;
  doc.setHtml(utfstring);
  return doc.toPlainText().simplified();
#else
  char* out;
  char* instr;
  char tag[8];
  unsigned short int taglen = 0;

  char* incopy = instr = xstrdup(utfstring);
  /*
   * We only shorten, so just dupe the input buf for space.
   */
  char* outstring = out = xstrdup(utfstring);

  tag[0] = 0;
  while (*instr) {
    if ((*instr == '<') || (*instr == '&')) {
      tag[0] = *instr;
      taglen = 0;
    }

    if (! tag[0]) {
      if (*instr == '\n') {
        *out++ = ' ';
        do {
          instr++;
        } while (isspace(*instr));
        continue;
      } else {
        *out++ = *instr;
      }
    } else {
      if (taglen < (sizeof(tag)-1)) {
        tag[taglen++] = tolower(*instr);
        tag[taglen] = 0;
      }
    }

    if (((tag[0] == '<') && (*instr == '>')) ||
        ((tag[0] == '&') && (*instr == ';'))) {
      if (! strcmp(tag, "&amp;")) {
        *out++ = '&';
      } else if (! strcmp(tag, "&lt;")) {
        *out++ = '<';
      } else if (! strcmp(tag, "&gt;")) {
        *out++ = '>';
      } else if (! strcmp(tag, "&quot;")) {
        *out++ = '"';
      } else if (! strcmp(tag, "&nbsp;")) {
        *out++ = ' ';
      } else if (! strcmp(tag, "&deg;")) {
        *out++ = 'd';
        *out++ = 'e';
        *out++ = 'g';
      } else if ((tag[0]=='<') && (tag[1]=='p')) {
        *out++ = '\n';
      } else if ((tag[0]=='<') && (tag[1]=='b') && (tag[2]=='r')) {
        *out++ = '\n';
      } else if ((tag[0]=='<') && (tag[1]=='/') && (tag[2]=='t') && (tag[3]=='r')) {
        *out++ = '\n';
      } else if ((tag[0]=='<') && (tag[1]=='/') && (tag[2]=='t') && (tag[3]=='d')) {
        *out++ = ' ';
      } else if ((tag[0]=='<') && (tag[1]=='i') && (tag[2]=='m') && (tag[3]=='g')) {
        *out++ = '[';
        *out++ = 'I';
        *out++ = 'M';
        *out++ = 'G';
        *out++ = ']';
      }

      tag[0] = 0;
    }
    instr++;
  }
  *out++ = 0;
  xfree(incopy);
  QString rv(outstring);
  xfree(outstring);
  return rv;
#endif
}

<<<<<<< HEAD
/*
 * gb_int2ptr: Needed, when sizeof(*void) != sizeof(int) ! compiler warning !
 */
void* gb_int2ptr(const int i)
{
  union {
    void* p;
    int i;
  } x = { nullptr };

  x.i = i;
  return x.p;
}

/*
 * gb_ptr2int: Needed, when sizeof(*void) != sizeof(int) ! compiler warning !
 */
int gb_ptr2int(const void* p)
{
  union {
    const void* p;
    int i;
  } x = { p };

  return x.i;
=======
QString get_filename(const QString& fname)
{
  return QFileInfo(fname).fileName();
>>>>>>> a53fed19
}

QTextCodec* get_codec(const QByteArray& cs_name)
{
  QTextCodec* codec = QTextCodec::codecForName(cs_name);
  if (codec == nullptr) {
    fatal(FatalMsg().nospace() << "Unsupported character set " << cs_name << ".");
  }
  return codec;
}

void
list_codecs()
{
  QTextStream info(stderr);
  info.setFieldAlignment(QTextStream::AlignLeft);
  const auto mibs = QTextCodec::availableMibs();
  int maxlen = 0;
  for (auto mib : mibs) {
    auto* codec = QTextCodec::codecForMib(mib);
    if (codec->name().size() > maxlen) {
      maxlen = codec->name().size();
    }
  }
  info << "Available Codecs:" << Qt::endl;
  info << qSetFieldWidth(8) << "MIBenum" << qSetFieldWidth(maxlen+1) << "Name" << qSetFieldWidth(0) << "Aliases" << Qt::endl;
  for (auto mib : mibs) {
    auto* codec = QTextCodec::codecForMib(mib);
    info << qSetFieldWidth(8) << mib << qSetFieldWidth(maxlen+1) << codec->name() << qSetFieldWidth(0);
    bool first = true;
    const auto aliases = codec->aliases();
    for (const auto& alias : aliases) {
      if (first) {
        first = false;
      } else {
        info << ", ";
      }
      info << alias;
    }
    info << Qt::endl;
  }
}

void list_timezones()
{
  QList<QByteArray> zoneids = QTimeZone::availableTimeZoneIds();
  auto alpha = [](const QByteArray& a, const QByteArray& b)->bool {
    return QString::compare(a, b, Qt::CaseInsensitive) < 0;
  };
  std::sort(zoneids.begin(), zoneids.end(), alpha);
  Warning() << "Available timezones are:";
  for (const auto& id : std::as_const(zoneids)) {
    Warning() << id;
  }
}

QString grapheme_truncate(const QString& input, unsigned int count)
{
  QString output(input);
  QTextBoundaryFinder boundary(QTextBoundaryFinder::Grapheme, input);
  boundary.toStart();
  unsigned int grapheme_cnt = 0;
  QList<int> boundaries{0};
  while (boundary.toNextBoundary() >= 0) {
    ++grapheme_cnt;
    boundaries.append(boundary.position());
  }
  if (grapheme_cnt > count) {
    output.truncate(boundaries.at(count));
  }
  if constexpr(false) {
    qDebug() << input << "->" << output <<  boundaries << ", limit:" <<
             count << ", input QChars:" << input.size() << ",input graphemes:" << grapheme_cnt <<
             ", output QChars:" << output.size();
  }
  return output;
}

int xstrtoi(const char* str, char** str_end, int base)
{

  long value = strtol(str, str_end, base);
  if (value > INT_MAX) {
    errno = ERANGE;
    return INT_MAX;
  }
  if (value < INT_MIN) {
    errno = ERANGE;
    return INT_MIN;
  }
  return value;
}<|MERGE_RESOLUTION|>--- conflicted
+++ resolved
@@ -917,7 +917,6 @@
 #endif
 }
 
-<<<<<<< HEAD
 /*
  * gb_int2ptr: Needed, when sizeof(*void) != sizeof(int) ! compiler warning !
  */
@@ -943,11 +942,10 @@
   } x = { p };
 
   return x.i;
-=======
+
 QString get_filename(const QString& fname)
 {
   return QFileInfo(fname).fileName();
->>>>>>> a53fed19
 }
 
 QTextCodec* get_codec(const QByteArray& cs_name)
