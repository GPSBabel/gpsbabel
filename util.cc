/*
    Misc utilities.

    Copyright (C) 2002-2014 Robert Lipe, robertlipe+source@gpsbabel.org

    This program is free software; you can redistribute it and/or modify
    it under the terms of the GNU General Public License as published by
    the Free Software Foundation; either version 2 of the License, or
    (at your option) any later version.

    This program is distributed in the hope that it will be useful,
    but WITHOUT ANY WARRANTY; without even the implied warranty of
    MERCHANTABILITY or FITNESS FOR A PARTICULAR PURPOSE.  See the
    GNU General Public License for more details.

    You should have received a copy of the GNU General Public License
    along with this program; if not, write to the Free Software
    Foundation, Inc., 51 Franklin Street, Fifth Floor, Boston, MA  02110-1301, USA.

 */

#include <algorithm>                    // for sort
#include <cctype>                       // for isspace, isalpha, ispunct, tolower, toupper
#include <cerrno>                       // for errno
#include <cmath>                        // for fabs, floor
#include <cstdarg>                      // for va_list, va_end, va_start, va_copy
#include <cstdio>                       // for size_t, vsnprintf, FILE, fopen, printf, sprintf, stderr, stdin, stdout
#include <cstdint>                      // for uint32_t
#include <cstdlib>                      // for abs, getenv, calloc, free, malloc, realloc
#include <cstring>                      // for strlen, strcat, strstr, memcpy, strcmp, strcpy, strdup, strchr, strerror
#include <ctime>                        // for mktime, localtime

<<<<<<< HEAD
#include <QtCore/QByteArray>            // for QByteArray
#include <QtCore/QChar>                 // for QChar, operator<=, operator>=
#include <QtCore/QCharRef>              // for QCharRef
#include <QtCore/QDateTime>             // for QDateTime
#include <QtCore/QFileInfo>             // for QFileInfo
#include <QtCore/QList>                 // for QList
#include <QtCore/QScopedPointer>        // for QScopedPointer
#include <QtCore/QString>               // for QString
#include <QtCore/QTextCodec>            // for QTextCodec
#include <QtCore/QTextStream>           // for operator<<, QTextStream, qSetFieldWidth, endl, QTextStream::AlignLeft
#include <QtCore/QXmlStreamAttribute>   // for QXmlStreamAttribute
#include <QtCore/QXmlStreamAttributes>  // for QXmlStreamAttributes
#include <QtCore/Qt>                    // for CaseInsensitive
#include <QtCore/QTimeZone>             // for QTimeZone
#include <QtCore/QtGlobal>              // for qAsConst, QAddConst<>::Type, qPrintable
=======
#include <QByteArray>                   // for QByteArray
#include <QChar>                        // for QChar, operator<=, operator>=
#include <QDateTime>                    // for QDateTime
#include <QFileInfo>                    // for QFileInfo
#include <QList>                        // for QList
#include <QScopedPointer>               // for QScopedPointer
#include <QString>                      // for QString
#include <QTextCodec>                   // for QTextCodec
#include <QTextStream>                  // for operator<<, QTextStream, qSetFieldWidth, endl, QTextStream::AlignLeft
#include <QXmlStreamAttribute>          // for QXmlStreamAttribute
#include <QXmlStreamAttributes>         // for QXmlStreamAttributes
#include <Qt>                           // for CaseInsensitive
#include <QTimeZone>                    // for QTimeZone
#include <QtGlobal>                     // for qAsConst, QAddConst<>::Type, qPrintable
>>>>>>> 131b6434

#include "defs.h"
#include "cet.h"                        // for cet_utf8_to_ucs4
#include "src/core/datetime.h"          // for DateTime
#include "src/core/logging.h"           // for Warning
#include "src/core/xmltag.h"            // for xml_tag, xml_attribute, xml_findfirst, xml_findnext

#if Q_BYTE_ORDER == Q_BIG_ENDIAN
# define i_am_little_endian 0
#elif Q_BYTE_ORDER == Q_LITTLE_ENDIAN
# define i_am_little_endian 1
#else
# error Unhandled Endianness
#endif

void*
xmalloc(size_t size)
{
  void* obj = malloc(size);

  if (!obj) {
    fatal("gpsbabel: Unable to allocate %zu bytes of memory.\n", size);
  }

  return obj;
}

void*
xcalloc(size_t nmemb, size_t size)
{
  void* obj = calloc(nmemb, size);

  if (!obj) {
    fatal("gpsbabel: Unable to allocate %zu units of %zu bytes of memory.\n", nmemb, size);
  }

  return obj;
}

void
xfree(const void* mem)
{
  free(const_cast<void*>(mem));
}

char*
xstrdup(const char* s)
{
  char* o = s ? strdup(s) : strdup("");

  if (!o) {
    fatal("gpsbabel: Unable to allocate %zu bytes of memory.\n", strlen(s));
  }

  return o;
}

char* xstrdup(const QString& s)
{
  return xstrdup(CSTR(s));
}

/*
 * Duplicate at most sz bytes in str.
 */
char*
xstrndup(const char* str, size_t sz)
{
  size_t newlen = 0;
  const char* cin = str;

  while ((newlen < sz) && (*cin != '\0')) {
    newlen++;
    cin++;
  }

  char* newstr = (char*) xmalloc(newlen + 1);
  memcpy(newstr, str, newlen);
  newstr[newlen] = 0;

  return newstr;
}

void*
xrealloc(void* p, size_t s)
{
  char* o = (char*) realloc(p, s);

  if (!o) {
    fatal("gpsbabel: Unable to realloc %zu bytes of memory.\n", s);
  }

  return o;
}

/*
* For an allocated string, realloc it and append 's'
*/
char*
xstrappend(char* src, const char* newd)
{
  if (!src) {
    return xstrdup(newd);
  }
  if (!newd) {
    return xstrdup(src);
  }

  size_t newsz = strlen(src) + strlen(newd) + 1;
  src = (char*) xrealloc(src, newsz);
  strcat(src, newd);

  return src;
}

/*
 * Wrapper for open that honours - for stdin, stdout, unifies error text.
 */
FILE*
xfopen(const char* fname, const char* type, const char* errtxt)
{
  int am_writing = strchr(type, 'w') != nullptr;

  if (fname == nullptr) {
    fatal("%s must have a filename specified for %s.\n",
          errtxt, am_writing ? "write" : "read");
  }

  if (0 == strcmp(fname, "-")) {
    return am_writing ? stdout : stdin;
  }
  FILE* f = ufopen(QString::fromUtf8(fname), type);
  if (nullptr == f) {
    // There are some possible vagaries of using Qt for the full pathname
    // vs. the STD C library used for the actual file I/O. It's worth it
    // to get a better error message.
    QFileInfo info(fname);
    fatal("%s cannot open '%s' for %s.  Error was '%s'.\n",
          errtxt, qPrintable(info.absoluteFilePath()),
          am_writing ? "write" : "read",
          strerror(errno));
  }
  return f;
}

/*
 * Thin wrapper around fopen() that supports UTF-8 fname on all platforms.
 */
FILE*
ufopen(const QString& fname, const char* mode)
{
#if __WIN32__
  // On Windows standard fopen() doesn't support UTF-8, so we have to convert
  // to wchar_t* (UTF-16) and use the wide-char version of fopen(), _wfopen().
  return _wfopen((const wchar_t*) fname.utf16(),
                 (const wchar_t*) QString(mode).utf16());
#else
  // On other platforms, convert to native locale (UTF-8 or other 8-bit).
  return fopen(qPrintable(fname), mode);
#endif
}

/*
 * OS-abstracting wrapper for getting Unicode environment variables.
 */
QString ugetenv(const char* env_var)
{
#ifdef __WIN32__
  // Use QString to convert 8-bit env_var argument to wchar_t* for _wgetenv().
  return QString::fromWCharArray(
           _wgetenv((const wchar_t*) QString(env_var).utf16()));
#else
  // Everyone else uses UTF-8 or some other locale-specific 8-bit encoding.
  return QString::fromLocal8Bit(std::getenv(env_var));
#endif
}

/*
 * Allocate a string using a format list with optional arguments
 * Returns -1 on error.
 * If return value is anything else, *strp will be populated with an
 * allocated string containing the formatted buffer.
 *
 * Freeing that is the responsibility of the caller.
 */

int
xasprintf(char** strp, const char* fmt, ...)
{
  va_list args;

  va_start(args, fmt);
  int res = xvasprintf(strp, fmt, args);
  va_end(args);

  return res;
}

int
xasprintf(QString* strp, const char* fmt, ...)
{
  va_list args;
  va_start(args, fmt);
  char* cstrp;
  int res = xvasprintf(&cstrp, fmt, args);
  *strp = cstrp;
  xfree(cstrp);
  va_end(args);

  return res;
}

int
xasprintf(QScopedPointer<char, QScopedPointerPodDeleter>& strp, const char* fmt, ...)
{
  va_list args;

  va_start(args, fmt);
  char* cstrp;
  int res = xvasprintf(&cstrp, fmt, args);
  strp.reset(cstrp);
  va_end(args);

  return res;
}

int
xvasprintf(char** strp, const char* fmt, va_list ap)
{
  /* From http://perfec.to/vsnprintf/pasprintf.c */
  /* size of first buffer malloc; start small to exercise grow routines */
# define	FIRSTSIZE	1
  char* buf = nullptr;
  char* newbuf;
  size_t nextsize = 0;
  int outsize;
  va_list args;

  int bufsize = 0;
  for (;;) {
    if (bufsize == 0) {
      if ((buf = (char*) xmalloc(FIRSTSIZE)) == nullptr) {
        *strp = nullptr;
        return -1;
      }
      bufsize = FIRSTSIZE;
    } else if ((newbuf = (char*) xrealloc(buf, nextsize)) != nullptr) {
      buf = newbuf;
      bufsize = nextsize;
    } else {
      xfree(buf);
      *strp = nullptr;
      return -1;
    }

    va_copy(args, ap);
    outsize = vsnprintf(buf, bufsize, fmt, args);
    va_end(args);

    if (outsize == -1) {
      /* Clear indication that output was truncated, but no
       * clear indication of how big buffer needs to be, so
       * simply double existing buffer size for next time.
       */
      nextsize = bufsize * 2;

    } else if (outsize == bufsize) {
      /* Output was truncated (since at least the \0 could
       * not fit), but no indication of how big the buffer
       * needs to be, so just double existing buffer size
       * for next time.
       */
      nextsize = bufsize * 2;

    } else if (outsize > bufsize) {
      /* Output was truncated, but we were told exactly how
       * big the buffer needs to be next time. Add two chars
       * to the returned size. One for the \0, and one to
       * prevent ambiguity in the next case below.
       */
      nextsize = outsize + 2;

    } else if (outsize == bufsize - 1) {
      /* This is ambiguous. May mean that the output string
       * exactly fits, but on some systems the output string
       * may have been truncated. We can't tell.
       * Just double the buffer size for next time.
       */
      nextsize = bufsize * 2;

    } else {
      /* Output was not truncated */
      break;
    }
  }
  /* Prevent us from allocating millions of unused bytes. */
  /* O.K.: I think this is not the final solution. */
  if (bufsize > outsize + 1) {
    const unsigned ptrsz = sizeof(buf);
    if (((bufsize + ptrsz + 1) / ptrsz) > ((outsize + ptrsz + 1) / ptrsz)) {
      buf = (char*) xrealloc(buf, outsize + 1);
    }

  }
  *strp = buf;
  return outsize;
}

void
rtrim(char* s)
{
  char* t = s;

  if (!s || !*s) {
    return;
  }

  while (*s) {
    s++;
  }

  s--;
  while ((s >= t) && isspace(*s)) {
    *s = 0;
    s--;
  }
}

/*
 * Like trim, but trims whitespace from both beginning and end.
 */
char*
lrtrim(char* buff)
{
  if (buff[0] == '\0') {
    return buff;
  }

  char* c = buff + strlen(buff);
  while ((c >= buff) && ((unsigned char)*c <= ' ')) {
    *c-- = '\0';
  }

  c = buff;
  while ((*c != '\0') && ((unsigned char)*c <= ' ')) {
    c++;
  }

  if (c != buff) {
    char* src = c;
    char* dst = buff;

    while (*src) {
      *dst++ = *src++;
    }
    *dst = '\0';
  }

  return buff;
}

/*
 * compare str with match
 * match may contain wildcards "*" and "?"
 *
 * examples:
 *		str_match("ABCDE", "*BC*") ->	1
 *		str_match("ABCDE", "A*C*E") ->	1
 *		str_match("?ABCDE", "\\?A*") ->	1
 *		str_match("", "*A") -> 		0
 */

int
str_match(const char* str, const char* match)
{
  const char* s = str;
  const char* m = match;

  while (*m || *s) {
    switch (*m) {

    case '\0':
      /* there is something left in s, FAIL */
      return 0;

    case '*':
      /* skip all wildcards */
      while ((*m == '*') || (*m == '?')) {
        m++;
      }
      if (*m == '\0') {
        return 1;
      }

      if (*m == '\\') {			/* ? escaped ? */
        m++;
        if (*m == '\0') {
          return 0;
        }
      }

      do {
        while (*s && (*s != *m)) {
          s++;
        }
        if (*s == '\0') {
          return 0;
        }

        const char* sx = s + 1;
        const char* mx = m + 1;

        while (*sx) {
          if (*mx == '\\') {	/* ? escaped ? */
            mx++;
            if (*mx == '\0') {
              return 0;
            }

          }
          if (*sx == *mx) {
            sx++;
            mx++;
          } else {
            break;
          }
        }
        if (*mx == '\0') {	/* end of match */
          if (*sx == '\0') {
            return 1;
          }
          s++;
        } else if ((*mx == '?') || (*mx == '*')) {
          s = sx;
          m = mx;
          break;
        } else {
          s++;
        }
      } while (*s);
      break;

    case '?':
      if (*s == '\0') {
        return 0;  /* no character left */
      }
      m++;
      s++;
      break;

    case '\\':
      m++;
      if (*m == '\0') {
        return 0;  /* incomplete escape sequence */
      }
      /* pass-through next character */
      [[fallthrough]];

    default:
      if (*m != *s) {
        return 0;
      }
      m++;
      s++;
    }
  }
  return ((*s == '\0') && (*m == '\0'));
}

void
printposn(const double c, int is_lat)
{
  char d;
  if (is_lat) {
    if (c < 0) {
      d = 'S';
    } else {
      d = 'N';
    }
  } else {
    if (c < 0) {
      d = 'W';
    } else {
      d = 'E';
    }
  }
  printf("%f%c ", fabs(c), d);
}

void
is_fatal(const int condition, const char* fmt, ...)
{
  va_list args;
  char buff[128];

  if (condition == 0) {
    return;
  }

  va_start(args, fmt);
  vsnprintf(buff, sizeof(buff), fmt, args);
  va_end(args);

  fatal("%s\n", buff);
}

/*
 * Read 4 bytes in big-endian.   Return as "int" in native endianness.
 */
signed int
be_read32(const void* ptr)
{
  const auto* i = (const unsigned char*) ptr;
  return i[0] << 24 | i[1] << 16  | i[2] << 8 | i[3];
}

signed int
be_read16(const void* ptr)
{
  const auto* i = (const unsigned char*) ptr;
  return i[0] << 8 | i[1];
}

unsigned int
be_readu16(const void* ptr)
{
  const auto* i = (const unsigned char*) ptr;
  return i[0] << 8 | i[1];
}

void
be_write16(void* ptr, const unsigned value)
{
  auto* p = (unsigned char*) ptr;
  p[0] = value >> 8;
  p[1] = value;
}

void
be_write32(void* ptr, const unsigned value)
{
  auto* p = (unsigned char*) ptr;

  p[0] = value >> 24;
  p[1] = value >> 16;
  p[2] = value >> 8;
  p[3] = value;
}

signed int
le_read16(const void* ptr)
{
  const auto* p = (const unsigned char*) ptr;
  return p[0] | (p[1] << 8);
}

unsigned int
le_readu16(const void* ptr)
{
  const auto* p = (const unsigned char*) ptr;
  return p[0] | (p[1] << 8);
}

signed int
le_read32(const void* ptr)
{
  const auto* p = (const unsigned char*) ptr;
  return p[0] | (p[1] << 8) | (p[2] << 16) | (p[3] << 24);
}

unsigned int
le_readu32(const void* ptr)
{
  const auto* p = (const unsigned char*) ptr;
  return p[0] | (p[1] << 8) | (p[2] << 16) | (p[3] << 24);
}

/*
 *  Read a little-endian 64-bit value from 'src' and return it in 'dest'
 *  in host endianness.
 */
void
le_read64(void* dest, const void* src)
{
  char* cdest = (char*) dest;
  const char* csrc = (const char*) src;

  if constexpr(i_am_little_endian) {
    memcpy(dest, src, 8);
  } else {
    int i;
    for (i = 0; i < 8; i++) {
      cdest[i] = csrc[7-i];
    }
  }
}

void
le_write16(void* ptr, const unsigned value)
{
  auto* p = (unsigned char*) ptr;
  p[0] = value;
  p[1] = value >> 8;
}

void
le_write32(void* ptr, const unsigned value)
{
  auto* p = (unsigned char*) ptr;
  p[0] = value;
  p[1] = value >> 8;
  p[2] = value >> 16;
  p[3] = value >> 24;
}

signed int
si_round(double d)
{
  if (d < 0) {
    return (signed int)(d-0.5);
  } else {
    return (signed int)(d+0.5);
  }
}

/*
	mkgmtime -- convert tm struct in UTC to time_t

	works just like mktime but without all the mucking
	around with timezones and daylight savings

	obsoletes get_tz_offset()

	Borrowed from lynx GPL source code
	http://lynx.isc.org/release/lynx2-8-5/src/mktime.c

	Written by Philippe De Muyter <phdm@macqel.be>.
*/

time_t
mkgmtime(struct tm* t)
{
  static int      m_to_d[12] =
  {0, 31, 59, 90, 120, 151, 181, 212, 243, 273, 304, 334};

  short month = t->tm_mon;
  short year = t->tm_year + month / 12 + 1900;
  month %= 12;
  if (month < 0) {
    year -= 1;
    month += 12;
  }
  time_t result = (year - 1970) * 365 + m_to_d[month];
  if (month <= 1) {
    year -= 1;
  }
  result += (year - 1968) / 4;
  result -= (year - 1900) / 100;
  result += (year - 1600) / 400;
  result += t->tm_mday;
  result -= 1;
  result *= 24;
  result += t->tm_hour;
  result *= 60;
  result += t->tm_min;
  result *= 60;
  result += t->tm_sec;
  return (result);
}

/*
 * mklocaltime: same as mktime, but try to recover the "Summer time flag",
 *              which is evaluated by mktime
 */
time_t
mklocaltime(struct tm* t)
{
  time_t result;
  struct tm check = *t;

  check.tm_isdst = 0;
  result = mktime(&check);
  check = *localtime(&result);
  if (check.tm_isdst == 1) {	/* DST is in effect */
    check = *t;
    check.tm_isdst = 1;
    result = mktime(&check);
  }
  return result;
}

bool
gpsbabel_testmode()
{
  static bool testmode = getenv("GPSBABEL_FREEZE_TIME") != nullptr;
  return testmode;
}

/*
 * Historically, when we were C, this was A wrapper for time(2) that
 * allowed us to "freeze" time for testing. The UNIX epoch
 * (1970-1-1-00:00:00UTC) was a convenient value for that.  Now in the
 * world of Qt, sub-second time is convenient, but regenerating all the
 * reference files would be tedious, so we uphold that convention.
 */
gpsbabel::DateTime
current_time()
{
  if (gpsbabel_testmode()) {
    return QDateTime::fromMSecsSinceEpoch(0, Qt::UTC);
  }

  return QDateTime::currentDateTimeUtc();
}

/*
 * Microsoft dot net's time format is the number of 100 nanosecond intervals
 * since midnight Jan 1, 0001.   We have time_t deeply ingrained into our
 * internals and since we're in the GPS biz, timestamps before 1/1/1970 aren't
 * that interesting to us anyway.
 */
#define EPOCH_TICKS 621355968000000000.0
void dotnet_time_to_time_t(double dotnet, time_t* t, int* millisecs)
{
  // TODO: replace this with better interface with normal return values
  // and called via a QDateTime.
  *t = (dotnet - EPOCH_TICKS) / 10000000.;
#if LATER
  // TODO: work out fractional seconds.
  if (millisecs) {
    *millisecs = dotnet % 10000;
  }
#else
  (void)millisecs;
#endif
}


/*
 * Return a pointer to a constant string that is suitable for icon lookup
 * based on geocache attributes.   The strings used are those present in
 * a GPX file from geocaching.com.  Thus we sort of make all the other
 * formats do lookups based on these strings.
 */
const char*
get_cache_icon(const Waypoint* waypointp)
{
  if (!global_opts.smart_icons) {
    return nullptr;
  }

  /*
   * For icons, type overwrites container.  So a multi-micro will
   * get the icons for "multi".
   */
  switch (waypointp->gc_data->type) {
  case gt_virtual:
    return "Virtual cache";
  case gt_multi:
    return "Multi-Cache";
  case gt_event:
    return "Event Cache";
  case gt_surprise:
    return "Unknown Cache";
  case gt_webcam:
    return "Webcam Cache";
  default:
    break;
  }

  switch (waypointp->gc_data->container) {
  case gc_micro:
    return "Micro-Cache";
    break;
  default:
    break;
  }

  if (waypointp->gc_data->diff > 1) {
    return "Geocache";
  }

  return nullptr;
}

double
endian_read_double(const void* ptr, int read_le)
{
  double ret;
  char r[8];
  const void* p;

  if (i_am_little_endian == read_le) {
    p = ptr;
  } else {
    for (int i = 0; i < 8; i++) {
      r[i] = ((char*)ptr)[7-i];
    }
    p = r;
  }

// Word order is different on arm, but not on arm-eabi.
#if defined(__arm__) && !defined(__ARM_EABI__)
  memcpy(&ret, p + 4, 4);
  memcpy(((void*)&ret) + 4, p, 4);
#else
  memcpy(&ret, p, 8);
#endif

  return ret;
}

float
endian_read_float(const void* ptr, int read_le)
{
  float ret;
  char r[4];
  const void* p;

  if (i_am_little_endian == read_le) {
    p = ptr;
  } else {
    for (int i = 0; i < 4; i++) {
      r[i] = ((char*)ptr)[3-i];
    }
    p = r;
  }

  memcpy(&ret, p, 4);
  return ret;
}

void
endian_write_double(void* ptr, double value, int write_le)
{
  char* optr = (char*) ptr;
// Word order is different on arm, but not on arm-eabi.
#if defined(__arm__) && !defined(__ARM_EABI__)
  char r[8];
  memcpy(r + 4, &value, 4);
  memcpy(r, ((void*)&value) + 4, 4);
#else
  char* r = (char*)(void*)&value;
#endif


  if (i_am_little_endian == write_le) {
    memcpy(ptr, r, 8);
  } else {
    for (int i = 0; i < 8; i++) {
      *optr++ = r[7-i];
    }
  }
}

void
endian_write_float(void* ptr, float value, int write_le)
{
  char* r = (char*)(void*)&value;
  char* optr = (char*) ptr;

  if (i_am_little_endian == write_le) {
    memcpy(ptr, &value, 4);
  } else {
    for (int i = 0; i < 4; i++) {
      *optr++ = r[3-i];
    }
  }
}

float
le_read_float(const void* ptr)
{
  return endian_read_float(ptr, 1);
}

void
le_write_float(void* ptr, float value)
{
  endian_write_float(ptr, value, 1);
}

float
be_read_float(void* ptr)
{
  return endian_read_float(ptr, 0);
}

void
be_write_float(void* ptr, float value)
{
  endian_write_float(ptr, value, 0);
}

double
le_read_double(const void* ptr)
{
  return endian_read_double(ptr, 1);
}

void
le_write_double(void* ptr, double value)
{
  endian_write_double(ptr, value, 1);
}

double
be_read_double(void* ptr)
{
  return endian_read_double(ptr, 0);
}

void
be_write_double(void* ptr, double value)
{
  endian_write_double(ptr, value, 0);
}


/* Magellan and PCX formats use this DDMM.mm format */
double ddmm2degrees(double pcx_val)
{
  auto deg = (signed int)(pcx_val / 100.0);
  double minutes = (((pcx_val / 100.0) - deg) * 100.0) / 60.0;
  return (double) deg + minutes;
}

double degrees2ddmm(double deg_val)
{
  auto deg = (signed int) deg_val;
  return (deg * 100.0) + ((deg_val - deg) * 60.0);
}

/*
 * replace a single occurrence of "search" in  "s" with "replace".
 * Returns an allocated copy if substitution was made, otherwise returns NULL.
 * Doesn't try to make an optimally sized dest buffer.
 */
char*
strsub(const char* s, const char* search, const char* replace)
{
  int len = strlen(s);
  int slen = strlen(search);
  int rlen = strlen(replace);

  const char* p = strstr(s, search);
  if (!slen || !p) {
    return nullptr;
  }

  char* d = (char*) xmalloc(len + rlen + 1);

  /* Copy first part */
  len = p - s;
  memcpy(d, s, len);
  d[len] = 0;

  /* Copy replacement */
  strcat(d, replace);

  /* Copy last part */
  strcat(d, p + slen);
  return d;
}

/*
 *  As strsub, but do it globally.
 */
char*
gstrsub(const char* s, const char* search, const char* replace)
{
  int ooffs = 0;
  const char* c;
  const char* src = s;
  int olen = strlen(src);
  int slen = strlen(search);
  int rlen = strlen(replace);

  char* o = (char*) xmalloc(olen + 1);

  while ((c = strstr(src, search))) {
    olen += (rlen - slen);
    o = (char*) xrealloc(o, olen + 1);
    memcpy(o + ooffs, src, c - src);
    ooffs += (c - src);
    src = c + slen;
    if (rlen) {
      memcpy(o + ooffs, replace, rlen);
      ooffs += rlen;
    }
  }

  if (ooffs < olen) {
    memcpy(o + ooffs, src, olen - ooffs);
  }
  o[olen] = '\0';
  return o;
}

/*
 *
 */
char*
strupper(char* src)
{
  for (char* c = src; *c; c++) {
    *c = toupper(*c);
  }
  return src;
}

/*
 *
 */
char*
strlower(char* src)
{
  for (char* c = src; *c; c++) {
    *c = tolower(*c);
  }
  return src;
}

QString
rot13(const QString& s)
{
  static const QChar A('A');
  static const QChar M('M');
  static const QChar N('N');
  static const QChar Z('Z');
  QString r = s;
  int i = r.length();
  while (i--) {
    QChar letter = r[i].toUpper();
    if (letter >= A && letter <= M) {
      r[i] = QChar(r[i].toLatin1() + 13);
    } else if (letter >= N && letter <= Z) {
      r[i] = QChar(r[i].toLatin1() - 13);
    }
  }
  return r;
}

/*
 * Convert a human readable date format (i.e. "YYYY/MM/DD") into
 * a format usable for strftime and others
 */

char*
convert_human_date_format(const char* human_datef)
{
  char* result = (char*) xcalloc((2*strlen(human_datef)) + 1, 1);
  char* cout = result;
  char prev = '\0';
  int ylen = 0;

  for (const char* cin = human_datef; *cin; cin++) {
    char okay = 1;

    if (toupper(*cin) != 'Y') {
      ylen = 0;
    }
    if (isalpha(*cin)) {
      switch (*cin) {
      case 'y':
      case 'Y':
        if (prev != 'Y') {
          strcat(cout, "%y");
          cout += 2;
          prev = 'Y';
        }
        ylen++;
        if (ylen > 2) {
          *(cout-1) = 'Y';
        }
        break;
      case 'm':
      case 'M':
        if (prev != 'M') {
          strcat(cout, "%m");
          cout += 2;
          prev = 'M';
        }
        break;
      case 'd':
      case 'D':
        if (prev != 'D') {
          strcat(cout, "%d");
          cout += 2;
          prev = 'D';
        }
        break;
      default:
        okay = 0;
      }
    } else if (ispunct(*cin)) {
      *cout++ = *cin;
      prev = '\0';
    } else {
      okay = 0;
    }

    is_fatal(okay == 0, "Invalid character \"%c\" in date format!", *cin);
  }
  return result;
}

/*
 * Convert a human readable time format (i.e. "HH:mm:ss") into
 * a format usable for strftime and others
 */

char*
convert_human_time_format(const char* human_timef)
{
  char* result = (char*) xcalloc((2*strlen(human_timef)) + 1, 1);
  char* cout = result;
  char prev = '\0';

  for (const char* cin = human_timef; *cin; cin++) {
    int okay = 1;

    if (isalpha(*cin)) {
      switch (*cin) {
      case 'S':
      case 's':
        if (prev != 'S') {
          strcat(cout, "%S");
          cout += 2;
          prev = 'S';
        }
        break;

      case 'M':
      case 'm':
        if (prev != 'M') {
          strcat(cout, "%M");
          cout += 2;
          prev = 'M';
        }
        break;

      case 'h':				/* 12-hour-clock */
        if (prev != 'H') {
          strcat(cout, "%l");	/* 1 .. 12 */
          cout += 2;
          prev = 'H';
        } else {
          *(cout-1) = 'I';  /* 01 .. 12 */
        }
        break;

      case 'H':				/* 24-hour-clock */
        if (prev != 'H') {
          strcat(cout, "%k");
          cout += 2;
          prev = 'H';
        } else {
          *(cout-1) = 'H';
        }
        break;

      case 'x':
        if (prev != 'X') {
          strcat(cout, "%P");
          cout += 2;
          prev = 'X';
        } else {
          *(cout-1) = 'P';
        }
        break;

      case 'X':
        if (prev != 'X') {
          strcat(cout, "%p");
          cout += 2;
          prev = 'X';
        } else {
          *(cout-1) = 'p';
        }
        break;

      default:
        okay = 0;
      }
    } else if (ispunct(*cin) || isspace(*cin)) {
      *cout++ = *cin;
      prev = '\0';
    } else {
      okay = 0;
    }

    is_fatal(okay == 0, "Invalid character \"%c\" in time format!", *cin);
  }
  return result;
}


/*
 * Return a decimal degree pair as
 * DD.DDDDD  DD MM.MMM or DD MM SS.S
 * fmt = ['d', 'm', 's']
 * sep = string between lat and lon (separator)
 * html = 1 for html output otherwise text
 */
char*
pretty_deg_format(double lat, double lon, char fmt, const char* sep, int html)
{
  char*	result;
  char latsig = lat < 0 ? 'S':'N';
  char lonsig = lon < 0 ? 'W':'E';
  int latint = abs((int) lat);
  int lonint = abs((int) lon);
  double latmin = 60.0 * (fabs(lat) - latint);
  double lonmin = 60.0 * (fabs(lon) - lonint);
  double latsec = 60.0 * (latmin - floor(latmin));
  double lonsec = 60.0 * (lonmin - floor(lonmin));
  if (sep == nullptr) {
    sep = " ";  /* default " " */
  }
  if (fmt == 'd') { /* ddd */
    xasprintf(&result, "%c%6.5f%s%s%c%6.5f%s",
              latsig, fabs(lat), html?"&deg;":"", sep,
              lonsig, fabs(lon), html?"&deg;":"");
  } else if (fmt == 's') { /* dms */
    xasprintf(&result, "%c%d%s%02d'%04.1f\"%s%c%d%s%02d'%04.1f\"",
              latsig, latint, html?"&deg;":" ", (int)latmin, latsec, sep,
              lonsig, lonint, html?"&deg;":" ", (int)lonmin, lonsec);
  } else { /* default dmm */
    xasprintf(&result,  "%c%d%s%06.3f%s%c%d%s%06.3f",
              latsig, latint, html?"&deg;":" ", latmin, sep,
              lonsig, lonint, html?"&deg;":" ", lonmin);
  }
  return result;
}



/*
 * Get rid of potentially nasty HTML that would influence another record
 * that includes;
 * <body> - to stop backgrounds/background colours from being loaded
 * </body> and </html>- stop processing altogether
 * <style> </style> - stop overriding styles for everything
 */
char*
strip_nastyhtml(const QString& in)
{
  char* returnstr;
  char* lcstr;

  char* sp = returnstr = xstrdup(in);
  char* lcp = lcstr = strlower(xstrdup(in));

  while (lcp = strstr(lcstr, "<body>"), nullptr != lcp) {
    sp = returnstr + (lcp - lcstr) ; /* becomes <!   > */
    sp++;
    *sp++ = '!';
    *sp++ = ' ';
    *sp++ = ' ';
    *sp++ = ' ';
    *lcp = '*';         /* so we wont find it again */
  }
  while (lcp = strstr(lcstr, "<body"), lcp != nullptr) {   /* becomes <!--        --> */
    sp = returnstr + (lcp - lcstr) ;
    sp++;
    *sp++ = '!';
    *sp++ = '-';
    *sp++ = '-';
    while ((*sp) && (*sp != '>')) {
      sp++;
    }
    *--sp = '-';
    *--sp = '-';
    *lcp = '*';         /* so we wont find it again */
  }
  while (lcp = strstr(lcstr, "</body>"), nullptr != lcp) {
    sp = returnstr + (lcp - lcstr) ; /* becomes <!---- */
    sp++;
    *sp++ = '!';
    *sp++ = '-';
    *sp++ = '-';
    *sp++ = '-';
    *sp++ = '-';
    *lcp = '*';         /* so we wont find it again */
  }
  while (lcp = strstr(lcstr, "</html>"), nullptr != lcp) {
    sp = returnstr + (lcp - lcstr) ; /* becomes </---- */
    sp++;
    *sp++ = '!';
    *sp++ = '-';
    *sp++ = '-';
    *sp++ = '-';
    *sp++ = '-';
    *lcp = '*';         /* so we wont find it again */
  }
  while (lcp = strstr(lcstr, "<style"), nullptr != lcp) {
    sp = returnstr + (lcp - lcstr) ; /* becomes <!--   */
    sp++;
    *sp++ = '!';
    *sp++ = '-';
    *sp++ = '-';
    *sp++ = ' ';
    *sp++ = ' ';
    *sp = ' ';
    *lcp = '*';         /* so we wont find it again */
  }
  while (lcp = strstr(lcstr, "</style>"), nullptr != lcp) {
    sp = returnstr + (lcp - lcstr) ; /* becomes    --> */
    *sp++ = ' ';
    *sp++ = ' ';
    *sp++ = ' ';
    *sp++ = ' ';
    *sp++ = ' ';
    *sp++ = '-';
    *sp++ = '-';
    *lcp = '*';         /* so we wont find it again */
  }
  while (lcp = strstr(lcstr, "<image"), nullptr != lcp) {
    sp = returnstr + (lcp - lcstr) ; /* becomes <img */
    sp+=3;
    *sp++ = 'g';
    *sp++ = ' ';
    *sp++ = ' ';
    *lcp = '*';
  }
  xfree(lcstr);
  return (returnstr);
}

/*
 *  Without getting into all the complexity of technically legal HTML,
 *  this function tries to strip "ugly" parts of it to make it more
 *  pleasant for a human reader.   Yes, this falls down in all kinds of
 *  ways such as spaces within the tags, etc.
 */
char*
strip_html(const utf_string* in)
{
#if 0
  // If we were willing to link core against QtGui (not out of the question)
  // we could just do...and either decide whether to add handling for [IMG]
  // or just say we don't do that any more.
  QTextDocument doc;
  doc.setHtml(in->utfstring);
  return xstrdup(CSTR(doc.toPlainText().simplified()));
#else
  char* out;
  char* instr;
  char tag[8];
  unsigned short int taglen = 0;

  char* incopy = instr = xstrdup(in->utfstring);
  if (!in->is_html) {
    return instr;
  }
  /*
   * We only shorten, so just dupe the input buf for space.
   */
  char* outstring = out = xstrdup(in->utfstring);

  tag[0] = 0;
  while (*instr) {
    if ((*instr == '<') || (*instr == '&')) {
      tag[0] = *instr;
      taglen = 0;
    }

    if (! tag[0]) {
      if (*instr == '\n') {
        *out++ = ' ';
        do {
          instr++;
        } while (isspace(*instr));
        continue;
      } else {
        *out++ = *instr;
      }
    } else {
      if (taglen < (sizeof(tag)-1)) {
        tag[taglen++] = tolower(*instr);
        tag[taglen] = 0;
      }
    }

    if (((tag[0] == '<') && (*instr == '>')) ||
        ((tag[0] == '&') && (*instr == ';'))) {
      if (! strcmp(tag, "&amp;")) {
        *out++ = '&';
      } else if (! strcmp(tag, "&lt;")) {
        *out++ = '<';
      } else if (! strcmp(tag, "&gt;")) {
        *out++ = '>';
      } else if (! strcmp(tag, "&quot;")) {
        *out++ = '"';
      } else if (! strcmp(tag, "&nbsp;")) {
        *out++ = ' ';
      } else if (! strcmp(tag, "&deg;")) {
        *out++ = 'd';
        *out++ = 'e';
        *out++ = 'g';
      } else if ((tag[0]=='<') && (tag[1]=='p')) {
        *out++ = '\n';
      } else if ((tag[0]=='<') && (tag[1]=='b') && (tag[2]=='r')) {
        *out++ = '\n';
      } else if ((tag[0]=='<') && (tag[1]=='/') && (tag[2]=='t') && (tag[3]=='r')) {
        *out++ = '\n';
      } else if ((tag[0]=='<') && (tag[1]=='/') && (tag[2]=='t') && (tag[3]=='d')) {
        *out++ = ' ';
      } else if ((tag[0]=='<') && (tag[1]=='i') && (tag[2]=='m') && (tag[3]=='g')) {
        *out++ = '[';
        *out++ = 'I';
        *out++ = 'M';
        *out++ = 'G';
        *out++ = ']';
      }

      tag[0] = 0;
    }
    instr++;
  }
  *out++ = 0;
  if (incopy) {
    xfree(incopy);
  }
  return (outstring);
#endif
}

struct entity_types {
  const char* text;
  const char* entity;
  int  not_html;
};

static
entity_types stdentities[] =  {
  { "&",	"&amp;", 0 },
  { "'",	"&apos;", 1 },
  { "<",	"&lt;", 0 },
  { ">",	"&gt;", 0 },
  { "\"",	"&quot;", 0 },
  { "\x01",	" ", 1 }, // illegal xml 1.0 character
  { "\x02",	" ", 1 }, // illegal xml 1.0 character
  { "\x03",	" ", 1 }, // illegal xml 1.0 character
  { "\x04",	" ", 1 }, // illegal xml 1.0 character
  { "\x05",	" ", 1 }, // illegal xml 1.0 character
  { "\x06",	" ", 1 }, // illegal xml 1.0 character
  { "\x07",	" ", 1 }, // illegal xml 1.0 character
  { "\x08",	" ", 1 }, // illegal xml 1.0 character
  // { "\x09",	" ", 1 },  legal xml 1.0 character
  // { "\x0a",	" ", 1 },  legal xml 1.0 character
  { "\x0b",	" ", 1 }, // illegal xml 1.0 character
  { "\x0c",	" ", 1 }, // illegal xml 1.0 character
  // { "\x0d",	" ", 1 },  legal xml 1.0 character
  { "\x0e",	" ", 1 }, // illegal xml 1.0 character
  { "\x0f",	" ", 1 }, // illegal xml 1.0 character
  { "\x10",	" ", 1 }, // illegal xml 1.0 character
  { "\x11",	" ", 1 }, // illegal xml 1.0 character
  { "\x12",	" ", 1 }, // illegal xml 1.0 character
  { "\x13",	" ", 1 }, // illegal xml 1.0 character
  { "\x14",	" ", 1 }, // illegal xml 1.0 character
  { "\x15",	" ", 1 }, // illegal xml 1.0 character
  { "\x16",	" ", 1 }, // illegal xml 1.0 character
  { "\x17",	" ", 1 }, // illegal xml 1.0 character
  { "\x18",	" ", 1 }, // illegal xml 1.0 character
  { "\x19",	" ", 1 }, // illegal xml 1.0 character
  { "\x1a",	" ", 1 }, // illegal xml 1.0 character
  { "\x1b",	" ", 1 }, // illegal xml 1.0 character
  { "\x1c",	" ", 1 }, // illegal xml 1.0 character
  { "\x1d",	" ", 1 }, //illegal xml 1.0 character
  { "\x1e",	" ", 1 }, //illegal xml 1.0 character
  { "\x1f",	" ", 1 }, //illegal xml 1.0 character
  { nullptr,	nullptr, 0 }
};

static
char*
entitize(const char* str, bool is_html)
{
  int ecount;
  int nsecount;
  char* p;
  char* tmp;
  char* xstr;

  int bytes = 0;
  int value = 0;
  entity_types* ep = stdentities;
  int elen = ecount = nsecount = 0;

  /* figure # of entity replacements and additional size. */
  while (ep->text) {
    const char* cp = str;
    while ((cp = strstr(cp, ep->text)) != nullptr) {
      elen += strlen(ep->entity) - strlen(ep->text);
      ecount++;
      cp += strlen(ep->text);
    }
    ep++;
  }

  /* figure the same for other than standard entities (i.e. anything
   * that isn't in the range U+0000 to U+007F */

#if 0
  for (cp = str; *cp; cp++) {
    if (*cp & 0x80) {
      cet_utf8_to_ucs4(cp, &bytes, &value);
      cp += bytes-1;
      elen += sprintf(tmpsub, "&#x%x;", value) - bytes;
      nsecount++;
    }
  }
#endif

  /* enough space for the whole string plus entity replacements, if any */
  tmp = (char*) xcalloc((strlen(str) + elen + 1), 1);
  strcpy(tmp, str);

  /* no entity replacements */
  if (ecount == 0 && nsecount == 0) {
    return (tmp);
  }

  if (ecount != 0) {
    for (ep = stdentities; ep->text; ep++) {
      p = tmp;
      if (is_html && ep->not_html)  {
        continue;
      }
      while ((p = strstr(p, ep->text)) != nullptr) {
        elen = strlen(ep->entity);

        xstr = xstrdup(p + strlen(ep->text));

        strcpy(p, ep->entity);
        strcpy(p + elen, xstr);

        xfree(xstr);

        p += elen;
      }
    }
  }

  if (nsecount != 0) {
    p = tmp;
    while (*p) {
      if (*p & 0x80) {
        cet_utf8_to_ucs4(p, &bytes, &value);
        if (p[bytes]) {
          xstr = xstrdup(p + bytes);
        } else {
          xstr = nullptr;
        }
        sprintf(p, "&#x%x;", value);
        p = p+strlen(p);
        if (xstr) {
          strcpy(p, xstr);
          xfree(xstr);
        }
      } else {
        p++;
      }
    }
  }
  return (tmp);
}

/*
 * Public callers for the above to hide the absence of &apos from HTML
 */

char* xml_entitize(const char* str)
{
  return entitize(str, false);
}

char* html_entitize(const char* str)
{
  return entitize(str, true);
}
char* html_entitize(const QString& str)
{
  return entitize(CSTR(str), true);
}

/*
 * xml_tag utilities
 */

xml_tag* xml_next(xml_tag* root, xml_tag* cur)
{
  if (cur->child) {
    cur = cur->child;
  } else if (cur->sibling) {
    cur = cur->sibling;
  } else {
    cur = cur->parent;
    if (cur == root) {
      cur = nullptr;
    }
    if (cur) {
      cur = cur->sibling;
    }
  }
  return cur;
}

xml_tag* xml_findnext(xml_tag* root, xml_tag* cur, const QString& tagname)
{
  xml_tag* result = cur;
  do {
    result = xml_next(root, result);
  } while (result && result->tagname.compare(tagname, Qt::CaseInsensitive));
  return result;
}

xml_tag* xml_findfirst(xml_tag* root, const QString& tagname)
{
  return xml_findnext(root, root, tagname);
}

QString xml_attribute(const QXmlStreamAttributes& attributes, const QString& attrname)
{
  for (const auto& attribute : attributes) {
    if (attribute.qualifiedName().compare(attrname, Qt::CaseInsensitive) == 0) {
      return attribute.value().toString();
    }
  }
  return QString();
}

QString get_filename(const QString& fname)
{
  return QFileInfo(fname).fileName();
}

/* bit manipulation functions */

/*
 * setbit: Set bit number [nr] of buffer [buf]
 */
void gb_setbit(void* buf, const uint32_t nr)
{
  auto* bytes = (unsigned char*) buf;
  bytes[nr / 8] |= (1 << (nr % 8));
}

/*
 * setbit: Get state of bit number [nr] of buffer [buf]
 */
char gb_getbit(const void* buf, const uint32_t nr)
{
  const auto* bytes = (const unsigned char*) buf;
  return (bytes[nr / 8] & (1 << (nr % 8)));

}

/*
 * gb_int2ptr: Needed, when sizeof(*void) != sizeof(int) ! compiler warning !
 */
void* gb_int2ptr(const int i)
{
  union {
    void* p;
    int i;
  } x = { nullptr };

  x.i = i;
  return x.p;
}

/*
 * gb_ptr2int: Needed, when sizeof(*void) != sizeof(int) ! compiler warning !
 */
int gb_ptr2int(const void* p)
{
  union {
    const void* p;
    int i;
  } x = { p };

  return x.i;
}

void
list_codecs()
{
  QTextStream info(stderr);
  info.setFieldAlignment(QTextStream::AlignLeft);
  const auto mibs = QTextCodec::availableMibs();
  int maxlen = 0;
  for (auto mib : mibs) {
    auto* codec = QTextCodec::codecForMib(mib);
    if (codec->name().size() > maxlen) {
      maxlen = codec->name().size();
    }
  }
  info << "Available Codecs:" << Qt::endl;
  info << qSetFieldWidth(8) << "MIBenum" << qSetFieldWidth(maxlen+1) << "Name" << qSetFieldWidth(0) << "Aliases" << Qt::endl;
  for (auto mib : mibs) {
    auto* codec = QTextCodec::codecForMib(mib);
    info << qSetFieldWidth(8) << mib << qSetFieldWidth(maxlen+1) << codec->name() << qSetFieldWidth(0);
    bool first = true;
    const auto aliases = codec->aliases();
    for (const auto& alias : aliases) {
      if (first) {
        first = false;
      } else {
        info << ", ";
      }
      info << alias;
    }
    info << Qt::endl;
  }
}

void list_timezones()
{
  QList<QByteArray> zoneids = QTimeZone::availableTimeZoneIds();
  auto alpha = [](const QByteArray& a, const QByteArray& b)->bool {
    return QString::compare(a, b, Qt::CaseInsensitive) < 0;
  };
  std::sort(zoneids.begin(), zoneids.end(), alpha);
  Warning() << "Available timezones are:";
  for (const auto& id : qAsConst(zoneids)) {
    Warning() << id;
  }
}
<|MERGE_RESOLUTION|>--- conflicted
+++ resolved
@@ -30,23 +30,6 @@
 #include <cstring>                      // for strlen, strcat, strstr, memcpy, strcmp, strcpy, strdup, strchr, strerror
 #include <ctime>                        // for mktime, localtime
 
-<<<<<<< HEAD
-#include <QtCore/QByteArray>            // for QByteArray
-#include <QtCore/QChar>                 // for QChar, operator<=, operator>=
-#include <QtCore/QCharRef>              // for QCharRef
-#include <QtCore/QDateTime>             // for QDateTime
-#include <QtCore/QFileInfo>             // for QFileInfo
-#include <QtCore/QList>                 // for QList
-#include <QtCore/QScopedPointer>        // for QScopedPointer
-#include <QtCore/QString>               // for QString
-#include <QtCore/QTextCodec>            // for QTextCodec
-#include <QtCore/QTextStream>           // for operator<<, QTextStream, qSetFieldWidth, endl, QTextStream::AlignLeft
-#include <QtCore/QXmlStreamAttribute>   // for QXmlStreamAttribute
-#include <QtCore/QXmlStreamAttributes>  // for QXmlStreamAttributes
-#include <QtCore/Qt>                    // for CaseInsensitive
-#include <QtCore/QTimeZone>             // for QTimeZone
-#include <QtCore/QtGlobal>              // for qAsConst, QAddConst<>::Type, qPrintable
-=======
 #include <QByteArray>                   // for QByteArray
 #include <QChar>                        // for QChar, operator<=, operator>=
 #include <QDateTime>                    // for QDateTime
@@ -61,7 +44,6 @@
 #include <Qt>                           // for CaseInsensitive
 #include <QTimeZone>                    // for QTimeZone
 #include <QtGlobal>                     // for qAsConst, QAddConst<>::Type, qPrintable
->>>>>>> 131b6434
 
 #include "defs.h"
 #include "cet.h"                        // for cet_utf8_to_ucs4
