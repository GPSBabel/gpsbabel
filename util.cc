/*
    Misc utilities.

    Copyright (C) 2002-2014 Robert Lipe, robertlipe+source@gpsbabel.org

    This program is free software; you can redistribute it and/or modify
    it under the terms of the GNU General Public License as published by
    the Free Software Foundation; either version 2 of the License, or
    (at your option) any later version.

    This program is distributed in the hope that it will be useful,
    but WITHOUT ANY WARRANTY; without even the implied warranty of
    MERCHANTABILITY or FITNESS FOR A PARTICULAR PURPOSE.  See the
    GNU General Public License for more details.

    You should have received a copy of the GNU General Public License
    along with this program; if not, write to the Free Software
    Foundation, Inc., 51 Franklin Street, Fifth Floor, Boston, MA  02110-1301, USA.

 */

<<<<<<< HEAD
#include <cctype>                  // for isspace, isalpha, ispunct, tolower, toupper
#include <cerrno>                  // for errno
#include <cmath>                   // for fabs, floor
#include <cstdarg>                 // for va_list, va_end, va_start, va_copy
#include <cstdint>                 // for uint32_t
#include <cstdio>                  // for size_t, vsnprintf, FILE, fopen, printf, sprintf, stderr, stdin, stdout
#include <cstdlib>                 // for abs, getenv, calloc, free, malloc, realloc
#include <cstring>                 // for strlen, strcat, strstr, memcpy, strcmp, strcpy, strdup, strchr, strerror
#include <ctime>                   // for mktime, localtime
#include <algorithm>               // for sort

#include <QtCore/QByteArray>       // for QByteArray
#include <QtCore/QChar>            // for QChar, operator<=, operator>=
#include <QtCore/QCharRef>         // for QCharRef
#include <QtCore/QDateTime>        // for QDateTime
#include <QtCore/QDebug>           // for QDebug
#include <QtCore/QFileInfo>        // for QFileInfo
#include <QtCore/QList>            // for QList
#include <QtCore/QString>          // for QString, operator+
#include <QtCore/QTextCodec>       // for QTextCodec
#include <QtCore/QTextStream>      // for operator<<, QTextStream, qSetFieldWidth, endl, QTextStream::AlignLeft
#include <QtCore/QTimeZone>        // for QTimeZone
#include <QtCore/Qt>               // for CaseInsensitive
#include <QtCore/QtGlobal>         // for qPrintable

#include "defs.h"
#include "cet.h"                   // for cet_utf8_to_ucs4
#include "src/core/datetime.h"     // for DateTime
#include "src/core/logging.h"      // for Warning
#include "src/core/xmltag.h"       // for xml_tag, xml_attribute, xml_findfirst, xml_findnext
=======
#include <cctype>                      // for isspace, isalpha, ispunct, tolower, toupper
#include <cerrno>                      // for errno
#include <cmath>                       // for fabs, floor
#include <cstdarg>                     // for va_list, va_end, va_start, va_copy
#include <cstdio>                      // for size_t, vsnprintf, FILE, fopen, printf, sprintf, stderr, stdin, stdout
#include <cstdint>                     // for uint32_t
#include <cstdlib>                     // for abs, getenv, calloc, free, malloc, realloc
#include <cstring>                     // for strlen, strcat, strstr, memcpy, strcmp, strcpy, strdup, strchr, strerror
#include <ctime>                       // for mktime, localtime

#include <QtCore/QByteArray>           // for QByteArray
#include <QtCore/QChar>                // for QChar, operator<=, operator>=
#include <QtCore/QCharRef>             // for QCharRef
#include <QtCore/QDateTime>            // for QDateTime
#include <QtCore/QFileInfo>            // for QFileInfo
#include <QtCore/QList>                // for QList
#include <QtCore/QString>              // for QString
#include <QtCore/QStringRef>           // for QStringRef
#include <QtCore/QTextCodec>           // for QTextCodec
#include <QtCore/QTextStream>          // for operator<<, QTextStream, qSetFieldWidth, endl, QTextStream::AlignLeft
#include <QtCore/QXmlStreamAttribute>  // for QXmlStreamAttribute
#include <QtCore/Qt>                   // for CaseInsensitive
#include <QtCore/QtGlobal>             // for qAsConst, QAddConst<>::Type, qPrintable

#include "defs.h"
#include "cet.h"                       // for cet_utf8_to_ucs4
#include "src/core/datetime.h"         // for DateTime
#include "src/core/xmltag.h"           // for xml_tag, xml_attribute, xml_findfirst, xml_findnext
>>>>>>> acd33492


// First test Apple's clever macro that's really a runtime test so
// that our universal binaries work right.
#if defined __BIG_ENDIAN__
#define i_am_little_endian !__BIG_ENDIAN__
#else
#if defined WORDS_BIGENDIAN
# define i_am_little_endian 0
#else
# define i_am_little_endian 1
#endif
#endif

void*
xmalloc(size_t size)
{
  void* obj = malloc(size);

  if (!obj) {
    fatal("gpsbabel: Unable to allocate %ld bytes of memory.\n", (unsigned long) size);
  }

  return obj;
}

void*
xcalloc(size_t nmemb, size_t size)
{
  void* obj = calloc(nmemb, size);

  if (!obj) {
    fatal("gpsbabel: Unable to allocate %ld units of %ld bytes of memory.\n", (unsigned long) nmemb, (unsigned long) size);
  }

  return obj;
}

void
xfree(const void* mem)
{
  free(const_cast<void*>(mem));
}

char*
xstrdup(const char* s)
{
  char* o = s ? strdup(s) : strdup("");

  if (!o) {
    fatal("gpsbabel: Unable to allocate %ld bytes of memory.\n", (unsigned long) strlen(s));
  }

  return o;
}

char* xstrdup(const QString& s)
{
  return xstrdup(CSTR(s));
}

/*
 * Duplicate at most sz bytes in str.
 */
char*
xstrndup(const char* str, size_t sz)
{
  size_t newlen = 0;
  const char* cin = str;

  while ((newlen < sz) && (*cin != '\0')) {
    newlen++;
    cin++;
  }

  char* newstr = (char*) xmalloc(newlen + 1);
  memcpy(newstr, str, newlen);
  newstr[newlen] = 0;

  return newstr;
}

void*
xrealloc(void* p, size_t s)
{
  char* o = (char*) realloc(p, s);

  if (!o) {
    fatal("gpsbabel: Unable to realloc %ld bytes of memory.\n", (unsigned long) s);
  }

  return o;
}

/*
* For an allocated string, realloc it and append 's'
*/
char*
xstrappend(char* src, const char* newd)
{
  if (!src) {
    return xstrdup(newd);
  }
  if (!newd) {
    return xstrdup(src);
  }

  size_t newsz = strlen(src) + strlen(newd) + 1;
  src = (char*) xrealloc(src, newsz);
  strcat(src, newd);

  return src;
}

/*
 * Wrapper for open that honours - for stdin, stdout, unifies error text.
 */
FILE*
xfopen(const char* fname, const char* type, const char* errtxt)
{
  int am_writing = strchr(type, 'w') != nullptr;

  if (fname == nullptr) {
    fatal("%s must have a filename specified for %s.\n",
          errtxt, am_writing ? "write" : "read");
  }

  if (0 == strcmp(fname, "-")) {
    return am_writing ? stdout : stdin;
  }
  FILE* f = ufopen(QString::fromUtf8(fname), type);
  if (nullptr == f) {
    fatal("%s cannot open '%s' for %s.  Error was '%s'.\n",
          errtxt, fname,
          am_writing ? "write" : "read",
          strerror(errno));
  }
  return f;
}

/*
 * Thin wrapper around fopen() that supports UTF-8 fname on all platforms.
 */
FILE*
ufopen(const QString& fname, const char* mode)
{
#if __WIN32__
  // On Windows standard fopen() doesn't support UTF-8, so we have to convert
  // to wchar_t* (UTF-16) and use the wide-char version of fopen(), _wfopen().
  return _wfopen((const wchar_t*) fname.utf16(),
                 (const wchar_t*) QString(mode).utf16());
#else
  // On other platforms, convert to native locale (UTF-8 or other 8-bit).
  return fopen(qPrintable(fname), mode);
#endif
}

/*
 * OS-abstracting wrapper for getting Unicode environment variables.
 */
QString ugetenv(const char* env_var) {
#ifdef __WIN32__
  // Use QString to convert 8-bit env_var argument to wchar_t* for _wgetenv().
  return QString::fromWCharArray(
      _wgetenv((const wchar_t*) QString(env_var).utf16()));
#else
  // Everyone else uses UTF-8 or some other locale-specific 8-bit encoding.
  return QString::fromLocal8Bit(std::getenv(env_var));
#endif
}

/*
 * Allocate a string using a format list with optional arguments
 * Returns -1 on error.
 * If return value is anything else, *strp will be populated with an
 * allocated string containing the formatted buffer.
 *
 * Freeing that is the responsibility of the caller.
 */

int
xasprintf(char** strp, const char* fmt, ...)
{
  va_list args;

  va_start(args, fmt);
  int res = xvasprintf(strp, fmt, args);
  va_end(args);

  return res;
}

int
xasprintf(QString* strp, const char* fmt, ...)
{
  va_list args;
  va_start(args, fmt);
  char* cstrp;
  int res = xvasprintf(&cstrp, fmt, args);
  *strp = cstrp;
  xfree(cstrp);
  va_end(args);

  return res;
}

int
xvasprintf(char** strp, const char* fmt, va_list ap)
{
  /* From http://perfec.to/vsnprintf/pasprintf.c */
  /* size of first buffer malloc; start small to exercise grow routines */
# define	FIRSTSIZE	1
  char* buf = nullptr;
  char* newbuf;
  size_t nextsize = 0;
  int outsize;
  va_list args;

  int bufsize = 0;
  for (;;) {
    if (bufsize == 0) {
      if ((buf = (char*) xmalloc(FIRSTSIZE)) == nullptr) {
        *strp = nullptr;
        return -1;
      }
      bufsize = FIRSTSIZE;
    } else if ((newbuf = (char*) xrealloc(buf, nextsize)) != nullptr) {
      buf = newbuf;
      bufsize = nextsize;
    } else {
      xfree(buf);
      *strp = nullptr;
      return -1;
    }

    va_copy(args, ap);
    outsize = vsnprintf(buf, bufsize, fmt, args);
    va_end(args);

    if (outsize == -1) {
      /* Clear indication that output was truncated, but no
       * clear indication of how big buffer needs to be, so
       * simply double existing buffer size for next time.
       */
      nextsize = bufsize * 2;

    } else if (outsize == bufsize) {
      /* Output was truncated (since at least the \0 could
       * not fit), but no indication of how big the buffer
       * needs to be, so just double existing buffer size
       * for next time.
       */
      nextsize = bufsize * 2;

    } else if (outsize > bufsize) {
      /* Output was truncated, but we were told exactly how
       * big the buffer needs to be next time. Add two chars
       * to the returned size. One for the \0, and one to
       * prevent ambiguity in the next case below.
       */
      nextsize = outsize + 2;

    } else if (outsize == bufsize - 1) {
      /* This is ambiguous. May mean that the output string
       * exactly fits, but on some systems the output string
       * may have been truncated. We can't tell.
       * Just double the buffer size for next time.
       */
      nextsize = bufsize * 2;

    } else {
      /* Output was not truncated */
      break;
    }
  }
  /* Prevent us from allocating millions of unused bytes. */
  /* O.K.: I think this is not the final solution. */
  if (bufsize > outsize + 1) {
    const unsigned ptrsz = sizeof(buf);
    if (((bufsize + ptrsz + 1) / ptrsz) > ((outsize + ptrsz + 1) / ptrsz)) {
      buf = (char*) xrealloc(buf, outsize + 1);
    }

  }
  *strp = buf;
  return outsize;
}

void
rtrim(char* s)
{
  char* t = s;

  if (!s || !*s) {
    return;
  }

  while (*s) {
    s++;
  }

  s--;
  while ((s >= t) && isspace(*s)) {
    *s = 0;
    s--;
  }
}

/*
 * Like trim, but trims whitespace from both beginning and end.
 */
char*
lrtrim(char* buff)
{
  if (buff[0] == '\0') {
    return buff;
  }

  char* c = buff + strlen(buff);
  while ((c >= buff) && ((unsigned char)*c <= ' ')) {
    *c-- = '\0';
  }

  c = buff;
  while ((*c != '\0') && ((unsigned char)*c <= ' ')) {
    c++;
  }

  if (c != buff) {
    char* src = c;
    char* dst = buff;

    while (*src) {
      *dst++ = *src++;
    }
    *dst = '\0';
  }

  return buff;
}

/*
 * compare str with match
 * match may contain wildcards "*" and "?"
 *
 * examples:
 *		str_match("ABCDE", "*BC*") ->	1
 *		str_match("ABCDE", "A*C*E") ->	1
 *		str_match("?ABCDE", "\\?A*") ->	1
 *		str_match("", "*A") -> 		0
 */

int
str_match(const char* str, const char* match)
{
  const char* s = str;
  const char* m = match;

  while (*m || *s) {
    switch (*m) {

    case '\0':
      /* there is something left in s, FAIL */
      return 0;

    case '*':
      /* skip all wildcards */
      while ((*m == '*') || (*m == '?')) {
        m++;
      }
      if (*m == '\0') {
        return 1;
      }

      if (*m == '\\') {			/* ? escaped ? */
        m++;
        if (*m == '\0') {
          return 0;
        }
      }

      do {
        while (*s && (*s != *m)) {
          s++;
        }
        if (*s == '\0') {
          return 0;
        }

        const char* sx = s + 1;
        const char* mx = m + 1;

        while (*sx) {
          if (*mx == '\\') {	/* ? escaped ? */
            mx++;
            if (*mx == '\0') {
              return 0;
            }

          }
          if (*sx == *mx) {
            sx++;
            mx++;
          } else {
            break;
          }
        }
        if (*mx == '\0') {	/* end of match */
          if (*sx == '\0') {
            return 1;
          }
          s++;
        } else if ((*mx == '?') || (*mx == '*')) {
          s = sx;
          m = mx;
          break;
        } else {
          s++;
        }
      } while (*s);
      break;

    case '?':
      if (*s == '\0') {
        return 0;  /* no character left */
      }
      m++;
      s++;
      break;

    case '\\':
      m++;
      if (*m == '\0') {
        return 0;  /* incomplete escape sequence */
      }
    /* pass-through next character */

    default:
      if (*m != *s) {
        return 0;
      }
      m++;
      s++;
    }
  }
  return ((*s == '\0') && (*m == '\0'));
}

void
printposn(const double c, int is_lat)
{
  char d;
  if (is_lat) {
    if (c < 0) {
      d = 'S';
    } else {
      d = 'N';
    }
  } else {
    if (c < 0) {
      d = 'W';
    } else {
      d = 'E';
    }
  }
  printf("%f%c ", fabs(c), d);
}

void
is_fatal(const int condition, const char* fmt, ...)
{
  va_list args;
  char buff[128];

  if (condition == 0) {
    return;
  }

  va_start(args, fmt);
  vsnprintf(buff, sizeof(buff), fmt, args);
  va_end(args);

  fatal("%s\n", buff);
}

/*
 * Read 4 bytes in big-endian.   Return as "int" in native endianness.
 */
signed int
be_read32(const void* ptr)
{
  const auto* i = (const unsigned char*) ptr;
  return i[0] << 24 | i[1] << 16  | i[2] << 8 | i[3];
}

signed int
be_read16(const void* ptr)
{
  const auto* i = (const unsigned char*) ptr;
  return i[0] << 8 | i[1];
}

unsigned int
be_readu16(const void* ptr)
{
  const auto* i = (const unsigned char*) ptr;
  return i[0] << 8 | i[1];
}

void
be_write16(void* ptr, const unsigned value)
{
  auto* p = (unsigned char*) ptr;
  p[0] = value >> 8;
  p[1] = value;
}

void
be_write32(void* ptr, const unsigned value)
{
  auto* p = (unsigned char*) ptr;

  p[0] = value >> 24;
  p[1] = value >> 16;
  p[2] = value >> 8;
  p[3] = value;
}

signed int
le_read16(const void* ptr)
{
  const auto* p = (const unsigned char*) ptr;
  return p[0] | (p[1] << 8);
}

unsigned int
le_readu16(const void* ptr)
{
  const auto* p = (const unsigned char*) ptr;
  return p[0] | (p[1] << 8);
}

signed int
le_read32(const void* ptr)
{
  const auto* p = (const unsigned char*) ptr;
  return p[0] | (p[1] << 8) | (p[2] << 16) | (p[3] << 24);
}

unsigned int
le_readu32(const void* ptr)
{
  const auto* p = (const unsigned char*) ptr;
  return p[0] | (p[1] << 8) | (p[2] << 16) | (p[3] << 24);
}

/*
 *  Read a little-endian 64-bit value from 'src' and return it in 'dest'
 *  in host endianness.
 */
void
le_read64(void* dest, const void* src)
{
  char* cdest = (char*) dest;
  const char* csrc = (const char*) src;

  if (i_am_little_endian) {
    memcpy(dest, src, 8);
  } else {
    int i;
    for (i = 0; i < 8; i++) {
      cdest[i] = csrc[7-i];
    }
  }
}

void
le_write16(void* ptr, const unsigned value)
{
  auto* p = (unsigned char*) ptr;
  p[0] = value;
  p[1] = value >> 8;
}

void
le_write32(void* ptr, const unsigned value)
{
  auto* p = (unsigned char*) ptr;
  p[0] = value;
  p[1] = value >> 8;
  p[2] = value >> 16;
  p[3] = value >> 24;
}

signed int
si_round(double d)
{
  if (d < 0) {
    return (signed int)(d-0.5);
  } else {
    return (signed int)(d+0.5);
  }
}

/*
	mkgmtime -- convert tm struct in UTC to time_t

	works just like mktime but without all the mucking
	around with timezones and daylight savings

	obsoletes get_tz_offset()

	Borrowed from lynx GPL source code
	http://lynx.isc.org/release/lynx2-8-5/src/mktime.c

	Written by Philippe De Muyter <phdm@macqel.be>.
*/

time_t
mkgmtime(struct tm* t)
{
  static int      m_to_d[12] =
  {0, 31, 59, 90, 120, 151, 181, 212, 243, 273, 304, 334};

  short month = t->tm_mon;
  short year = t->tm_year + month / 12 + 1900;
  month %= 12;
  if (month < 0) {
    year -= 1;
    month += 12;
  }
  time_t result = (year - 1970) * 365 + m_to_d[month];
  if (month <= 1) {
    year -= 1;
  }
  result += (year - 1968) / 4;
  result -= (year - 1900) / 100;
  result += (year - 1600) / 400;
  result += t->tm_mday;
  result -= 1;
  result *= 24;
  result += t->tm_hour;
  result *= 60;
  result += t->tm_min;
  result *= 60;
  result += t->tm_sec;
  return (result);
}

/*
 * mklocaltime: same as mktime, but try to recover the "Summer time flag",
 *              which is evaluated by mktime
 */
time_t
mklocaltime(struct tm* t)
{
  time_t result;
  struct tm check = *t;

  check.tm_isdst = 0;
  result = mktime(&check);
  check = *localtime(&result);
  if (check.tm_isdst == 1) {	/* DST is in effect */
    check = *t;
    check.tm_isdst = 1;
    result = mktime(&check);
  }
  return result;
}

bool
gpsbabel_testmode()
{
  static bool testmode = getenv("GPSBABEL_FREEZE_TIME") != nullptr;
  return testmode;
}

/*
 * Historically, when we were C, this was A wrapper for time(2) that
 * allowed us to "freeze" time for testing. The UNIX epoch
 * (1970-1-1-00:00:00UTC) was a convenient value for that.  Now in the
 * world of Qt, sub-second time is convenient, but regenerating all the
 * reference files would be tedious, so we uphold that convention.
 */
gpsbabel::DateTime
current_time()
{
  if (gpsbabel_testmode()) {
    return QDateTime::fromMSecsSinceEpoch(0, Qt::UTC);
  }

  return QDateTime::currentDateTimeUtc();
}

/*
 * Return the (zero based) month number of the year or -1 for failure.
 */
signed int
month_lookup(const char* m)
{
  static const char* months[] = {
    "JAN", "FEB", "MAR", "APR", "MAY", "JUN",
    "JUL", "AUG", "SEP", "OCT", "NOV", "DEC", nullptr
  };

  for (const char** mp = months; *mp; mp++) {
    if (0 == case_ignore_strcmp(*mp, m)) {
      return mp - months;
    }
  }
  return -1;
}

/*
 * Microsoft dot net's time format is the number of 100 nanosecond intervals
 * since midnight Jan 1, 0001.   We have time_t deeply ingrained into our
 * internals and since we're in the GPS biz, timestamps before 1/1/1970 aren't
 * that interesting to us anyway.
 */
#define EPOCH_TICKS 621355968000000000.0
void dotnet_time_to_time_t(double dotnet, time_t* t, int* millisecs)
{
  // TODO: replace this with better interface with normal return values
  // and called via a QDateTime.
  *t = (dotnet - EPOCH_TICKS) / 10000000.;
#if LATER
  // TODO: work out fractional seconds.
  if (millisecs) {
    *millisecs = dotnet % 10000;
  }
#else
  (void)millisecs;
#endif
}


/*
 * Return a pointer to a constant string that is suitable for icon lookup
 * based on geocache attributes.   The strings used are those present in
 * a GPX file from geocaching.com.  Thus we sort of make all the other
 * formats do lookups based on these strings.
 */
const char*
get_cache_icon(const Waypoint* waypointp)
{
  if (!global_opts.smart_icons) {
    return nullptr;
  }

  /*
   * For icons, type overwrites container.  So a multi-micro will
   * get the icons for "multi".
   */
  switch (waypointp->gc_data->type) {
  case gt_virtual:
    return "Virtual cache";
  case gt_multi:
    return "Multi-Cache";
  case gt_event:
    return "Event Cache";
  case gt_surprise:
    return "Unknown Cache";
  case gt_webcam:
    return "Webcam Cache";
  default:
    break;
  }

  switch (waypointp->gc_data->container) {
  case gc_micro:
    return "Micro-Cache";
    break;
  default:
    break;
  }

  if (waypointp->gc_data->diff > 1) {
    return "Geocache";
  }

  return nullptr;
}

double
endian_read_double(const void* ptr, int read_le)
{
  double ret;
  char r[8];
  const void* p;

  if (i_am_little_endian == read_le) {
    p = ptr;
  } else {
    for (int i = 0; i < 8; i++) {
      r[i] = ((char*)ptr)[7-i];
    }
    p = r;
  }

// Word order is different on arm, but not on arm-eabi.
#if defined(__arm__) && !defined(__ARM_EABI__)
  memcpy(&ret, p + 4, 4);
  memcpy(((void*)&ret) + 4, p, 4);
#else
  memcpy(&ret, p, 8);
#endif

  return ret;
}

float
endian_read_float(const void* ptr, int read_le)
{
  float ret;
  char r[4];
  const void* p;

  if (i_am_little_endian == read_le) {
    p = ptr;
  } else {
    for (int i = 0; i < 4; i++) {
      r[i] = ((char*)ptr)[3-i];
    }
    p = r;
  }

  memcpy(&ret, p, 4);
  return ret;
}

void
endian_write_double(void* ptr, double value, int write_le)
{
  char* optr = (char*) ptr;
// Word order is different on arm, but not on arm-eabi.
#if defined(__arm__) && !defined(__ARM_EABI__)
  char r[8];
  memcpy(r + 4, &value, 4);
  memcpy(r, ((void*)&value) + 4, 4);
#else
  char* r = (char*)(void*)&value;
#endif


  if (i_am_little_endian == write_le) {
    memcpy(ptr, r, 8);
  } else {
    for (int i = 0; i < 8; i++) {
      *optr++ = r[7-i];
    }
  }
}

void
endian_write_float(void* ptr, float value, int write_le)
{
  char* r = (char*)(void*)&value;
  char* optr = (char*) ptr;

  if (i_am_little_endian == write_le) {
    memcpy(ptr, &value, 4);
  } else {
    for (int i = 0; i < 4; i++) {
      *optr++ = r[3-i];
    }
  }
}

float
le_read_float(const void* ptr)
{
  return endian_read_float(ptr, 1);
}

void
le_write_float(void* ptr, float value)
{
  endian_write_float(ptr, value, 1);
}

float
be_read_float(void* ptr)
{
  return endian_read_float(ptr, 0);
}

void
be_write_float(void* ptr, float value)
{
  endian_write_float(ptr, value, 0);
}

double
le_read_double(const void* ptr)
{
  return endian_read_double(ptr, 1);
}

void
le_write_double(void* ptr, double value)
{
  endian_write_double(ptr, value, 1);
}

double
be_read_double(void* ptr)
{
  return endian_read_double(ptr, 0);
}

void
be_write_double(void* ptr, double value)
{
  endian_write_double(ptr, value, 0);
}


/* Magellan and PCX formats use this DDMM.mm format */
double ddmm2degrees(double pcx_val)
{
  auto deg = (signed int)(pcx_val / 100.0);
  double minutes = (((pcx_val / 100.0) - deg) * 100.0) / 60.0;
  return (double) deg + minutes;
}

double degrees2ddmm(double deg_val)
{
  auto deg = (signed int) deg_val;
  return (deg * 100.0) + ((deg_val - deg) * 60.0);
}

/*
 * replace a single occurrence of "search" in  "s" with "replace".
 * Returns an allocated copy if substitution was made, otherwise returns NULL.
 * Doesn't try to make an optimally sized dest buffer.
 */
char*
strsub(const char* s, const char* search, const char* replace)
{
  int len = strlen(s);
  int slen = strlen(search);
  int rlen = strlen(replace);

  const char* p = strstr(s, search);
  if (!slen || !p) {
    return nullptr;
  }

  char* d = (char*) xmalloc(len + rlen + 1);

  /* Copy first part */
  len = p - s;
  memcpy(d, s, len);
  d[len] = 0;

  /* Copy replacement */
  strcat(d, replace);

  /* Copy last part */
  strcat(d, p + slen);
  return d;
}

/*
 *  As strsub, but do it globally.
 */
char*
gstrsub(const char* s, const char* search, const char* replace)
{
  int ooffs = 0;
  const char* c;
  const char* src = s;
  int olen = strlen(src);
  int slen = strlen(search);
  int rlen = strlen(replace);

  char* o = (char*) xmalloc(olen + 1);

  while ((c = strstr(src, search))) {
    olen += (rlen - slen);
    o = (char*) xrealloc(o, olen + 1);
    memcpy(o + ooffs, src, c - src);
    ooffs += (c - src);
    src = c + slen;
    if (rlen) {
      memcpy(o + ooffs, replace, rlen);
      ooffs += rlen;
    }
  }

  if (ooffs < olen) {
    memcpy(o + ooffs, src, olen - ooffs);
  }
  o[olen] = '\0';
  return o;
}

/*
 *
 */
char*
strupper(char* src)
{
  for (char* c = src; *c; c++) {
    *c = toupper(*c);
  }
  return src;
}

/*
 *
 */
char*
strlower(char* src)
{
  for (char* c = src; *c; c++) {
    *c = tolower(*c);
  }
  return src;
}

QString
rot13(const QString& s)
{
  static const QChar A('A');
  static const QChar M('M');
  static const QChar N('N');
  static const QChar Z('Z');
  QString r = s;
  int i = r.length();
  while (i--) {
    QChar letter = r[i].toUpper();
    if (letter >= A && letter <= M) {
      r[i] = QChar(r[i].toLatin1() + 13);
    } else if (letter >= N && letter <= Z) {
      r[i] = QChar(r[i].toLatin1() - 13);
    }
  }
  return r;
}

/*
 * Convert a human readable date format (i.e. "YYYY/MM/DD") into
 * a format usable for strftime and others
 */

char*
convert_human_date_format(const char* human_datef)
{
  char* result = (char*) xcalloc((2*strlen(human_datef)) + 1, 1);
  char* cout = result;
  char prev = '\0';
  int ylen = 0;

  for (const char* cin = human_datef; *cin; cin++) {
    char okay = 1;

    if (toupper(*cin) != 'Y') {
      ylen = 0;
    }
    if (isalpha(*cin)) {
      switch (*cin) {
      case 'y':
      case 'Y':
        if (prev != 'Y') {
          strcat(cout, "%y");
          cout += 2;
          prev = 'Y';
        }
        ylen++;
        if (ylen > 2) {
          *(cout-1) = 'Y';
        }
        break;
      case 'm':
      case 'M':
        if (prev != 'M') {
          strcat(cout, "%m");
          cout += 2;
          prev = 'M';
        }
        break;
      case 'd':
      case 'D':
        if (prev != 'D') {
          strcat(cout, "%d");
          cout += 2;
          prev = 'D';
        }
        break;
      default:
        okay = 0;
      }
    } else if (ispunct(*cin)) {
      *cout++ = *cin;
      prev = '\0';
    } else {
      okay = 0;
    }

    is_fatal(okay == 0, "Invalid character \"%c\" in date format!", *cin);
  }
  return result;
}

/*
 * Convert a human readable time format (i.e. "HH:mm:ss") into
 * a format usable for strftime and others
 */

char*
convert_human_time_format(const char* human_timef)
{
  char* result = (char*) xcalloc((2*strlen(human_timef)) + 1, 1);
  char* cout = result;
  char prev = '\0';

  for (const char* cin = human_timef; *cin; cin++) {
    int okay = 1;

    if (isalpha(*cin)) {
      switch (*cin) {
      case 'S':
      case 's':
        if (prev != 'S') {
          strcat(cout, "%S");
          cout += 2;
          prev = 'S';
        }
        break;

      case 'M':
      case 'm':
        if (prev != 'M') {
          strcat(cout, "%M");
          cout += 2;
          prev = 'M';
        }
        break;

      case 'h':				/* 12-hour-clock */
        if (prev != 'H') {
          strcat(cout, "%l");	/* 1 .. 12 */
          cout += 2;
          prev = 'H';
        } else {
          *(cout-1) = 'I';  /* 01 .. 12 */
        }
        break;

      case 'H':				/* 24-hour-clock */
        if (prev != 'H') {
          strcat(cout, "%k");
          cout += 2;
          prev = 'H';
        } else {
          *(cout-1) = 'H';
        }
        break;

      case 'x':
        if (prev != 'X') {
          strcat(cout, "%P");
          cout += 2;
          prev = 'X';
        } else {
          *(cout-1) = 'P';
        }
        break;

      case 'X':
        if (prev != 'X') {
          strcat(cout, "%p");
          cout += 2;
          prev = 'X';
        } else {
          *(cout-1) = 'p';
        }
        break;

      default:
        okay = 0;
      }
    } else if (ispunct(*cin) || isspace(*cin)) {
      *cout++ = *cin;
      prev = '\0';
    } else {
      okay = 0;
    }

    is_fatal(okay == 0, "Invalid character \"%c\" in time format!", *cin);
  }
  return result;
}


/*
 * Return a decimal degree pair as
 * DD.DDDDD  DD MM.MMM or DD MM SS.S
 * fmt = ['d', 'm', 's']
 * sep = string between lat and lon (separator)
 * html = 1 for html output otherwise text
 */
char*
pretty_deg_format(double lat, double lon, char fmt, const char* sep, int html)
{
  char*	result;
  char latsig = lat < 0 ? 'S':'N';
  char lonsig = lon < 0 ? 'W':'E';
  int latint = abs((int) lat);
  int lonint = abs((int) lon);
  double latmin = 60.0 * (fabs(lat) - latint);
  double lonmin = 60.0 * (fabs(lon) - lonint);
  double latsec = 60.0 * (latmin - floor(latmin));
  double lonsec = 60.0 * (lonmin - floor(lonmin));
  if (sep == nullptr) {
    sep = " ";  /* default " " */
  }
  if (fmt == 'd') { /* ddd */
    xasprintf(&result, "%c%6.5f%s%s%c%6.5f%s",
              latsig, fabs(lat), html?"&deg;":"", sep,
              lonsig, fabs(lon), html?"&deg;":"");
  } else if (fmt == 's') { /* dms */
    xasprintf(&result, "%c%d%s%02d'%04.1f\"%s%c%d%s%02d'%04.1f\"",
              latsig, latint, html?"&deg;":" ", (int)latmin, latsec, sep,
              lonsig, lonint, html?"&deg;":" ", (int)lonmin, lonsec);
  } else { /* default dmm */
    xasprintf(&result,  "%c%d%s%06.3f%s%c%d%s%06.3f",
              latsig, latint, html?"&deg;":" ", latmin, sep,
              lonsig, lonint, html?"&deg;":" ", lonmin);
  }
  return result;
}



/*
 * Get rid of potentially nasty HTML that would influence another record
 * that includes;
 * <body> - to stop backgrounds/background colours from being loaded
 * </body> and </html>- stop processing altogether
 * <style> </style> - stop overriding styles for everything
 */
char*
strip_nastyhtml(const QString& in)
{
  char* returnstr;
  char* lcstr;

  char* sp = returnstr = xstrdup(in);
  char* lcp = lcstr = strlower(xstrdup(in));

  while (lcp = strstr(lcstr, "<body>"), nullptr != lcp) {
    sp = returnstr + (lcp - lcstr) ; /* becomes <!   > */
    sp++;
    *sp++ = '!';
    *sp++ = ' ';
    *sp++ = ' ';
    *sp++ = ' ';
    *lcp = '*';         /* so we wont find it again */
  }
  while (lcp = strstr(lcstr, "<body"), lcp != nullptr) {   /* becomes <!--        --> */
    sp = returnstr + (lcp - lcstr) ;
    sp++;
    *sp++ = '!';
    *sp++ = '-';
    *sp++ = '-';
    while ((*sp) && (*sp != '>')) {
      sp++;
    }
    *--sp = '-';
    *--sp = '-';
    *lcp = '*';         /* so we wont find it again */
  }
  while (lcp = strstr(lcstr, "</body>"), nullptr != lcp) {
    sp = returnstr + (lcp - lcstr) ; /* becomes <!---- */
    sp++;
    *sp++ = '!';
    *sp++ = '-';
    *sp++ = '-';
    *sp++ = '-';
    *sp++ = '-';
    *lcp = '*';         /* so we wont find it again */
  }
  while (lcp = strstr(lcstr, "</html>"), nullptr != lcp) {
    sp = returnstr + (lcp - lcstr) ; /* becomes </---- */
    sp++;
    *sp++ = '!';
    *sp++ = '-';
    *sp++ = '-';
    *sp++ = '-';
    *sp++ = '-';
    *lcp = '*';         /* so we wont find it again */
  }
  while (lcp = strstr(lcstr, "<style"), nullptr != lcp) {
    sp = returnstr + (lcp - lcstr) ; /* becomes <!--   */
    sp++;
    *sp++ = '!';
    *sp++ = '-';
    *sp++ = '-';
    *sp++ = ' ';
    *sp++ = ' ';
    *sp = ' ';
    *lcp = '*';         /* so we wont find it again */
  }
  while (lcp = strstr(lcstr, "</style>"), nullptr != lcp) {
    sp = returnstr + (lcp - lcstr) ; /* becomes    --> */
    *sp++ = ' ';
    *sp++ = ' ';
    *sp++ = ' ';
    *sp++ = ' ';
    *sp++ = ' ';
    *sp++ = '-';
    *sp++ = '-';
    *lcp = '*';         /* so we wont find it again */
  }
  while (lcp = strstr(lcstr, "<image"), nullptr != lcp) {
    sp = returnstr + (lcp - lcstr) ; /* becomes <img */
    sp+=3;
    *sp++ = 'g';
    *sp++ = ' ';
    *sp++ = ' ';
    *lcp = '*';
  }
  xfree(lcstr);
  return (returnstr);
}

/*
 *  Without getting into all the complexity of technically legal HTML,
 *  this function tries to strip "ugly" parts of it to make it more
 *  pleasant for a human reader.   Yes, this falls down in all kinds of
 *  ways such as spaces within the tags, etc.
 */
char*
strip_html(const utf_string* in)
{
#if 0
  // If we were willing to link core against QtGui (not out of the question)
  // we could just do...and either decide whether to add handling for [IMG]
  // or just say we don't do that any more.
  QTextDocument doc;
  doc.setHtml(in->utfstring);
  return xstrdup(CSTR(doc.toPlainText().simplified()));
#else
  char* out;
  char* instr;
  char tag[8];
  unsigned short int taglen = 0;

  char* incopy = instr = xstrdup(in->utfstring);
  if (!in->is_html) {
    return instr;
  }
  /*
   * We only shorten, so just dupe the input buf for space.
   */
  char* outstring = out = xstrdup(in->utfstring);

  tag[0] = 0;
  while (*instr) {
    if ((*instr == '<') || (*instr == '&')) {
      tag[0] = *instr;
      taglen = 0;
    }

    if (! tag[0]) {
      if (*instr == '\n') {
        *out++ = ' ';
        do {
          instr++;
        } while (isspace(*instr));
        continue;
      } else {
        *out++ = *instr;
      }
    } else {
      if (taglen < (sizeof(tag)-1)) {
        tag[taglen++] = tolower(*instr);
        tag[taglen] = 0;
      }
    }

    if (((tag[0] == '<') && (*instr == '>')) ||
        ((tag[0] == '&') && (*instr == ';'))) {
      if (! strcmp(tag, "&amp;")) {
        *out++ = '&';
      } else if (! strcmp(tag, "&lt;")) {
        *out++ = '<';
      } else if (! strcmp(tag, "&gt;")) {
        *out++ = '>';
      } else if (! strcmp(tag, "&quot;")) {
        *out++ = '"';
      } else if (! strcmp(tag, "&nbsp;")) {
        *out++ = ' ';
      } else if (! strcmp(tag, "&deg;")) {
        *out++ = 'd';
        *out++ = 'e';
        *out++ = 'g';
      } else if ((tag[0]=='<') && (tag[1]=='p')) {
        *out++ = '\n';
      } else if ((tag[0]=='<') && (tag[1]=='b') && (tag[2]=='r')) {
        *out++ = '\n';
      } else if ((tag[0]=='<') && (tag[1]=='/') && (tag[2]=='t') && (tag[3]=='r')) {
        *out++ = '\n';
      } else if ((tag[0]=='<') && (tag[1]=='/') && (tag[2]=='t') && (tag[3]=='d')) {
        *out++ = ' ';
      } else if ((tag[0]=='<') && (tag[1]=='i') && (tag[2]=='m') && (tag[3]=='g')) {
        *out++ = '[';
        *out++ = 'I';
        *out++ = 'M';
        *out++ = 'G';
        *out++ = ']';
      }

      tag[0] = 0;
    }
    instr++;
  }
  *out++ = 0;
  if (incopy) {
    xfree(incopy);
  }
  return (outstring);
#endif
}

struct entity_types {
  const char* text;
  const char* entity;
  int  not_html;
};

static
entity_types stdentities[] =  {
  { "&",	"&amp;", 0 },
  { "'",	"&apos;", 1 },
  { "<",	"&lt;", 0 },
  { ">",	"&gt;", 0 },
  { "\"",	"&quot;", 0 },
  { "\x01",	" ", 1 }, // illegal xml 1.0 character
  { "\x02",	" ", 1 }, // illegal xml 1.0 character
  { "\x03",	" ", 1 }, // illegal xml 1.0 character
  { "\x04",	" ", 1 }, // illegal xml 1.0 character
  { "\x05",	" ", 1 }, // illegal xml 1.0 character
  { "\x06",	" ", 1 }, // illegal xml 1.0 character
  { "\x07",	" ", 1 }, // illegal xml 1.0 character
  { "\x08",	" ", 1 }, // illegal xml 1.0 character
  // { "\x09",	" ", 1 },  legal xml 1.0 character
  // { "\x0a",	" ", 1 },  legal xml 1.0 character
  { "\x0b",	" ", 1 }, // illegal xml 1.0 character
  { "\x0c",	" ", 1 }, // illegal xml 1.0 character
  // { "\x0d",	" ", 1 },  legal xml 1.0 character
  { "\x0e",	" ", 1 }, // illegal xml 1.0 character
  { "\x0f",	" ", 1 }, // illegal xml 1.0 character
  { "\x10",	" ", 1 }, // illegal xml 1.0 character
  { "\x11",	" ", 1 }, // illegal xml 1.0 character
  { "\x12",	" ", 1 }, // illegal xml 1.0 character
  { "\x13",	" ", 1 }, // illegal xml 1.0 character
  { "\x14",	" ", 1 }, // illegal xml 1.0 character
  { "\x15",	" ", 1 }, // illegal xml 1.0 character
  { "\x16",	" ", 1 }, // illegal xml 1.0 character
  { "\x17",	" ", 1 }, // illegal xml 1.0 character
  { "\x18",	" ", 1 }, // illegal xml 1.0 character
  { "\x19",	" ", 1 }, // illegal xml 1.0 character
  { "\x1a",	" ", 1 }, // illegal xml 1.0 character
  { "\x1b",	" ", 1 }, // illegal xml 1.0 character
  { "\x1c",	" ", 1 }, // illegal xml 1.0 character
  { "\x1d",	" ", 1 }, //illegal xml 1.0 character
  { "\x1e",	" ", 1 }, //illegal xml 1.0 character
  { "\x1f",	" ", 1 }, //illegal xml 1.0 character
  { nullptr,	nullptr, 0 }
};

static
char*
entitize(const char* str, bool is_html)
{
  int ecount;
  int nsecount;
  char* p;
  char* tmp;
  char* xstr;

  int bytes = 0;
  int value = 0;
  entity_types* ep = stdentities;
  int elen = ecount = nsecount = 0;

  /* figure # of entity replacements and additional size. */
  while (ep->text) {
    const char* cp = str;
    while ((cp = strstr(cp, ep->text)) != nullptr) {
      elen += strlen(ep->entity) - strlen(ep->text);
      ecount++;
      cp += strlen(ep->text);
    }
    ep++;
  }

  /* figure the same for other than standard entities (i.e. anything
   * that isn't in the range U+0000 to U+007F */

#if 0
  for (cp = str; *cp; cp++) {
    if (*cp & 0x80) {
      cet_utf8_to_ucs4(cp, &bytes, &value);
      cp += bytes-1;
      elen += sprintf(tmpsub, "&#x%x;", value) - bytes;
      nsecount++;
    }
  }
#endif

  /* enough space for the whole string plus entity replacements, if any */
  tmp = (char*) xcalloc((strlen(str) + elen + 1), 1);
  strcpy(tmp, str);

  /* no entity replacements */
  if (ecount == 0 && nsecount == 0) {
    return (tmp);
  }

  if (ecount != 0) {
    for (ep = stdentities; ep->text; ep++) {
      p = tmp;
      if (is_html && ep->not_html)  {
        continue;
      }
      while ((p = strstr(p, ep->text)) != nullptr) {
        elen = strlen(ep->entity);

        xstr = xstrdup(p + strlen(ep->text));

        strcpy(p, ep->entity);
        strcpy(p + elen, xstr);

        xfree(xstr);

        p += elen;
      }
    }
  }

  if (nsecount != 0) {
    p = tmp;
    while (*p) {
      if (*p & 0x80) {
        cet_utf8_to_ucs4(p, &bytes, &value);
        if (p[bytes]) {
          xstr = xstrdup(p + bytes);
        } else {
          xstr = nullptr;
        }
        sprintf(p, "&#x%x;", value);
        p = p+strlen(p);
        if (xstr) {
          strcpy(p, xstr);
          xfree(xstr);
        }
      } else {
        p++;
      }
    }
  }
  return (tmp);
}

/*
 * Public callers for the above to hide the absence of &apos from HTML
 */

char* xml_entitize(const char* str)
{
  return entitize(str, false);
}

char* html_entitize(const char* str)
{
  return entitize(str, true);
}
char* html_entitize(const QString& str)
{
  return entitize(CSTR(str), true);
}

/*
 * xml_tag utilities
 */

xml_tag* xml_next(xml_tag* root, xml_tag* cur)
{
  if (cur->child) {
    cur = cur->child;
  } else if (cur->sibling) {
    cur = cur->sibling;
  } else {
    cur = cur->parent;
    if (cur == root) {
      cur = nullptr;
    }
    if (cur) {
      cur = cur->sibling;
    }
  }
  return cur;
}

xml_tag* xml_findnext(xml_tag* root, xml_tag* cur, const QString& tagname)
{
  xml_tag* result = cur;
  do {
    result = xml_next(root, result);
  } while (result && result->tagname.compare(tagname, Qt::CaseInsensitive));
  return result;
}

xml_tag* xml_findfirst(xml_tag* root, const QString& tagname)
{
  return xml_findnext(root, root, tagname);
}

QString xml_attribute(const QXmlStreamAttributes& attributes, const QString& attrname)
{
  for (const auto& attribute : attributes) {
    if (attribute.qualifiedName().compare(attrname, Qt::CaseInsensitive) == 0) {
      return attribute.value().toString();
    }
  }
  return QString();
}

const QString get_filename(const QString& fname)
{
  return  QFileInfo(fname).fileName();
}

/* bit manipulation functions */

/*
 * setbit: Set bit number [nr] of buffer [buf]
 */
void gb_setbit(void* buf, const uint32_t nr)
{
  auto* bytes = (unsigned char*) buf;
  bytes[nr / 8] |= (1 << (nr % 8));
}

/*
 * setbit: Get state of bit number [nr] of buffer [buf]
 */
char gb_getbit(const void* buf, const uint32_t nr)
{
  const auto* bytes = (const unsigned char*) buf;
  return (bytes[nr / 8] & (1 << (nr % 8)));

}

/*
 * gb_int2ptr: Needed, when sizeof(*void) != sizeof(int) ! compiler warning !
 */
void* gb_int2ptr(const int i)
{
  union {
    void* p;
    int i;
  } x = { nullptr };

  x.i = i;
  return x.p;
}

/*
 * gb_ptr2int: Needed, when sizeof(*void) != sizeof(int) ! compiler warning !
 */
int gb_ptr2int(const void* p)
{
  union {
    const void* p;
    int i;
  } x = { p };

  return x.i;
}

void
list_codecs()
{
  QTextStream info(stderr);
  info.setFieldAlignment(QTextStream::AlignLeft);
  const auto mibs = QTextCodec::availableMibs();
  int maxlen = 0;
  for (auto mib : mibs) {
    auto codec = QTextCodec::codecForMib(mib);
    if (codec->name().size() > maxlen) {
      maxlen = codec->name().size();
    }
  }
  info << "Available Codecs:" << endl;
  info << qSetFieldWidth(8) << "MIBenum" << qSetFieldWidth(maxlen+1) << "Name" << qSetFieldWidth(0) << "Aliases" << endl;
  for (auto mib : mibs) {
    auto codec = QTextCodec::codecForMib(mib);
    info << qSetFieldWidth(8) << mib << qSetFieldWidth(maxlen+1) << codec->name() << qSetFieldWidth(0);
    bool first = true;
    const auto aliases = codec->aliases();
    for (const auto& alias : aliases) {
      if (first) {
        first = false;
      } else {
        info << ", ";
      }
      info << alias;
    }
    info << endl;
  }
}

void list_timezones()
{
  QList<QByteArray> zoneids = QTimeZone::availableTimeZoneIds();
  auto alpha = [](const QByteArray& a, const QByteArray& b)->bool {
    return QString::compare(a, b, Qt::CaseInsensitive) < 0;
  };
  std::sort(zoneids.begin(), zoneids.end(), alpha);
  Warning() << "Available timezones are:";
  for (const auto& id : zoneids) {
    Warning() << id;
  }
}
<|MERGE_RESOLUTION|>--- conflicted
+++ resolved
@@ -19,38 +19,6 @@
 
  */
 
-<<<<<<< HEAD
-#include <cctype>                  // for isspace, isalpha, ispunct, tolower, toupper
-#include <cerrno>                  // for errno
-#include <cmath>                   // for fabs, floor
-#include <cstdarg>                 // for va_list, va_end, va_start, va_copy
-#include <cstdint>                 // for uint32_t
-#include <cstdio>                  // for size_t, vsnprintf, FILE, fopen, printf, sprintf, stderr, stdin, stdout
-#include <cstdlib>                 // for abs, getenv, calloc, free, malloc, realloc
-#include <cstring>                 // for strlen, strcat, strstr, memcpy, strcmp, strcpy, strdup, strchr, strerror
-#include <ctime>                   // for mktime, localtime
-#include <algorithm>               // for sort
-
-#include <QtCore/QByteArray>       // for QByteArray
-#include <QtCore/QChar>            // for QChar, operator<=, operator>=
-#include <QtCore/QCharRef>         // for QCharRef
-#include <QtCore/QDateTime>        // for QDateTime
-#include <QtCore/QDebug>           // for QDebug
-#include <QtCore/QFileInfo>        // for QFileInfo
-#include <QtCore/QList>            // for QList
-#include <QtCore/QString>          // for QString, operator+
-#include <QtCore/QTextCodec>       // for QTextCodec
-#include <QtCore/QTextStream>      // for operator<<, QTextStream, qSetFieldWidth, endl, QTextStream::AlignLeft
-#include <QtCore/QTimeZone>        // for QTimeZone
-#include <QtCore/Qt>               // for CaseInsensitive
-#include <QtCore/QtGlobal>         // for qPrintable
-
-#include "defs.h"
-#include "cet.h"                   // for cet_utf8_to_ucs4
-#include "src/core/datetime.h"     // for DateTime
-#include "src/core/logging.h"      // for Warning
-#include "src/core/xmltag.h"       // for xml_tag, xml_attribute, xml_findfirst, xml_findnext
-=======
 #include <cctype>                      // for isspace, isalpha, ispunct, tolower, toupper
 #include <cerrno>                      // for errno
 #include <cmath>                       // for fabs, floor
@@ -79,8 +47,6 @@
 #include "cet.h"                       // for cet_utf8_to_ucs4
 #include "src/core/datetime.h"         // for DateTime
 #include "src/core/xmltag.h"           // for xml_tag, xml_attribute, xml_findfirst, xml_findnext
->>>>>>> acd33492
-
 
 // First test Apple's clever macro that's really a runtime test so
 // that our universal binaries work right.
