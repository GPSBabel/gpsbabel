--- conflicted
+++ resolved
@@ -90,21 +90,12 @@
 #include <cmath>                  // for M_PI, round, atan, exp, log, tan
 #include <ctime>                  // for time_t
 
-<<<<<<< HEAD
-#include <QtCore/QList>         // for QList
-#include <QtCore/QString>       // for QString
-#include <QtCore/QTextCodec>    // for QTextCodec
-#include <QtCore/QVector>       // for QVector
-#include <QtCore/Qt>            // for CaseInsensitive
-#include <QtCore/QtGlobal>      // for uint
-=======
 #include <QList>                // for QList
 #include <QString>              // for QString
 #include <QTextCodec>           // for QTextCodec
 #include <QVector>              // for QVector
 #include <Qt>                   // for CaseInsensitive
 #include <QtGlobal>             // for uint
->>>>>>> 131b6434
 
 #include "defs.h"
 #include "format.h"
