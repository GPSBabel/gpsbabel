/*
    Copyright (C) 2002-2005 Robert Lipe, robertlipe+source@gpsbabel.org

    This program is free software; you can redistribute it and/or modify
    it under the terms of the GNU General Public License as published by
    the Free Software Foundation; either version 2 of the License, or
    (at your option) any later version.

    This program is distributed in the hope that it will be useful,
    but WITHOUT ANY WARRANTY; without even the implied warranty of
    MERCHANTABILITY or FITNESS FOR A PARTICULAR PURPOSE.  See the
    GNU General Public License for more details.

    You should have received a copy of the GNU General Public License
    along with this program; if not, write to the Free Software
    Foundation, Inc., 59 Temple Place - Suite 330, Boston, MA 02111 USA

 */

#include <QtCore/QCoreApplication>
#include <QtCore/QTextCodec>
#include <QtCore/QVector>
#include <QtCore/QStack>
#include <QtCore/QString>
#include <QtCore/QTextCodec>
#include <QtCore/QTextStream>
#include <QtCore/QCoreApplication>

#include "cet.h"
#include "cet_util.h"
#include "csv_util.h"
#include "defs.h"
#include "filterdefs.h"
#include "inifile.h"
#include "session.h"
#include "src/core/file.h"
#include "src/core/usasciicodec.h"
#include <cctype>
#include <clocale>
#include <cstdio>
#include <cstdlib>
#include <signal.h>
#ifdef AFL_INPUT_FUZZING
#include "argv-fuzz-inl.h"
#endif

#define MYNAME "main"

void signal_handler(int sig);

class QargStackElement
{
public:
  int argn;
  QStringList qargs;

public:
  QargStackElement()
  {
  }

  QargStackElement(int p_argn, QStringList p_qargs)
  {
    argn = p_argn;
    qargs = p_qargs;
  }
};

static QStringList
load_args(const QString& filename, const QString& arg0)
{
  QString line;
  QString str;
  QStringList qargs(arg0);

// Use a QTextStream to read the batch file.
// By default that will use codecForLocale().
// By default Automatic Unicode detection is enabled.
  gpsbabel::File file(filename);
  file.open(QFile::ReadOnly);
  QTextStream stream(&file);
  while (!(str = stream.readLine()).isNull()) {
    str = str.trimmed();
    if ((str.isEmpty()) || (str.at(0).toLatin1() == '#')) {
      continue;
    }
    if (line.isEmpty()) {
      line = str;
    } else {
      line.append(' ');
      line.append(str);
    }
  }
  file.close();

  // We use csv_lineparse to protect quoted strings, otherwise
  // we could just split on blank and eliminate the round trip
  // to 8 bit characters and back.
  // TODO: move csv processing to Qt, eliminating the need to go
  // back to 8 bit encoding, which is shaky for encoding like utf8
  // that have multibyte characters.
  char* cbuff = xstrdup(CSTR(line));

  char* cstr = csv_lineparse(cbuff, " ", "\"", 0);
  while (cstr != NULL) {
    qargs.append(QString::fromUtf8(cstr));
    cstr = csv_lineparse(NULL, " ", "\"", 0);
  }

  xfree(cbuff);
  return (qargs);
}

static void
usage(const char* pname, int shorter)
{
  printf("GPSBabel Version %s.  http://www.gpsbabel.org\n\n",
         gpsbabel_version);
  printf(
    "Usage:\n"
    "    %s [options] -i INTYPE -f INFILE [filter] -o OUTTYPE -F OUTFILE\n"
    "    %s [options] -i INTYPE -o OUTTYPE INFILE [filter] OUTFILE\n"
    "\n"
    "    Converts GPS route and waypoint data from one format type to another.\n"
    "    The input type and filename are specified with the -i INTYPE\n"
    "    and -f INFILE options. The output type and filename are specified\n"
    "    with the -o OUTTYPE and -F OUTFILE options.\n"
    "    If '-' is used for INFILE or OUTFILE, stdin or stdout will be used.\n"
    "\n"
    "    In the second form of the command, INFILE and OUTFILE are the\n"
    "    first and second positional (non-option) arguments.\n"
    "\n"
    "    INTYPE and OUTTYPE must be one of the supported file types and\n"
    "    may include options valid for that file type.  For example:\n"
    "      'gpx', 'gpx,snlen=10' and 'ozi,snlen=10,snwhite=1'\n"
    "    (without the quotes) are all valid file type specifications.\n"
    "\n"
    "Options:\n"
    "    -p               Preferences file (gpsbabel.ini)\n"
    "    -s               Synthesize shortnames\n"
    "    -r               Process route information\n"
    "    -t               Process track information\n"
    "    -T               Process realtime tracking information\n"
    "    -w               Process waypoint information [default]\n"
    "    -b               Process command file (batch mode)\n"
    "    -N               No smart icons on output\n"
    "    -x filtername    Invoke filter (placed between inputs and output) \n"
    "    -D level         Set debug level [%d]\n"
    "    -h, -?           Print detailed help and exit\n"
    "    -V               Print GPSBabel version and exit\n"
    "\n"
    , pname
    , pname
    , global_opts.debug_level
  );
  if (shorter) {
    printf("\n\n[Press enter]");
    fgetc(stdin);
  } else {
    printf("File Types (-i and -o options):\n");
    disp_vecs();
    printf("\nSupported data filters:\n");
    disp_filter_vecs();
  }
}

static void
spec_usage(const char* vec)
{
  printf("\n");
  disp_vec(vec);
  disp_filter_vec(vec);
  printf("\n");
}

static void
print_extended_info()
{
  printf(

#if !ZLIB_INHIBITED	/* Note polarity inverted here */
    "ZLIB_ENABLED "
#endif

#if FILTERS_ENABLED
    "FILTERS_ENABLED "
#endif

#if CSVFMTS_ENABLED
    "CSVFMTS_ENABLED "
#endif

#if SHAPELIB_ENABLED
    "SHAPELIB_ENABLED "
#endif

    "\n");
}

int
main(int argc, char* argv[])
{
#ifdef AFL_INPUT_FUZZING
  AFL_INIT_ARGV();
#endif
  int c;
  int argn;
  ff_vecs_t* ivecs = NULL;
  ff_vecs_t* ovecs = NULL;
  filter_vecs_t* fvecs = NULL;
  QString fname;
  QString ofname;
  const char* ivec_opts = NULL;
  const char* ovec_opts = NULL;
  const char* fvec_opts = NULL;
  int opt_version = 0;
  int did_something = 0;
  const char* prog_name = argv[0]; /* argv is modified during processing */
  queue* wpt_head_bak, *rte_head_bak, *trk_head_bak;	/* #ifdef UTF8_SUPPORT */
  signed int wpt_ct_bak, rte_ct_bak, trk_ct_bak;	/* #ifdef UTF8_SUPPORT */
  QStack<QargStackElement> qargs_stack = QStack<QargStackElement>();

  // Create a QCoreApplication object to handle application initialization.
  // In addition to being useful for argument decoding, the creation of a
  // QCoreApplication object gets Qt initialized, especially locale related
  // QTextCodec stuff.
  // For example, this will get the QTextCodec::codecForLocale set
  // correctly.
  QCoreApplication app(argc, argv);
  // Use QCoreApplication::arguments() to process the command line.
  QStringList qargs = QCoreApplication::arguments();

  (void) new gpsbabel::UsAsciiCodec(); /* make sure a US-ASCII codec is available */

#if (QT_VERSION < QT_VERSION_CHECK(5, 2, 0))
#error This version of Qt is not supported.
#endif

  // The first invocation of QTextCodec::codecForLocale() may result in LC_ALL being set to the native environment
  // as opposed to the initial default "C" locale.
  // This was demonstrated with Qt5 on Mac OS X.
  // TODO: This need to invoke QTextCodec::codecForLocale() may be taken care of
  // by creating a QCoreApplication.
#ifdef DEBUG_LOCALE
  printf("Initial locale: %s\n",setlocale(LC_ALL, NULL));
#endif
  (void) QTextCodec::codecForLocale();
#ifdef DEBUG_LOCALE
  printf("Locale after codedForLocale: %s\n",setlocale(LC_ALL, NULL));
#endif
  // As recommended in QCoreApplication reset the locale to the default.
  // Note the documentation says to set LC_NUMERIC, but QCoreApplicationPrivate::initLocale()
  // actually sets LC_ALL.
  // Perhaps we should restore LC_ALL instead of only LC_NUMERIC.
  if (strcmp(setlocale(LC_NUMERIC,0), "C") != 0) {
#ifdef DEBUG_LOCALE
    printf("Resetting LC_NUMERIC\n");
#endif
    setlocale(LC_NUMERIC,"C");
#ifdef DEBUG_LOCALE
    printf("LC_ALL: %s\n",setlocale(LC_ALL, NULL));
#endif
  }
  /* reset LC_TIME for strftime */
  if (strcmp(setlocale(LC_TIME,0), "C") != 0) {
#ifdef DEBUG_LOCALE
    printf("Resetting LC_TIME\n");
#endif
    setlocale(LC_TIME,"C");
#ifdef DEBUG_LOCALE
    printf("LC_ALL: %s\n",setlocale(LC_ALL, NULL));
#endif
  }

  global_opts.objective = wptdata;
  global_opts.masked_objective = NOTHINGMASK;	/* this makes the default mask behaviour slightly different */
  global_opts.charset_name.clear();
  global_opts.inifile = NULL;

  gpsbabel_now = time(NULL);			/* gpsbabel startup-time */
  gpsbabel_time = current_time().toTime_t();			/* same like gpsbabel_now, but freezed to zero during testo */

#ifdef DEBUG_MEM
  debug_mem_open();
  debug_mem_output("command line: ");
  for (int i = 1; i < qargs.size(); i++) {
    debug_mem_output("%s ", qPrintable(qargs.at(i)));
  }
  debug_mem_output("\n");
#endif

  if (gpsbabel_time != 0) {	/* within testo ? */
    global_opts.inifile = inifile_init(QString(), MYNAME);
  }

  init_vecs();
  init_filter_vecs();
  cet_register();
  session_init();
  waypt_init();
  route_init();

  if (qargs.size() < 2) {
    usage(prog_name,1);
    exit(0);
  }

  /*
   * Open-code getopts since POSIX-impaired OSes don't have one.
   */
  argn = 1;
  while (argn < qargs.size()) {
    QString optarg;

//  we must check the length for afl input fuzzing to work.
//    if (qargs.at(argn).at(0).toLatin1() != '-') {
    if (qargs.at(argn).size() > 0 && qargs.at(argn).at(0).toLatin1() != '-') {
      break;
    }
    if (qargs.at(argn).size() > 1 && qargs.at(argn).at(1).toLatin1() == '-') {
      break;
    }

    if (qargs.at(argn).size() > 1 && qargs.at(argn).at(1).toLatin1() == 'V') {
      printf("\nGPSBabel Version %s\n\n", gpsbabel_version);
      if (qargs.at(argn).size() > 2 && qargs.at(argn).at(2).toLatin1() == 'V') {
        print_extended_info();
      }
      exit(0);
    }

    if (qargs.at(argn).size() > 1 && (qargs.at(argn).at(1).toLatin1() == '?' || qargs.at(argn).at(1).toLatin1() == 'h')) {
      if (argn < qargs.size()-1) {
        spec_usage(qPrintable(qargs.at(argn+1)));
      } else {
        usage(prog_name,0);
      }
      exit(0);
    }

    c = qargs.at(argn).size() > 1 ? qargs.at(argn).at(1).toLatin1() : '\0';

    if (qargs.at(argn).size() > 2) {
      opt_version = qargs.at(argn).at(2).digitValue();
    }

    switch (c) {
    case 'i':
      optarg = qargs.at(argn).size() > 2 ? QString(qargs.at(argn)).remove(0,2) : qargs.size()>(++argn) ? qargs.at(argn) : QString();
      ivecs = find_vec(CSTR(optarg), &ivec_opts);
      if (ivecs == NULL) {
        fatal("Input type '%s' not recognized\n", qPrintable(optarg));
      }
      break;
    case 'o':
      if (ivecs == NULL) {
        warning("-o appeared before -i.   This is probably not what you want to do.\n");
      }
      optarg = qargs.at(argn).size() > 2 ? QString(qargs.at(argn)).remove(0,2) : qargs.size()>(++argn) ? qargs.at(argn) : QString();
      ovecs = find_vec(CSTR(optarg), &ovec_opts);
      if (ovecs == NULL) {
        fatal("Output type '%s' not recognized\n", qPrintable(optarg));
      }
      break;
    case 'f':
      optarg = qargs.at(argn).size() > 2 ? QString(qargs.at(argn)).remove(0,2) : qargs.size()>(++argn) ? qargs.at(argn) : QString();
      fname = optarg;
      if (fname.isEmpty()) {
        fatal("No file or device name specified.\n");
      }
      if (ivecs == NULL) {
        fatal("No valid input type specified\n");
      }
      if (ivecs->rd_init == NULL) {
        fatal("Format does not support reading.\n");
      }
      if (global_opts.masked_objective & POSNDATAMASK) {
        did_something = 1;
        break;
      }
      /* simulates the default behaviour of waypoints */
      if (doing_nothing) {
        global_opts.masked_objective |= WPTDATAMASK;
      }

      cet_convert_init(ivecs->encode, ivecs->fixed_encode);	/* init by module vec */

      start_session(ivecs->name, CSTR(fname));
      ivecs->rd_init(fname);
      ivecs->read();
      ivecs->rd_deinit();

      cet_convert_strings(global_opts.charset, NULL, NULL);
      cet_convert_deinit();

      did_something = 1;
      break;
    case 'F':
      optarg = qargs.at(argn).size() > 2 ? QString(qargs.at(argn)).remove(0,2) : qargs.size()>(++argn) ? qargs.at(argn) : QString();
      ofname = optarg;
      if (ofname.isEmpty()) {
        fatal("No output file or device name specified.\n");
      }
      if (ovecs && (!(global_opts.masked_objective & POSNDATAMASK))) {
        /* simulates the default behaviour of waypoints */
        if (doing_nothing) {
          global_opts.masked_objective |= WPTDATAMASK;
        }
        if (ovecs->wr_init == NULL) {
          fatal("Format does not support writing.\n");
        }

        cet_convert_init(ovecs->encode, ovecs->fixed_encode);

        wpt_ct_bak = -1;
        rte_ct_bak = -1;
        trk_ct_bak = -1;
        rte_head_bak = trk_head_bak = NULL;

        ovecs->wr_init(ofname);

        if (global_opts.charset != &cet_cs_vec_utf8) {
          /*
           * Push and pop verbose_status so
                          		 * we don't get dual progress bars
           * when doing characterset
           * transformation.
           */
          int saved_status = global_opts.verbose_status;
          global_opts.verbose_status = 0;
          waypt_backup(&wpt_ct_bak, &wpt_head_bak);
          route_backup(&rte_ct_bak, &rte_head_bak);
          track_backup(&trk_ct_bak, &trk_head_bak);

          cet_convert_strings(NULL, global_opts.charset, NULL);
          global_opts.verbose_status = saved_status;
        }

        ovecs->write();
        ovecs->wr_deinit();

        cet_convert_deinit();

        if (wpt_ct_bak != -1) {
          waypt_restore(wpt_ct_bak, wpt_head_bak);
        }
        if (rte_ct_bak != -1) {
          route_restore(rte_head_bak);
          xfree(rte_head_bak);
        }
        if (trk_ct_bak != -1) {
          track_restore(trk_head_bak);
          xfree(trk_head_bak);
        }
      }
      break;
    case 's':
      global_opts.synthesize_shortnames = 1;
      break;
    case 't':
      global_opts.objective = trkdata;
      global_opts.masked_objective |= TRKDATAMASK;
      break;
    case 'w':
      global_opts.objective = wptdata;
      global_opts.masked_objective |= WPTDATAMASK;
      break;
    case 'r':
      global_opts.objective = rtedata;
      global_opts.masked_objective |= RTEDATAMASK;
      break;
    case 'T':
      global_opts.objective = posndata;
      global_opts.masked_objective |= POSNDATAMASK;
      break;
    case 'S':
      switch (qargs.at(argn).size() > 2 ? qargs.at(argn).at(2).toLatin1() : '\0') {
      case 'i':
        global_opts.smart_icons = 1;
        break;
      case 'n':
        global_opts.smart_names = 1;
        break;
      default:
        global_opts.smart_icons = 1;
        global_opts.smart_names = 1;
        break;
      }
      break;
    case 'x':
      optarg = qargs.at(argn).size() > 2 ? QString(qargs.at(argn)).remove(0,2) : qargs.size()>(++argn) ? qargs.at(argn) : QString();
      fvecs = find_filter_vec(CSTR(optarg), &fvec_opts);

      if (fvecs) {
        if (fvecs->f_init) {
          fvecs->f_init(fvec_opts);
        }
        fvecs->f_process();
        if (fvecs->f_deinit) {
          fvecs->f_deinit();
        }
        free_filter_vec(fvecs);
      }  else {
        fatal("Unknown filter '%s'\n",qPrintable(optarg));
      }
      break;
    case 'D':
      optarg = qargs.at(argn).size() > 2 ? QString(qargs.at(argn)).remove(0,2) : qargs.size()>(++argn) ? qargs.at(argn) : QString();
      global_opts.debug_level = optarg.toInt();
      /*
       * When debugging, announce version.
       */
      if (global_opts.debug_level > 0)  {
        warning("GPSBabel Version: %s \n", gpsbabel_version);
      }

      break;
    /*
     * Undocumented '-vs' option for GUI wrappers.
     */
    case 'v':
      switch (qargs.at(argn).size() > 2 ? qargs.at(argn).at(2).toLatin1() : '\0') {
      case 's':
        global_opts.verbose_status = 1;
        break;
      case 'S':
        global_opts.verbose_status = 2;
        break;
      }
      break;

    /*
     * DOS-derived systems will need to escape
     * this as -^^.
     */
    case '^':
      disp_formats(opt_version);
      exit(0);
    case '%':
      disp_filters(opt_version);
      exit(0);
    case 'h':
    case '?':
      usage(prog_name,0);
      exit(0);
    case 'p':
      optarg = qargs.at(argn).size() > 2 ? QString(qargs.at(argn)).remove(0,2) : qargs.size()>(++argn) ? qargs.at(argn) : QString();
      inifile_done(global_opts.inifile);
      if (optarg.isEmpty()) {	/* from GUI to preserve inconsistent options */
        global_opts.inifile = NULL;
      } else {
<<<<<<< HEAD
        global_opts.inifile = inifile_init(QString::fromUtf8(optarg), MYNAME);
=======
        global_opts.inifile = inifile_init(qPrintable(optarg), MYNAME);
>>>>>>> 9ea0fcf2
      }
      break;
    case 'b':
      optarg = qargs.at(argn).size() > 2 ? QString(qargs.at(argn)).remove(0,2) : qargs.size()>(++argn) ? qargs.at(argn) : QString();
      qargs_stack.push(QargStackElement(argn, qargs));
      qargs = load_args(optarg, qargs.at(0));
      if (qargs.size() == 0) {
        QargStackElement ele = qargs_stack.pop();
        argn = ele.argn;
        qargs = ele.qargs;
      } else {
        argn = 0;
      }
      break;

    default:
      fatal("Unknown option '%s'.\n", qPrintable(qargs.at(argn)));
      break;
    }

    while ((argn+1 >= qargs.size()) && (!qargs_stack.isEmpty())) {
      QargStackElement ele = qargs_stack.pop();
      argn = ele.argn;
      qargs = ele.qargs;
    }
    argn++;
  }

  /*
   * Allow input and output files to be specified positionally
   * as well.  This is the typical command line format.
   */
  for (int i = 0; i < argn; i++) {
    qargs.removeFirst();
  }
  if (qargs.size() > 2) {
    fatal("Extra arguments on command line\n");
  } else if (qargs.size() && ivecs) {
    did_something = 1;
    /* simulates the default behaviour of waypoints */
    if (doing_nothing) {
      global_opts.masked_objective |= WPTDATAMASK;
    }

    cet_convert_init(ivecs->encode, 1);

    start_session(ivecs->name, CSTR(qargs.at(0)));
    if (ivecs->rd_init == NULL) {
      fatal("Format does not support reading.\n");
    }
    ivecs->rd_init(qargs.at(0));
    ivecs->read();
    ivecs->rd_deinit();

    cet_convert_strings(global_opts.charset, NULL, NULL);
    cet_convert_deinit();

    if (qargs.size() == 2 && ovecs) {
      cet_convert_init(ovecs->encode, 1);
      cet_convert_strings(NULL, global_opts.charset, NULL);

      if (ovecs->wr_init == NULL) {
        fatal("Format does not support writing.\n");
      }

      ovecs->wr_init(qargs.at(1));
      ovecs->write();
      ovecs->wr_deinit();

      cet_convert_deinit();
    }
  } else if (qargs.size()) {
    usage(prog_name,0);
    exit(0);
  }
  if (ovecs == NULL) {
    /*
     * Push and pop verbose_status so we don't get dual
     * progress bars when doing characterset transformation.
     */
    int saved_status = global_opts.verbose_status;
    global_opts.verbose_status = 0;
    cet_convert_init(CET_CHARSET_ASCII, 1);
    cet_convert_strings(NULL, global_opts.charset, NULL);
    waypt_disp_all(waypt_disp);
    global_opts.verbose_status = saved_status;
  }

  /*
   * This is very unlike the rest of our command sequence.
   * If we're doing realtime position tracking, we enforce that
   * we're not doing anything else and we just bounce between
   * the special "read position" and "write position" vectors
   * in our most recent vecs.
   */
  if (global_opts.masked_objective & POSNDATAMASK) {

    if (!ivecs) {
      fatal("Realtime tracking (-T) requires an input type (-t)i such as Garmin or NMEA.\n");
    }

    if (!ivecs->position_ops.rd_position) {
      fatal("Realtime tracking (-T) is not suppored by this input type.\n");
    }


    if (ivecs->position_ops.rd_init) {
      if (fname.isEmpty()) {
        fatal("An input file (-f) must be specified.\n");
      }
      start_session(ivecs->name, CSTR(fname));
      ivecs->position_ops.rd_init(fname);
    }

    if (global_opts.masked_objective & ~POSNDATAMASK) {
      fatal("Realtime tracking (-T) is exclusive of other modes.\n");
    }

    if (ovecs) {
      if (!ovecs->position_ops.wr_position) {
        fatal("This output format does not support output of realtime positioning.\n");
      }
    }

    if (signal(SIGINT, signal_handler) == SIG_ERR) {
      fatal("Couldn't install the exit signal handler.\n");
    }

    if (ovecs && ovecs->position_ops.wr_init) {
      ovecs->position_ops.wr_init(ofname);
    }

    tracking_status.request_terminate = 0;
    while (!tracking_status.request_terminate) {
      Waypoint* wpt;

      wpt = ivecs->position_ops.rd_position(&tracking_status);

      if (tracking_status.request_terminate) {
        if (wpt) {
          delete wpt;
        }
        break;
      }
      if (wpt) {
        if (ovecs) {
//					ovecs->position_ops.wr_init(ofname);
          ovecs->position_ops.wr_position(wpt);
//					ovecs->position_ops.wr_deinit();
        } else {
          /* Just print to screen */
          waypt_disp(wpt);
        }
        delete wpt;
      }
    }
    if (ivecs->position_ops.rd_deinit) {
      ivecs->position_ops.rd_deinit();
    }
    if (ovecs && ovecs->position_ops.wr_deinit) {
      ovecs->position_ops.wr_deinit();
    }
    exit(0);
  }


  if (!did_something) {
    fatal("Nothing to do!  Use '%s -h' for command-line options.\n", prog_name);
  }

  cet_deregister();
  waypt_flush_all();
  route_flush_all();
  session_exit();
  exit_vecs();
  exit_filter_vecs();
  inifile_done(global_opts.inifile);

#ifdef DEBUG_MEM
  debug_mem_close();
#endif
  exit(0);
}

void signal_handler(int sig)
{
  (void)sig;
  tracking_status.request_terminate = 1;
}<|MERGE_RESOLUTION|>--- conflicted
+++ resolved
@@ -549,11 +549,7 @@
       if (optarg.isEmpty()) {	/* from GUI to preserve inconsistent options */
         global_opts.inifile = NULL;
       } else {
-<<<<<<< HEAD
-        global_opts.inifile = inifile_init(QString::fromUtf8(optarg), MYNAME);
-=======
         global_opts.inifile = inifile_init(qPrintable(optarg), MYNAME);
->>>>>>> 9ea0fcf2
       }
       break;
     case 'b':
