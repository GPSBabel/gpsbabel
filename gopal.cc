--- conflicted
+++ resolved
@@ -55,17 +55,11 @@
 #include "jeeps/gpsmath.h"
 #include "strptime.h"
 #include <cmath>
-<<<<<<< HEAD
-#include <QtCore/QDateTime>
-#include <QtCore/QString>
-#include <QtCore/QDebug>
-=======
 #include <cstdio>
 #include <cstdlib>
 #include <QtCore/QDateTime>
 #include <QtCore/QString>
 
->>>>>>> 9da80a52
 #define MYNAME "gopal"
 
 static gbfile* fin, *fout;
@@ -193,12 +187,7 @@
   qtx.setTimeSpec(Qt::UTC);
   qtx.setTime_t(tx);
   route->rte_name = "Tracklog ";
-<<<<<<< HEAD
-  route->rte_name += qtx.toString("ddd MMM M hh:mm:ss yyyy");
-=======
   route->rte_name += qtx.toString(Qt::ISODate);
->>>>>>> 9da80a52
-
   route_add_head(route);
 
   line=0;
