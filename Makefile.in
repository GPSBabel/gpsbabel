#
# Build file  for GPSBabel.
# Makefile is generated from Makefile.in by autoconf which does several
# text substitutions such version numbers and object paths for us.
#
# GPSBabel requires a reasonably recent version of GNU Make.
# We rely on very few fancy features of make so the exact version
# probably doesn't much matter.  GNU Make 3.81 seems a reasonable target.
#

srcdir = @srcdir@
VPATH = @srcdir@

# version and release are defined in the head of configure.in 
# don't forget 'autoconf' if you change them 
VERSD=@GBMAJOR@.@GBMINOR@.@GBMICRO@
VERSU=@GBMAJOR@_@GBMINOR@_@GBMICRO@
RELEASE=@PACKAGE_RELEASE@

VERSIOND=$(VERSD)$(RELEASE)
VERSIONU=$(VERSU)$(RELEASE)

DOCVERSION=@DOCVERSION@
DOCVERSION=development

CC=@CC@
CXX=@CXX@
EXEEXT=@EXEEXT@

# Resource compiler, currently used under MinGW
RC=@RC@

#EXTRA_LIBS -lefence

# Space is significant, because MSVC wants no space between switch and arg (-Fofoo.o)
# but cc/gcc does:
#  $(OUTPUT_SWITCH)main.o
#  becomes -o main.o (gcc)
#   or     -Fomain.o (cl.exe) (currently unused)
OUTPUT_SWITCH=-o #

QT_INC=@QT_INC@
QT_LIBS=@QT_LIBS@
QMAKE=@QMAKE@
LUPDATE=@LUPDATE@
LRELEASE=@LRELEASE@

#
# Enable either or both of these as you wish.
#
#OPTIMIZATION=-O $(EXTRA_OPTIMIZATION)
#DEBUGGING=-g $(EXTRA_DEBUGGING)
# add -DDEBUG_MEM to turn on memory allocation logging
GBCFLAGS=$(EXTRA_CFLAGS) $(DEBUGGING) -I$(srcdir) @QT_INC_OPT@$(QT_INC) \
	$(OPTIMIZATION) -DHAVE_CONFIG_H -DNEW_STRINGS
LDFLAGS=$(EXTRA_LDFLAGS) @LDFLAGS@
PREFIX=@prefix@
INSTALL_DIR=$(DESTDIR)/$(PREFIX)

MINIMAL_FMTS=magproto.o gpx.o geo.o mapsend.o mapsource.o garmin.o \
	garmin_device_xml.o garmin_tables.o internal_styles.o nmea.o kml.o \
	wbt-200.o ozi.o pcx.o gdb.o gtrnctr.o xcsv.o explorist_ini.o

ALL_FMTS=$(MINIMAL_FMTS) gtm.o gpsutil.o  \
	skytraq.o \
	holux.o tmpro.o tpg.o tpo.o \
	tiger.o easygps.o  \
	saroute.o navicache.o psitrex.o delgpl.o \
	text.o html.o netstumbler.o \
	igc.o brauniger_iq.o shape.o hiketech.o glogbook.o  \
	vcf.o google.o xhtmlent.o lowranceusr.o an1.o tomtom.o \
	tef_xml.o maggeo.o vitosmt.o bcr.o \
	ignrando.o stmwpp.o cst.o nmn4.o compegps.o \
	yahoo.o unicsv.o wfff_xml.o garmin_txt.o gpssim.o \
	stmsdf.o dmtlog.o raymarine.o alan.o vitovtt.o \
	ggv_log.o g7towin.o garmin_gpi.o lmx.o random.o xol.o dg-100.o \
	navilink.o mtk_logger.o ik3d.o osm.o destinator.o exif.o vidaone.o \
	igo8.o gopal.o humminbird.o mapasia.o gnav_trl.o navitel.o ggv_ovl.o \
	jtr.o sbp.o sbn.o mmo.o skyforce.o itracku.o v900.o delbin.o \
	pocketfms_bc.o pocketfms_fp.o pocketfms_wp.o naviguide.o enigma.o \
	vpl.o teletype.o jogmap.o bushnell.o bushnell_trl.o wintec_tes.o \
	subrip.o garmin_xt.o garmin_fit.o lowranceusr4.o \
	mtk_locus.o googledir.o mapbar_track.o f90g_track.o mapfactor.o energympro.o \
<<<<<<< HEAD
	mynav.o ggv_bin.o
=======
	mynav.o globalsat_sport.o
>>>>>>> 7821a1cc

FMTS=@FMTS@

FILTERS=bend.o position.o radius.o duplicate.o arcdist.o polygon.o smplrout.o \
	reverse_route.o sort.o stackfilter.o trackfilter.o discard.o \
	nukedata.o interpolate.o transform.o height.o swapdata.o validate.o

JEEPS=jeeps/gpsapp.o jeeps/gpscom.o \
	jeeps/gpsmath.o jeeps/gpsmem.o  \
	jeeps/gpsprot.o jeeps/gpsread.o \
	jeeps/gpsdevice.o jeeps/gpsdevice_ser.o jeeps/gpsdevice_usb.o \
	jeeps/gpsrqst.o jeeps/gpssend.o jeeps/gpsserial.o jeeps/jgpsutil.o \
	jeeps/gpsusbread.o jeeps/gpsusbsend.o \
	jeeps/gpsusbcommon.o @OSJEEPS@

# Extra modules in Jeeps that we don't use
# 	jeeps/gpsfmt.o jeeps/gpsinput.o jeeps/gpsproj.o

SHAPE=shapelib/shpopen.o shapelib/dbfopen.o shapelib/safileio.o

MINIZIP=zlib/contrib/minizip/zip.o \
	zlib/contrib/minizip/ioapi.o

ZLIB=zlib/adler32.o zlib/compress.o zlib/crc32.o zlib/deflate.o zlib/inffast.o \
	zlib/inflate.o zlib/infback.o zlib/inftrees.o zlib/trees.o \
	zlib/uncompr.o zlib/gzlib.o zlib/gzclose.o zlib/gzread.o \
	zlib/gzwrite.o zlib/zutil.o $(MINIZIP)


LIBOBJS = queue.o route.o waypt.o filter_vecs.o util.o vecs.o mkshort.o \
          csv_util.o strptime.o grtcirc.o util_crc.o xmlgeneric.o \
          formspec.o xmltag.o cet.o cet_util.o fatal.o rgbcolors.o \
	  inifile.o garmin_fs.o gbsleep.o units.o @GBSER@ gbser.o \
	  gbfile.o parse.o session.o \
	  src/core/xmlstreamwriter.o \
	  src/core/usasciicodec.o\
	  src/core/ziparchive.o \
	  $(GARMIN) $(JEEPS) $(SHAPE) @ZLIB@ $(FMTS) $(FILTERS)
OBJS = main.o globals.o $(LIBOBJS) @FILEINFO@

DEPFILES = $(OBJS:.o=.d)

.cc.o:
	$(CXX) @CPPFLAGS@ @CXXFLAGS@ -c $(GBCFLAGS) $< $(OUTPUT_SWITCH)$@
.c.o:
	$(CC) @CPPFLAGS@ @CFLAGS@ -c $(GBCFLAGS) $< $(OUTPUT_SWITCH)$@



# Directory of local web doc.  Traditionally a sibling to the GPSBabel tree.
WEB=@DOCDIR@

# Declaring a target PHONY whose names matches a subdirectory can be
# particularly important, e.g. gui.
.PHONY: all clean tag more-clean check torture \
install install-debug leaktest \
dep doc \
release-sourcecheck release-tarball release-rpm \
cross-configure \
release-winbuild release-upload mac-upload release rpm mac-release \
gui linux-gui mac-gui mac-gui-dmg msvc-build test-release \
toolinfo

all: gpsbabel$(EXEEXT)

gpsbabel$(EXEEXT): configure Makefile $(OBJS) @GPSBABEL_DEBUG@ 
	$(CXX) $(CXXFLAGS) $(LDFLAGS) $(OBJS) @LIBS@ $(QT_LIBS) @USB_LIBS@ $(OUTPUT_SWITCH)$@

gpsbabel-debug: $(OBJS)
	$(CXX) $(CXXFLAGS) $(LDFLAGS) $(OBJS) @LIBS@ @EFENCE_LIB@ $(QT_LIBS) @USB_LIBS@ $(OUTPUT_SWITCH)$@

Makefile gbversion.h: Makefile.in config.status xmldoc/makedoc.in \
	  gbversion.h.in gui/setup.iss.in
	CONFIG_FILES=$@ CONFIG_HEADERS= $(SHELL) ./config.status 

xcsv_tokens.gperf: xcsv_tokens.in
	gperf --output-file=$@ -L ANSI-C -D -t $? 

config.status: configure 
	$(SHELL) config.status --recheck

jeeps/gpslibusb.o: 
	$(CXX) @CPPFLAGS@ @CXXFLAGS@ -c $(GBCFLAGS) @USB_CFLAGS@ @srcdir@/jeeps/gpslibusb.cc $(OUTPUT_SWITCH)$@

fileinfo.o: win32/gpsbabel.rc
	$(RC) -o fileinfo.o win32/gpsbabel.rc

clean:
	rm -f $(OBJS) gpsbabel gpsbabel.exe
	if [ -f gui/Makefile ]; then $(MAKE) -C gui clean; fi
	$(srcdir)/test-all -W

configure: configure.in
	autoconf

tag:
	# svn commit
	# svn copy https://gpsbabel.googlecode.com/svn/trunk/ https://gpsbabel.googlecode.com/svn/tags/gpsbabel_@GBMAJOR@_@GBMINOR@_@GBMICRO@@PACKAGE_RELEASE@
	git tag -fa gpsbabel_@GBMAJOR@_@GBMINOR@_@GBMICRO@@PACKAGE_RELEASE@ -m "gpsbabel_@GBMAJOR@_@GBMINOR@_@GBMICRO@@PACKAGE_RELEASE@"
	git push origin master --tags

more-clean: clean
	$(srcdir)/tools/mkmoreclean

check: gpsbabel$(EXEEXT)
	$(srcdir)/testo

torture: gpsbabel$(EXEEXT)
	@echo "testo in progress... (basic data integrity test)"
	@$(srcdir)/testo
	@echo "vtesto in progress... (valgrind is watching testo)"
	@$(srcdir)/vtesto
	@echo "torture_test in progress... (shortname reduction)"
	@$(srcdir)/torture_test
#
# 	Because there are some "non-real" errors like "IGC: bad date" 
# 	test-all does not stop on errors.
# 	Please inspect the log file (/tmp/gb-test-all.log) for segmentation
# 	faults, math overflows and other hard errors
#
	@echo "test-all in progress... (read/write test between all possible formats)"
	@$(srcdir)/test-all -s -r $(srcdir)/reference/expertgps.gpx -t

#
# This will only work on UNIX-like substances.
#
install: @INSTALL_DEBUG@ gpsbabel$(EXEEXT)
	@mkdir -p $(INSTALL_DIR)/bin
	install gpsbabel  $(INSTALL_DIR)/bin/

install-debug:
	@mkdir -p $(INSTALL_DIR)/bin
	install gpsbabel-debug  $(INSTALL_DIR)/bin/

# Nerdy release stuff that needs to work only on Linux.

leaktest:
	make EXTRA_CFLAGS=-DDEBUG_MEM
	tools/cleardebug
	./testo
	tools/memdebug | grep -v '^command line:'

dep:
	make clean && make -j8 EXTRA_CFLAGS="-isystem /sw/include @QT_SYSINC_OPT@ $(QT_INC) -MMD"  && cat $(sort $(DEPFILES)) > /tmp/dep && rm $(DEPFILES)
	echo 'internal_styles.cc: mkstyle.sh $$(srcdir)/style/*.style' >> /tmp/dep
	echo '	$$(srcdir)/mkstyle.sh > internal_styles.cc || (rm -f internal_styles.cc ; exit 1)'  >> /tmp/dep
	echo Edit Makefile.in and bring in /tmp/dep

$(WEB)/htmldoc-$(DOCVERSION)/index.html: FORCE
	mkdir -p $(WEB)/htmldoc-$(DOCVERSION)
	perl xmldoc/makedoc
	xmlwf xmldoc/readme.xml		#check for well-formedness
	xmllint --noout --valid xmldoc/readme.xml    	#validate
	xsltproc \
	 --stringparam base.dir "$(WEB)/htmldoc-$(DOCVERSION)/" \
	 --stringparam root.filename "index" \
	 xmldoc/babelmain.xsl \
	 xmldoc/readme.xml
	tools/fixdoc $(WEB)/htmldoc-$(DOCVERSION) "GPSBabel $(DOCVERSION):"
	chmod 755 tools/mkcapabilities
	tools/mkcapabilities

#
# The .fo and PDF versions depend on additional tools.
# 'fop' must be obtained from http://xmlgraphics.apache.org/fop/
#   0.92beta seems to work OK, BUT.
#   * If you have a package called 'docbook-xml-website' it's reported
#     to prevent the build from working.   Remove it. (Suse)
#   * Sun Java seems to be required.   GCJ 1.4.2 doesn't work.   You can
#     force Sun Java to be used by creating ~/.foprc with 'rpm_mode=' (Fedora)
#     Get it from http://www.java.com
# The Hypnenation package must be installed from 
#   http://offo.sourceforge.net/hyphenation/index.html - be sure to get the
#   version that corresponds to the version of FOP that you used above.
# The docbook XSL must be 1.71.1 or higher.  
#   * Remember to update /etc/xml/catalogs if you manually update this.
#
gpsbabel.fo:  FORCE
	perl xmldoc/makedoc
	xmlwf xmldoc/readme.xml		#check for well-formedness
	xmllint --noout --valid xmldoc/readme.xml    	#validate
	xsltproc -o $@ xmldoc/babelpdf.xsl xmldoc/readme.xml

gpsbabel.pdf: gpsbabel.fo
	fop -q -fo gpsbabel.fo -pdf gpsbabel.pdf 
	cp gpsbabel.pdf $(WEB)/htmldoc-$(DOCVERSION)/gpsbabel-$(DOCVERSION).pdf


gpsbabel.html: FORCE # gpsbabel
	# perl xmldoc/makedoc
	xsltproc \
	  --output $@ \
	  --stringparam toc.section.depth "1" \
	  --stringparam html.cleanup "1" \
	  --stringparam make.clean.html "1" \
	  --stringparam html.valid.html "1" \
	  --stringparam html.stylesheet \
	  "http://www.gpsbabel.org/style3.css" \
	  http://docbook.sourceforge.net/release/xsl/current/xhtml/docbook.xsl \
	xmldoc/readme.xml

readme.txt: gpsbabel.html
	lynx -nolist -dump gpsbabel.html  > $@

changes.html: FORCE
	wget -O $(WEB)/changes.html http://www.gpsbabel.org/changes.html || exit 1
	rm -f $(WEB)/changes.html.1 > /dev/null

doc: gpsbabel $(WEB)/htmldoc-$(DOCVERSION)/index.html gpsbabel.pdf # readme.txt

FORCE:

# file list for windows package
WINFILES = gpsbabel.exe win32/GPSBabelGUI.exe win32/gui-2/README.gui \
           README.contrib AUTHORS COPYING gpsbabel.html

#
# Do administrative-y things to the tree.  Verify that everything is checked
# in and tagged.
#
release-sourcecheck: changes.html
	# ./chkdoc
	# make clean
	rm -fr gpsbabel-$(VERSIOND)
	# make gpsbabel doc gpsbabel.html
	@(. tools/functions && ask "Enter 'y' to tag the tree as gpsbabel_$(VERSIONU)." "y") && git tag -fa gpsbabel_@GBMAJOR@_@GBMINOR@_@GBMICRO@@PACKAGE_RELEASE@ -m "gpsbabel_@GBMAJOR@_@GBMINOR@_@GBMICRO@@PACKAGE_RELEASE@"
	# svn export https://gpsbabel.googlecode.com/svn/tags/gpsbabel_$(VERSIONU)/gpsbabel gpsbabel-$(VERSIOND) 
	# May have to rethink this in a Git world.
	# touch gpsbabel-$(VERSIOND)/internal_styles.cc
	# touch gpsbabel-$(VERSIOND)/configure
	# touch gpsbabel-$(VERSIOND)/xcsv_tokens.gperf

#
# Build the release tarball from the exported CVS tree, tweaking 
# timestamps and including generated filess as needed.
#
release-tarball: release-sourcecheck
#	rm -fr gpsbabel-$(VERSIOND)
	# cp -ap internal_styles.cc gpsbabel-$(VERSIOND)/
	# tar czf /tmp/gpsbabel-$(VERSIOND).tar.gz gpsbabel-$(VERSIOND)
	git archive --prefix=gpsbabel-$(VERSIOND)/ HEAD | gzip > /tmp/gpsbabel-$(VERSIOND).tar.gz
	gb_upload /tmp/gpsbabel-$(VERSIOND).tar.gz
#	cd /tmp ; tar xzf gpsbabel-$(VERSIOND).tar.gz

release-rpm:
	test -f gpsbabel.html
	mkdir -p /tmp/dist/BUILD \
	  /tmp/dist/RPMS /tmp/dist/SPECS \
	  /tmp/dist/SOURCES /tmp/dist/SRPMS \
	  /tmp/dist/TMP /tmp/dist/install 
	tools/mkspec $(WEB) $(VERSD) $(RELEASE) > /tmp/dist/SPECS/gpsbabel.spec
	cp -ap gpsbabel.html gpsbabel-$(VERSIOND)/
	cp -ap CHANGELOG gpsbabel-$(VERSIOND)/
	rm -rf /tmp/dist/TMP/gpsbabel-$(VERSD)
	rm -rf /tmp/dist/SOURCES/gpsbabel-$(VERSD).tgz
	cp -apr gpsbabel-$(VERSIOND) /tmp/dist/TMP/gpsbabel-$(VERSD)
	cd /tmp/dist/TMP ; tar --owner=0 --group=0 -czf ../SOURCES/gpsbabel-$(VERSD).tgz gpsbabel-$(VERSD)
	rpmbuild -ba \
	  --define "_topdir /tmp/dist" \
	  --define "buildroot /tmp/dist/install" \
	  /tmp/dist/SPECS/gpsbabel.spec


#
# The Windows executables are cross compiled from the exported CVS image.
# Do the build of that here  and make a zip file for distribution.
# Do this build in a temporary tree that was a copy of the tagged one
# to avoid scribbling in the "real" one.
#
# The cross builds are built with mingw.   http://mirzam.it.vu.nl/mingw
# and http://mingw.sourceforge.net are convenient sources for that.
# binutils, runtime, w32api, and gcc-core seem to be required.
#

cross-configure:
	  CXX=i386-mingw32-gcc LDFLAGS="-s" @srcdir@/configure --host=i386-pc-mingw32 --with-cet=all

release-winbuild:
	rm -fr /tmp/gpsbabel-$(VERSIOND)-cross
	cp -a gpsbabel-$(VERSIOND) /tmp/gpsbabel-$(VERSIOND)-cross
	cd /tmp/gpsbabel-$(VERSIOND)-cross ; \
	  CXX=i386-mingw32-gcc LDFLAGS="-s" ./configure --host=i386-pc-mingw32 --with-cet=all && make && \
	  zip -j /tmp/gpsbabel-$(VERSIOND).zip $(WINFILES)
	rm -fr /tmp/gpsbabel-$(VERSIOND)-cross

# gb_upload is an external script to do the copy to the server.
release-upload:  /tmp/gpsbabel-$(VERSIOND).tar.gz  /tmp/gpsbabel-$(VERSIOND).zip /tmp/dist/SRPMS/gpsbabel-$(VERSIOND)-0.src.rpm  /tmp/dist/RPMS/i386/gpsbabel-$(VERSIOND)-0.i386.rpm
	@(. tools/functions && ask "Type 'yes' if you want to do the upload now" "yes" )
	gb_upload /tmp/gpsbabel-$(VERSIOND).tar.gz 
	gb_upload /tmp/gpsbabel-$(VERSIOND).zip 
	gb_upload /tmp/dist/SRPMS/gpsbabel-$(VERSIOND)-0.src.rpm  
	gb_upload /tmp/dist/RPMS/i386/gpsbabel-$(VERSIOND)-0.i386.rpm  
	gb_upload /tmp/dist/RPMS/i386/gpsbabel-debuginfo-$(VERSIOND)-0.i386.rpm  

mac-upload:
	# gb_upload GPSBabel+-$(VERSIOND).dmg  
	gb_upload gui/objects/GPSBabel-$(VERSIOND).dmg


release: release-sourcecheck  release-tarball release-winbuild release-rpm release-upload

rpm: changes.html
	tools/mkrpm $(WEB) $(VERSD) $(RELEASE)

gui: gpsbabel$(EXEEXT)
	cd gui ; $(QMAKE) app.pro && make
	cd gui ; $(LUPDATE) app.pro
	cd gui ; $(LRELEASE) app.pro

linux-gui: gui
	cd gui; ./makelinuxdist.sh

mac-gui: gui
	# file gpsbabel | grep '2 architectures' || exit 1
	# file gui/objects/GPSBabelFE.app/Contents/MacOS/GPSBabelFE | grep '2 architectures' || exit 1
	mkdir -p gui/objects/GPSBabelFE.app/Contents/MacOS/translations
	cp gui/*.qm  gui/objects/gpsbabelFE.app/Contents/MacOS/translations
	cp gpsbabel gui/objects/GPSBabelFE.app/Contents/MacOS
	cp -r gui/help/*.html  gui/objects/GPSBabelFE.app/Contents/MacOS
	cp gui/gmapbase.html gui/objects/GPSBabelFE.app/Contents/MacOS
	tools/mac-localize

# Build the Qt front end, place GPSBabel in the right place, deploy all 
# the libs.

mac-gui-dmg: mac-gui
	rm -f gui/objects/GPSBabelFE.dmg
	cd gui/objects ; macdeployqt GPSBabelFE.app  -executable=GPSBabelFE.app/Contents/MacOS/gpsbabel -dmg
	mv gui/objects/GPSBabelFE.dmg  gui/objects/GPSBabel-$(VERSIOND).dmg

msvc-build:
	@#Intended for development. Assume .NET 4 is used - may require tweaks
	"$(word 1, $(wildcard $(SYSTEMROOT)/Microsoft.NET/Framework/v4*/msbuild.exe))" msvc/GPSBabel.vcxproj /nologo /maxcpucount

# release check using CVS tree
test-release: doc gpsbabel.html changes.html
	cvs export -r HEAD -d gpsbabel-$(VERSIOND) gpsbabel
	rm -f gpsbabel-$(VERSIOND)/internal_styles.cc
	make release-tarball release-winbuild release-rpm

# Build entire tree, upload to Coverity.
cov-upload: FORCE
	make clean
	cov-build --dir cov-int make
	echo If that says 100%, press enter. Otherwise interrupt.
	read junk
	cov-upload

toolinfo:
	-$(CC) --version
	-$(QMAKE) -v

# Machine generated from here down. 
alan.o: alan.cc defs.h config.h queue.h zlib/zlib.h zlib/zconf.h gbfile.h \
  cet.h inifile.h session.h src/core/datetime.h
an1.o: an1.cc defs.h config.h queue.h zlib/zlib.h zlib/zconf.h gbfile.h \
  cet.h inifile.h session.h src/core/datetime.h an1sym.h
arcdist.o: arcdist.cc defs.h config.h queue.h zlib/zlib.h zlib/zconf.h \
  gbfile.h cet.h inifile.h session.h src/core/datetime.h filterdefs.h \
  grtcirc.h
bcr.o: bcr.cc defs.h config.h queue.h zlib/zlib.h zlib/zconf.h gbfile.h \
  cet.h inifile.h session.h src/core/datetime.h csv_util.h \
  garmin_tables.h cet_util.h
bend.o: bend.cc defs.h config.h queue.h zlib/zlib.h zlib/zconf.h gbfile.h \
  cet.h inifile.h session.h src/core/datetime.h filterdefs.h grtcirc.h
brauniger_iq.o: brauniger_iq.cc defs.h config.h queue.h zlib/zlib.h \
  zlib/zconf.h gbfile.h cet.h inifile.h session.h src/core/datetime.h \
  gbser.h
bushnell.o: bushnell.cc defs.h config.h queue.h zlib/zlib.h zlib/zconf.h \
  gbfile.h cet.h inifile.h session.h src/core/datetime.h
bushnell_trl.o: bushnell_trl.cc defs.h config.h queue.h zlib/zlib.h \
  zlib/zconf.h gbfile.h cet.h inifile.h session.h src/core/datetime.h
cet.o: cet.cc defs.h config.h queue.h zlib/zlib.h zlib/zconf.h gbfile.h \
  cet.h inifile.h session.h src/core/datetime.h
cet_util.o: cet_util.cc defs.h config.h queue.h zlib/zlib.h zlib/zconf.h \
  gbfile.h cet.h inifile.h session.h src/core/datetime.h cet_util.h \
  cet/ansi_x3_4_1968.h cet/cp1252.h cet/iso_8859_8.h
compegps.o: compegps.cc defs.h config.h queue.h zlib/zlib.h zlib/zconf.h \
  gbfile.h cet.h inifile.h session.h src/core/datetime.h cet_util.h \
  csv_util.h jeeps/gpsmath.h jeeps/gpsport.h
cst.o: cst.cc defs.h config.h queue.h zlib/zlib.h zlib/zconf.h gbfile.h \
  cet.h inifile.h session.h src/core/datetime.h cet_util.h strptime.h
csv_util.o: csv_util.cc defs.h config.h queue.h zlib/zlib.h zlib/zconf.h \
  gbfile.h cet.h inifile.h session.h src/core/datetime.h cet_util.h \
  csv_util.h garmin_fs.h jeeps/gps.h jeeps/gpsport.h jeeps/gpsdevice.h \
  jeeps/gpssend.h jeeps/gpsread.h jeeps/gpsutil.h jeeps/gpsapp.h \
  jeeps/gpsprot.h jeeps/gpscom.h jeeps/gpsfmt.h jeeps/gpsmath.h \
  jeeps/gpsmem.h jeeps/gpsrqst.h jeeps/gpsinput.h jeeps/gpsproj.h \
  grtcirc.h src/core/logging.h strptime.h xcsv_tokens.gperf
delbin.o: delbin.cc defs.h config.h queue.h zlib/zlib.h zlib/zconf.h \
  gbfile.h cet.h inifile.h session.h src/core/datetime.h \
  src/core/xmltag.h
delgpl.o: delgpl.cc defs.h config.h queue.h zlib/zlib.h zlib/zconf.h \
  gbfile.h cet.h inifile.h session.h src/core/datetime.h
destinator.o: destinator.cc defs.h config.h queue.h zlib/zlib.h \
  zlib/zconf.h gbfile.h cet.h inifile.h session.h src/core/datetime.h \
  cet_util.h garmin_fs.h jeeps/gps.h jeeps/gpsport.h jeeps/gpsdevice.h \
  jeeps/gpssend.h jeeps/gpsread.h jeeps/gpsutil.h jeeps/gpsapp.h \
  jeeps/gpsprot.h jeeps/gpscom.h jeeps/gpsfmt.h jeeps/gpsmath.h \
  jeeps/gpsmem.h jeeps/gpsrqst.h jeeps/gpsinput.h jeeps/gpsproj.h \
  strptime.h
dg-100.o: dg-100.cc defs.h config.h queue.h zlib/zlib.h zlib/zconf.h \
  gbfile.h cet.h inifile.h session.h src/core/datetime.h gbser.h
discard.o: discard.cc defs.h config.h queue.h zlib/zlib.h zlib/zconf.h \
  gbfile.h cet.h inifile.h session.h src/core/datetime.h filterdefs.h
dmtlog.o: dmtlog.cc defs.h config.h queue.h zlib/zlib.h zlib/zconf.h \
  gbfile.h cet.h inifile.h session.h src/core/datetime.h jeeps/gpsmath.h \
  jeeps/gpsport.h xmlgeneric.h
duplicate.o: duplicate.cc defs.h config.h queue.h zlib/zlib.h \
  zlib/zconf.h gbfile.h cet.h inifile.h session.h src/core/datetime.h \
  filterdefs.h
easygps.o: easygps.cc defs.h config.h queue.h zlib/zlib.h zlib/zconf.h \
  gbfile.h cet.h inifile.h session.h src/core/datetime.h
energympro.o: energympro.cc defs.h config.h queue.h zlib/zlib.h \
  zlib/zconf.h gbfile.h cet.h inifile.h session.h src/core/datetime.h
enigma.o: enigma.cc defs.h config.h queue.h zlib/zlib.h zlib/zconf.h \
  gbfile.h cet.h inifile.h session.h src/core/datetime.h
exif.o: exif.cc defs.h config.h queue.h zlib/zlib.h zlib/zconf.h gbfile.h \
  cet.h inifile.h session.h src/core/datetime.h garmin_tables.h \
  jeeps/gpsmath.h jeeps/gpsport.h
explorist_ini.o: explorist_ini.cc defs.h config.h queue.h zlib/zlib.h \
  zlib/zconf.h gbfile.h cet.h inifile.h session.h src/core/datetime.h \
  explorist_ini.h
f90g_track.o: f90g_track.cc defs.h config.h queue.h zlib/zlib.h \
  zlib/zconf.h gbfile.h cet.h inifile.h session.h src/core/datetime.h
fatal.o: fatal.cc defs.h config.h queue.h zlib/zlib.h zlib/zconf.h \
  gbfile.h cet.h inifile.h session.h src/core/datetime.h
filter_vecs.o: filter_vecs.cc defs.h config.h queue.h zlib/zlib.h \
  zlib/zconf.h gbfile.h cet.h inifile.h session.h src/core/datetime.h \
  filterdefs.h gbversion.h
formspec.o: formspec.cc defs.h config.h queue.h zlib/zlib.h zlib/zconf.h \
  gbfile.h cet.h inifile.h session.h src/core/datetime.h
g7towin.o: g7towin.cc defs.h config.h queue.h zlib/zlib.h zlib/zconf.h \
  gbfile.h cet.h inifile.h session.h src/core/datetime.h csv_util.h \
  cet_util.h garmin_fs.h jeeps/gps.h jeeps/gpsport.h jeeps/gpsdevice.h \
  jeeps/gpssend.h jeeps/gpsread.h jeeps/gpsutil.h jeeps/gpsapp.h \
  jeeps/gpsprot.h jeeps/gpscom.h jeeps/gpsfmt.h jeeps/gpsmath.h \
  jeeps/gpsmem.h jeeps/gpsrqst.h jeeps/gpsinput.h jeeps/gpsproj.h \
  garmin_tables.h strptime.h
garmin.o: garmin.cc defs.h config.h queue.h zlib/zlib.h zlib/zconf.h \
  gbfile.h cet.h inifile.h session.h src/core/datetime.h cet_util.h \
  grtcirc.h jeeps/gps.h jeeps/gpsport.h jeeps/gpsdevice.h \
  jeeps/gpssend.h jeeps/gpsread.h jeeps/gpsutil.h jeeps/gpsapp.h \
  jeeps/gpsprot.h jeeps/gpscom.h jeeps/gpsfmt.h jeeps/gpsmath.h \
  jeeps/gpsmem.h jeeps/gpsrqst.h jeeps/gpsinput.h jeeps/gpsproj.h \
  jeeps/gpsserial.h garmin_tables.h garmin_fs.h garmin_device_xml.h
garmin_device_xml.o: garmin_device_xml.cc defs.h config.h queue.h \
  zlib/zlib.h zlib/zconf.h gbfile.h cet.h inifile.h session.h \
  src/core/datetime.h xmlgeneric.h garmin_device_xml.h
garmin_fit.o: garmin_fit.cc defs.h config.h queue.h zlib/zlib.h \
  zlib/zconf.h gbfile.h cet.h inifile.h session.h src/core/datetime.h
garmin_fs.o: garmin_fs.cc defs.h config.h queue.h zlib/zlib.h \
  zlib/zconf.h gbfile.h cet.h inifile.h session.h src/core/datetime.h \
  cet_util.h garmin_fs.h jeeps/gps.h jeeps/gpsport.h jeeps/gpsdevice.h \
  jeeps/gpssend.h jeeps/gpsread.h jeeps/gpsutil.h jeeps/gpsapp.h \
  jeeps/gpsprot.h jeeps/gpscom.h jeeps/gpsfmt.h jeeps/gpsmath.h \
  jeeps/gpsmem.h jeeps/gpsrqst.h jeeps/gpsinput.h jeeps/gpsproj.h \
  garmin_tables.h
garmin_gpi.o: garmin_gpi.cc defs.h config.h queue.h zlib/zlib.h \
  zlib/zconf.h gbfile.h cet.h inifile.h session.h src/core/datetime.h \
  cet_util.h jeeps/gpsmath.h jeeps/gpsport.h garmin_fs.h jeeps/gps.h \
  jeeps/gpsdevice.h jeeps/gpssend.h jeeps/gpsread.h jeeps/gpsutil.h \
  jeeps/gpsapp.h jeeps/gpsprot.h jeeps/gpscom.h jeeps/gpsfmt.h \
  jeeps/gpsmem.h jeeps/gpsrqst.h jeeps/gpsinput.h jeeps/gpsproj.h \
  garmin_gpi.h
garmin_tables.o: garmin_tables.cc garmin_tables.h defs.h config.h queue.h \
  zlib/zlib.h zlib/zconf.h gbfile.h cet.h inifile.h session.h \
  src/core/datetime.h src/core/logging.h jeeps/gpsmath.h jeeps/gpsport.h
garmin_txt.o: garmin_txt.cc defs.h config.h queue.h zlib/zlib.h \
  zlib/zconf.h gbfile.h cet.h inifile.h session.h src/core/datetime.h \
  cet_util.h csv_util.h garmin_fs.h jeeps/gps.h jeeps/gpsport.h \
  jeeps/gpsdevice.h jeeps/gpssend.h jeeps/gpsread.h jeeps/gpsutil.h \
  jeeps/gpsapp.h jeeps/gpsprot.h jeeps/gpscom.h jeeps/gpsfmt.h \
  jeeps/gpsmath.h jeeps/gpsmem.h jeeps/gpsrqst.h jeeps/gpsinput.h \
  jeeps/gpsproj.h garmin_tables.h grtcirc.h strptime.h
garmin_xt.o: garmin_xt.cc defs.h config.h queue.h zlib/zlib.h \
  zlib/zconf.h gbfile.h cet.h inifile.h session.h src/core/datetime.h
gbfile.o: gbfile.cc defs.h config.h queue.h zlib/zlib.h zlib/zconf.h \
  gbfile.h cet.h inifile.h session.h src/core/datetime.h \
  src/core/logging.h
gbser.o: gbser.cc defs.h config.h queue.h zlib/zlib.h zlib/zconf.h \
  gbfile.h cet.h inifile.h session.h src/core/datetime.h gbser.h \
  gbser_private.h
gbser_posix.o: gbser_posix.cc defs.h config.h queue.h zlib/zlib.h \
  zlib/zconf.h gbfile.h cet.h inifile.h session.h src/core/datetime.h \
  gbser.h gbser_private.h
gbsleep.o: gbsleep.cc config.h
gdb.o: gdb.cc defs.h config.h queue.h zlib/zlib.h zlib/zconf.h gbfile.h \
  cet.h inifile.h session.h src/core/datetime.h cet_util.h csv_util.h \
  garmin_fs.h jeeps/gps.h jeeps/gpsport.h jeeps/gpsdevice.h \
  jeeps/gpssend.h jeeps/gpsread.h jeeps/gpsutil.h jeeps/gpsapp.h \
  jeeps/gpsprot.h jeeps/gpscom.h jeeps/gpsfmt.h jeeps/gpsmath.h \
  jeeps/gpsmem.h jeeps/gpsrqst.h jeeps/gpsinput.h jeeps/gpsproj.h \
  garmin_tables.h grtcirc.h
geo.o: geo.cc defs.h config.h queue.h zlib/zlib.h zlib/zconf.h gbfile.h \
  cet.h inifile.h session.h src/core/datetime.h src/core/file.h
ggv_bin.o: ggv_bin.cc defs.h config.h queue.h zlib/zlib.h zlib/zconf.h \
  gbfile.h cet.h inifile.h session.h src/core/datetime.h
ggv_log.o: ggv_log.cc defs.h config.h queue.h zlib/zlib.h zlib/zconf.h \
  gbfile.h cet.h inifile.h session.h src/core/datetime.h grtcirc.h \
  jeeps/gpsmath.h jeeps/gpsport.h
ggv_ovl.o: ggv_ovl.cc defs.h config.h queue.h zlib/zlib.h zlib/zconf.h \
  gbfile.h cet.h inifile.h session.h src/core/datetime.h cet_util.h \
  grtcirc.h
globals.o: globals.cc defs.h config.h queue.h zlib/zlib.h zlib/zconf.h \
  gbfile.h cet.h inifile.h session.h src/core/datetime.h gbversion.h
globalsat_sport.o: globalsat_sport.cc defs.h config.h queue.h zlib/zlib.h \
 zlib/zconf.h config.h gbfile.h cet.h inifile.h session.h \
 src/core/datetime.h gbser.h
glogbook.o: glogbook.cc defs.h config.h queue.h zlib/zlib.h zlib/zconf.h \
  gbfile.h cet.h inifile.h session.h src/core/datetime.h xmlgeneric.h \
  src/core/file.h
gnav_trl.o: gnav_trl.cc defs.h config.h queue.h zlib/zlib.h zlib/zconf.h \
  gbfile.h cet.h inifile.h session.h src/core/datetime.h
google.o: google.cc defs.h config.h queue.h zlib/zlib.h zlib/zconf.h \
  gbfile.h cet.h inifile.h session.h src/core/datetime.h xmlgeneric.h
googledir.o: googledir.cc defs.h config.h queue.h zlib/zlib.h \
  zlib/zconf.h gbfile.h cet.h inifile.h session.h src/core/datetime.h \
  xmlgeneric.h
gopal.o: gopal.cc defs.h config.h queue.h zlib/zlib.h zlib/zconf.h \
  gbfile.h cet.h inifile.h session.h src/core/datetime.h cet_util.h \
  csv_util.h strptime.h jeeps/gpsmath.h jeeps/gpsport.h grtcirc.h
gpssim.o: gpssim.cc defs.h config.h queue.h zlib/zlib.h zlib/zconf.h \
  gbfile.h cet.h inifile.h session.h src/core/datetime.h
gpsutil.o: gpsutil.cc defs.h config.h queue.h zlib/zlib.h zlib/zconf.h \
  gbfile.h cet.h inifile.h session.h src/core/datetime.h cet_util.h \
  magellan.h
gpx.o: gpx.cc defs.h config.h queue.h zlib/zlib.h zlib/zconf.h gbfile.h \
  cet.h inifile.h session.h src/core/datetime.h cet_util.h garmin_fs.h \
  jeeps/gps.h jeeps/gpsport.h jeeps/gpsdevice.h jeeps/gpssend.h \
  jeeps/gpsread.h jeeps/gpsutil.h jeeps/gpsapp.h jeeps/gpsprot.h \
  jeeps/gpscom.h jeeps/gpsfmt.h jeeps/gpsmath.h jeeps/gpsmem.h \
  jeeps/gpsrqst.h jeeps/gpsinput.h jeeps/gpsproj.h garmin_tables.h \
  src/core/logging.h src/core/file.h src/core/xmlstreamwriter.h \
  src/core/xmltag.h
grtcirc.o: grtcirc.cc defs.h config.h queue.h zlib/zlib.h zlib/zconf.h \
  gbfile.h cet.h inifile.h session.h src/core/datetime.h grtcirc.h
gtm.o: gtm.cc defs.h config.h queue.h zlib/zlib.h zlib/zconf.h gbfile.h \
  cet.h inifile.h session.h src/core/datetime.h jeeps/gpsmath.h \
  jeeps/gpsport.h
gtrnctr.o: gtrnctr.cc defs.h config.h queue.h zlib/zlib.h zlib/zconf.h \
  gbfile.h cet.h inifile.h session.h src/core/datetime.h xmlgeneric.h
height.o: height.cc defs.h config.h queue.h zlib/zlib.h zlib/zconf.h \
  gbfile.h cet.h inifile.h session.h src/core/datetime.h filterdefs.h \
  height.h
hiketech.o: hiketech.cc defs.h config.h queue.h zlib/zlib.h zlib/zconf.h \
  gbfile.h cet.h inifile.h session.h src/core/datetime.h xmlgeneric.h \
  src/core/xmlstreamwriter.h
holux.o: holux.cc defs.h config.h queue.h zlib/zlib.h zlib/zconf.h \
  gbfile.h cet.h inifile.h session.h src/core/datetime.h holux.h
html.o: html.cc defs.h config.h queue.h zlib/zlib.h zlib/zconf.h gbfile.h \
  cet.h inifile.h session.h src/core/datetime.h jeeps/gpsmath.h \
  jeeps/gpsport.h src/core/xmltag.h
humminbird.o: humminbird.cc defs.h config.h queue.h zlib/zlib.h \
  zlib/zconf.h gbfile.h cet.h inifile.h session.h src/core/datetime.h
igc.o: igc.cc defs.h config.h queue.h zlib/zlib.h zlib/zconf.h gbfile.h \
  cet.h inifile.h session.h src/core/datetime.h cet_util.h
ignrando.o: ignrando.cc defs.h config.h queue.h zlib/zlib.h zlib/zconf.h \
  gbfile.h cet.h inifile.h session.h src/core/datetime.h xmlgeneric.h
igo8.o: igo8.cc defs.h config.h queue.h zlib/zlib.h zlib/zconf.h gbfile.h \
  cet.h inifile.h session.h src/core/datetime.h cet_util.h
ik3d.o: ik3d.cc defs.h config.h queue.h zlib/zlib.h zlib/zconf.h gbfile.h \
  cet.h inifile.h session.h src/core/datetime.h xmlgeneric.h
inifile.o: inifile.cc defs.h config.h queue.h zlib/zlib.h zlib/zconf.h \
  gbfile.h cet.h inifile.h session.h src/core/datetime.h
internal_styles.o: internal_styles.cc defs.h config.h queue.h zlib/zlib.h \
  zlib/zconf.h gbfile.h cet.h inifile.h session.h src/core/datetime.h
interpolate.o: interpolate.cc defs.h config.h queue.h zlib/zlib.h \
  zlib/zconf.h gbfile.h cet.h inifile.h session.h src/core/datetime.h \
  filterdefs.h grtcirc.h
itracku.o: itracku.cc defs.h config.h queue.h zlib/zlib.h zlib/zconf.h \
  gbfile.h cet.h inifile.h session.h src/core/datetime.h gbser.h
jeeps/gpsapp.o: jeeps/gpsapp.cc jeeps/gps.h jeeps/../defs.h config.h \
  queue.h zlib/zlib.h zlib/zconf.h gbfile.h cet.h inifile.h session.h \
  src/core/datetime.h jeeps/gpsport.h jeeps/gpsdevice.h jeeps/gpssend.h \
  jeeps/gpsread.h jeeps/gpsutil.h jeeps/gpsapp.h jeeps/gpsprot.h \
  jeeps/gpscom.h jeeps/gpsfmt.h jeeps/gpsmath.h jeeps/gpsmem.h \
  jeeps/gpsrqst.h jeeps/gpsinput.h jeeps/gpsproj.h jeeps/garminusb.h \
  jeeps/gpsusbint.h jeeps/gpsserial.h
jeeps/gpscom.o: jeeps/gpscom.cc jeeps/gps.h jeeps/../defs.h config.h \
  queue.h zlib/zlib.h zlib/zconf.h gbfile.h cet.h inifile.h session.h \
  src/core/datetime.h jeeps/gpsport.h jeeps/gpsdevice.h jeeps/gpssend.h \
  jeeps/gpsread.h jeeps/gpsutil.h jeeps/gpsapp.h jeeps/gpsprot.h \
  jeeps/gpscom.h jeeps/gpsfmt.h jeeps/gpsmath.h jeeps/gpsmem.h \
  jeeps/gpsrqst.h jeeps/gpsinput.h jeeps/gpsproj.h
jeeps/gpsdevice.o: jeeps/gpsdevice.cc jeeps/gps.h jeeps/../defs.h \
  config.h queue.h zlib/zlib.h zlib/zconf.h gbfile.h cet.h inifile.h \
  session.h src/core/datetime.h jeeps/gpsport.h jeeps/gpsdevice.h \
  jeeps/gpssend.h jeeps/gpsread.h jeeps/gpsutil.h jeeps/gpsapp.h \
  jeeps/gpsprot.h jeeps/gpscom.h jeeps/gpsfmt.h jeeps/gpsmath.h \
  jeeps/gpsmem.h jeeps/gpsrqst.h jeeps/gpsinput.h jeeps/gpsproj.h \
  jeeps/gpsserial.h
jeeps/gpsdevice_ser.o: jeeps/gpsdevice_ser.cc jeeps/gps.h jeeps/../defs.h \
  config.h queue.h zlib/zlib.h zlib/zconf.h gbfile.h cet.h inifile.h \
  session.h src/core/datetime.h jeeps/gpsport.h jeeps/gpsdevice.h \
  jeeps/gpssend.h jeeps/gpsread.h jeeps/gpsutil.h jeeps/gpsapp.h \
  jeeps/gpsprot.h jeeps/gpscom.h jeeps/gpsfmt.h jeeps/gpsmath.h \
  jeeps/gpsmem.h jeeps/gpsrqst.h jeeps/gpsinput.h jeeps/gpsproj.h \
  jeeps/gpsserial.h
jeeps/gpsdevice_usb.o: jeeps/gpsdevice_usb.cc jeeps/gps.h jeeps/../defs.h \
  config.h queue.h zlib/zlib.h zlib/zconf.h gbfile.h cet.h inifile.h \
  session.h src/core/datetime.h jeeps/gpsport.h jeeps/gpsdevice.h \
  jeeps/gpssend.h jeeps/gpsread.h jeeps/gpsutil.h jeeps/gpsapp.h \
  jeeps/gpsprot.h jeeps/gpscom.h jeeps/gpsfmt.h jeeps/gpsmath.h \
  jeeps/gpsmem.h jeeps/gpsrqst.h jeeps/gpsinput.h jeeps/gpsproj.h \
  jeeps/garminusb.h jeeps/gpsusbint.h jeeps/gpsusbcommon.h
jeeps/gpslibusb.o: jeeps/gpslibusb.cc config.h mac/libusb/usb.h \
  jeeps/gps.h jeeps/../defs.h queue.h zlib/zlib.h zlib/zconf.h gbfile.h \
  cet.h inifile.h session.h src/core/datetime.h jeeps/gpsport.h \
  jeeps/gpsdevice.h jeeps/gpssend.h jeeps/gpsread.h jeeps/gpsutil.h \
  jeeps/gpsapp.h jeeps/gpsprot.h jeeps/gpscom.h jeeps/gpsfmt.h \
  jeeps/gpsmath.h jeeps/gpsmem.h jeeps/gpsrqst.h jeeps/gpsinput.h \
  jeeps/gpsproj.h jeeps/garminusb.h jeeps/gpsusbcommon.h \
  jeeps/../garmin_device_xml.h
jeeps/gpsmath.o: jeeps/gpsmath.cc jeeps/gps.h jeeps/../defs.h config.h \
  queue.h zlib/zlib.h zlib/zconf.h gbfile.h cet.h inifile.h session.h \
  src/core/datetime.h jeeps/gpsport.h jeeps/gpsdevice.h jeeps/gpssend.h \
  jeeps/gpsread.h jeeps/gpsutil.h jeeps/gpsapp.h jeeps/gpsprot.h \
  jeeps/gpscom.h jeeps/gpsfmt.h jeeps/gpsmath.h jeeps/gpsmem.h \
  jeeps/gpsrqst.h jeeps/gpsinput.h jeeps/gpsproj.h jeeps/gpsdatum.h
jeeps/gpsmem.o: jeeps/gpsmem.cc jeeps/gps.h jeeps/../defs.h config.h \
  queue.h zlib/zlib.h zlib/zconf.h gbfile.h cet.h inifile.h session.h \
  src/core/datetime.h jeeps/gpsport.h jeeps/gpsdevice.h jeeps/gpssend.h \
  jeeps/gpsread.h jeeps/gpsutil.h jeeps/gpsapp.h jeeps/gpsprot.h \
  jeeps/gpscom.h jeeps/gpsfmt.h jeeps/gpsmath.h jeeps/gpsmem.h \
  jeeps/gpsrqst.h jeeps/gpsinput.h jeeps/gpsproj.h
jeeps/gpsprot.o: jeeps/gpsprot.cc jeeps/gps.h jeeps/../defs.h config.h \
  queue.h zlib/zlib.h zlib/zconf.h gbfile.h cet.h inifile.h session.h \
  src/core/datetime.h jeeps/gpsport.h jeeps/gpsdevice.h jeeps/gpssend.h \
  jeeps/gpsread.h jeeps/gpsutil.h jeeps/gpsapp.h jeeps/gpsprot.h \
  jeeps/gpscom.h jeeps/gpsfmt.h jeeps/gpsmath.h jeeps/gpsmem.h \
  jeeps/gpsrqst.h jeeps/gpsinput.h jeeps/gpsproj.h
jeeps/gpsread.o: jeeps/gpsread.cc jeeps/gps.h jeeps/../defs.h config.h \
  queue.h zlib/zlib.h zlib/zconf.h gbfile.h cet.h inifile.h session.h \
  src/core/datetime.h jeeps/gpsport.h jeeps/gpsdevice.h jeeps/gpssend.h \
  jeeps/gpsread.h jeeps/gpsutil.h jeeps/gpsapp.h jeeps/gpsprot.h \
  jeeps/gpscom.h jeeps/gpsfmt.h jeeps/gpsmath.h jeeps/gpsmem.h \
  jeeps/gpsrqst.h jeeps/gpsinput.h jeeps/gpsproj.h jeeps/gpsserial.h
jeeps/gpsrqst.o: jeeps/gpsrqst.cc jeeps/gps.h jeeps/../defs.h config.h \
  queue.h zlib/zlib.h zlib/zconf.h gbfile.h cet.h inifile.h session.h \
  src/core/datetime.h jeeps/gpsport.h jeeps/gpsdevice.h jeeps/gpssend.h \
  jeeps/gpsread.h jeeps/gpsutil.h jeeps/gpsapp.h jeeps/gpsprot.h \
  jeeps/gpscom.h jeeps/gpsfmt.h jeeps/gpsmath.h jeeps/gpsmem.h \
  jeeps/gpsrqst.h jeeps/gpsinput.h jeeps/gpsproj.h
jeeps/gpssend.o: jeeps/gpssend.cc jeeps/gps.h jeeps/../defs.h config.h \
  queue.h zlib/zlib.h zlib/zconf.h gbfile.h cet.h inifile.h session.h \
  src/core/datetime.h jeeps/gpsport.h jeeps/gpsdevice.h jeeps/gpssend.h \
  jeeps/gpsread.h jeeps/gpsutil.h jeeps/gpsapp.h jeeps/gpsprot.h \
  jeeps/gpscom.h jeeps/gpsfmt.h jeeps/gpsmath.h jeeps/gpsmem.h \
  jeeps/gpsrqst.h jeeps/gpsinput.h jeeps/gpsproj.h jeeps/gpsserial.h
jeeps/gpsserial.o: jeeps/gpsserial.cc jeeps/gps.h jeeps/../defs.h \
  config.h queue.h zlib/zlib.h zlib/zconf.h gbfile.h cet.h inifile.h \
  session.h src/core/datetime.h jeeps/gpsport.h jeeps/gpsdevice.h \
  jeeps/gpssend.h jeeps/gpsread.h jeeps/gpsutil.h jeeps/gpsapp.h \
  jeeps/gpsprot.h jeeps/gpscom.h jeeps/gpsfmt.h jeeps/gpsmath.h \
  jeeps/gpsmem.h jeeps/gpsrqst.h jeeps/gpsinput.h jeeps/gpsproj.h \
  jeeps/gpsserial.h jeeps/../gbser.h gbser_posix.h
jeeps/gpsusbcommon.o: jeeps/gpsusbcommon.cc jeeps/gps.h jeeps/../defs.h \
  config.h queue.h zlib/zlib.h zlib/zconf.h gbfile.h cet.h inifile.h \
  session.h src/core/datetime.h jeeps/gpsport.h jeeps/gpsdevice.h \
  jeeps/gpssend.h jeeps/gpsread.h jeeps/gpsutil.h jeeps/gpsapp.h \
  jeeps/gpsprot.h jeeps/gpscom.h jeeps/gpsfmt.h jeeps/gpsmath.h \
  jeeps/gpsmem.h jeeps/gpsrqst.h jeeps/gpsinput.h jeeps/gpsproj.h \
  jeeps/garminusb.h jeeps/gpsusbcommon.h
jeeps/gpsusbread.o: jeeps/gpsusbread.cc jeeps/gps.h jeeps/../defs.h \
  config.h queue.h zlib/zlib.h zlib/zconf.h gbfile.h cet.h inifile.h \
  session.h src/core/datetime.h jeeps/gpsport.h jeeps/gpsdevice.h \
  jeeps/gpssend.h jeeps/gpsread.h jeeps/gpsutil.h jeeps/gpsapp.h \
  jeeps/gpsprot.h jeeps/gpscom.h jeeps/gpsfmt.h jeeps/gpsmath.h \
  jeeps/gpsmem.h jeeps/gpsrqst.h jeeps/gpsinput.h jeeps/gpsproj.h \
  jeeps/garminusb.h jeeps/gpsusbint.h
jeeps/gpsusbsend.o: jeeps/gpsusbsend.cc jeeps/gps.h jeeps/../defs.h \
  config.h queue.h zlib/zlib.h zlib/zconf.h gbfile.h cet.h inifile.h \
  session.h src/core/datetime.h jeeps/gpsport.h jeeps/gpsdevice.h \
  jeeps/gpssend.h jeeps/gpsread.h jeeps/gpsutil.h jeeps/gpsapp.h \
  jeeps/gpsprot.h jeeps/gpscom.h jeeps/gpsfmt.h jeeps/gpsmath.h \
  jeeps/gpsmem.h jeeps/gpsrqst.h jeeps/gpsinput.h jeeps/gpsproj.h \
  jeeps/garminusb.h jeeps/gpsusbint.h
jeeps/jgpsutil.o: jeeps/jgpsutil.cc jeeps/gps.h jeeps/../defs.h config.h \
  queue.h zlib/zlib.h zlib/zconf.h gbfile.h cet.h inifile.h session.h \
  src/core/datetime.h jeeps/gpsport.h jeeps/gpsdevice.h jeeps/gpssend.h \
  jeeps/gpsread.h jeeps/gpsutil.h jeeps/gpsapp.h jeeps/gpsprot.h \
  jeeps/gpscom.h jeeps/gpsfmt.h jeeps/gpsmath.h jeeps/gpsmem.h \
  jeeps/gpsrqst.h jeeps/gpsinput.h jeeps/gpsproj.h
jogmap.o: jogmap.cc defs.h config.h queue.h zlib/zlib.h zlib/zconf.h \
  gbfile.h cet.h inifile.h session.h src/core/datetime.h garmin_tables.h \
  jeeps/gpsmath.h jeeps/gpsport.h xmlgeneric.h
jtr.o: jtr.cc defs.h config.h queue.h zlib/zlib.h zlib/zconf.h gbfile.h \
  cet.h inifile.h session.h src/core/datetime.h csv_util.h
kml.o: kml.cc defs.h config.h queue.h zlib/zlib.h zlib/zconf.h gbfile.h \
  cet.h inifile.h session.h src/core/datetime.h xmlgeneric.h grtcirc.h \
  src/core/file.h src/core/xmlstreamwriter.h src/core/xmltag.h
lmx.o: lmx.cc defs.h config.h queue.h zlib/zlib.h zlib/zconf.h gbfile.h \
  cet.h inifile.h session.h src/core/datetime.h xmlgeneric.h
lowranceusr.o: lowranceusr.cc defs.h config.h queue.h zlib/zlib.h \
  zlib/zconf.h gbfile.h cet.h inifile.h session.h src/core/datetime.h
lowranceusr4.o: lowranceusr4.cc defs.h config.h queue.h zlib/zlib.h \
  zlib/zconf.h gbfile.h cet.h inifile.h session.h src/core/datetime.h
mac/libusb/darwin.o: mac/libusb/darwin.c config.h mac/libusb/usbi.h \
  mac/libusb/usb.h mac/libusb/error.h
mac/libusb/descriptors.o: mac/libusb/descriptors.c mac/libusb/usbi.h \
  mac/libusb/usb.h mac/libusb/error.h
mac/libusb/error.o: mac/libusb/error.c mac/libusb/usb.h \
  mac/libusb/error.h
mac/libusb/usb.o: mac/libusb/usb.c mac/libusb/usbi.h mac/libusb/usb.h \
  mac/libusb/error.h
maggeo.o: maggeo.cc defs.h config.h queue.h zlib/zlib.h zlib/zconf.h \
  gbfile.h cet.h inifile.h session.h src/core/datetime.h csv_util.h \
  xmlgeneric.h magellan.h
magproto.o: magproto.cc defs.h config.h queue.h zlib/zlib.h zlib/zconf.h \
  gbfile.h cet.h inifile.h session.h src/core/datetime.h magellan.h \
  gbser.h explorist_ini.h
main.o: main.cc defs.h config.h queue.h zlib/zlib.h zlib/zconf.h gbfile.h \
  cet.h inifile.h session.h src/core/datetime.h filterdefs.h cet_util.h \
  csv_util.h src/core/usasciicodec.h
mapasia.o: mapasia.cc defs.h config.h queue.h zlib/zlib.h zlib/zconf.h \
  gbfile.h cet.h inifile.h session.h src/core/datetime.h
mapbar_track.o: mapbar_track.cc defs.h config.h queue.h zlib/zlib.h \
  zlib/zconf.h gbfile.h cet.h inifile.h session.h src/core/datetime.h
mapfactor.o: mapfactor.cc defs.h config.h queue.h zlib/zlib.h \
  zlib/zconf.h gbfile.h cet.h inifile.h session.h src/core/datetime.h \
  src/core/file.h src/core/xmlstreamwriter.h
mapsend.o: mapsend.cc defs.h config.h queue.h zlib/zlib.h zlib/zconf.h \
  gbfile.h cet.h inifile.h session.h src/core/datetime.h mapsend.h \
  magellan.h
mapsource.o: mapsource.cc defs.h config.h queue.h zlib/zlib.h \
  zlib/zconf.h gbfile.h cet.h inifile.h session.h src/core/datetime.h \
  garmin_tables.h jeeps/gpsmath.h jeeps/gpsport.h
mkshort.o: mkshort.cc defs.h config.h queue.h zlib/zlib.h zlib/zconf.h \
  gbfile.h cet.h inifile.h session.h src/core/datetime.h cet_util.h
mmo.o: mmo.cc defs.h config.h queue.h zlib/zlib.h zlib/zconf.h gbfile.h \
  cet.h inifile.h session.h src/core/datetime.h
mtk_locus.o: mtk_locus.cc defs.h config.h queue.h zlib/zlib.h \
  zlib/zconf.h gbfile.h cet.h inifile.h session.h src/core/datetime.h \
  gbser.h
mtk_logger.o: mtk_logger.cc defs.h config.h queue.h zlib/zlib.h \
  zlib/zconf.h gbfile.h cet.h inifile.h session.h src/core/datetime.h \
  gbser.h
mynav.o: mynav.cc defs.h config.h queue.h zlib/zlib.h zlib/zconf.h \
  gbfile.h cet.h inifile.h session.h src/core/datetime.h
navicache.o: navicache.cc defs.h config.h queue.h zlib/zlib.h \
  zlib/zconf.h gbfile.h cet.h inifile.h session.h src/core/datetime.h \
  cet_util.h src/core/file.h
naviguide.o: naviguide.cc defs.h config.h queue.h zlib/zlib.h \
  zlib/zconf.h gbfile.h cet.h inifile.h session.h src/core/datetime.h \
  csv_util.h jeeps/gpsmath.h jeeps/gpsport.h
navilink.o: navilink.cc defs.h config.h queue.h zlib/zlib.h zlib/zconf.h \
  gbfile.h cet.h inifile.h session.h src/core/datetime.h gbser.h \
  jeeps/gpsmath.h jeeps/gpsport.h navilink.h
navitel.o: navitel.cc defs.h config.h queue.h zlib/zlib.h zlib/zconf.h \
  gbfile.h cet.h inifile.h session.h src/core/datetime.h jeeps/gpsmath.h \
  jeeps/gpsport.h
netstumbler.o: netstumbler.cc defs.h config.h queue.h zlib/zlib.h \
  zlib/zconf.h gbfile.h cet.h inifile.h session.h src/core/datetime.h \
  cet_util.h csv_util.h
nmea.o: nmea.cc defs.h config.h queue.h zlib/zlib.h zlib/zconf.h gbfile.h \
  cet.h inifile.h session.h src/core/datetime.h cet_util.h gbser.h \
  strptime.h jeeps/gpsmath.h jeeps/gpsport.h
nmn4.o: nmn4.cc defs.h config.h queue.h zlib/zlib.h zlib/zconf.h gbfile.h \
  cet.h inifile.h session.h src/core/datetime.h cet_util.h csv_util.h
nukedata.o: nukedata.cc defs.h config.h queue.h zlib/zlib.h zlib/zconf.h \
  gbfile.h cet.h inifile.h session.h src/core/datetime.h filterdefs.h
osm.o: osm.cc defs.h config.h queue.h zlib/zlib.h zlib/zconf.h gbfile.h \
  cet.h inifile.h session.h src/core/datetime.h xmlgeneric.h
ozi.o: ozi.cc defs.h config.h queue.h zlib/zlib.h zlib/zconf.h gbfile.h \
  cet.h inifile.h session.h src/core/datetime.h cet_util.h csv_util.h \
  jeeps/gpsmath.h jeeps/gpsport.h
parse.o: parse.cc defs.h config.h queue.h zlib/zlib.h zlib/zconf.h \
  gbfile.h cet.h inifile.h session.h src/core/datetime.h jeeps/gpsmath.h \
  jeeps/gpsport.h strptime.h
pcx.o: pcx.cc defs.h config.h queue.h zlib/zlib.h zlib/zconf.h gbfile.h \
  cet.h inifile.h session.h src/core/datetime.h garmin_tables.h \
  cet_util.h csv_util.h
pocketfms_bc.o: pocketfms_bc.cc defs.h config.h queue.h zlib/zlib.h \
  zlib/zconf.h gbfile.h cet.h inifile.h session.h src/core/datetime.h
pocketfms_fp.o: pocketfms_fp.cc defs.h config.h queue.h zlib/zlib.h \
  zlib/zconf.h gbfile.h cet.h inifile.h session.h src/core/datetime.h \
  xmlgeneric.h
pocketfms_wp.o: pocketfms_wp.cc defs.h config.h queue.h zlib/zlib.h \
  zlib/zconf.h gbfile.h cet.h inifile.h session.h src/core/datetime.h \
  csv_util.h
polygon.o: polygon.cc defs.h config.h queue.h zlib/zlib.h zlib/zconf.h \
  gbfile.h cet.h inifile.h session.h src/core/datetime.h filterdefs.h
position.o: position.cc defs.h config.h queue.h zlib/zlib.h zlib/zconf.h \
  gbfile.h cet.h inifile.h session.h src/core/datetime.h filterdefs.h \
  grtcirc.h
psitrex.o: psitrex.cc defs.h config.h queue.h zlib/zlib.h zlib/zconf.h \
  gbfile.h cet.h inifile.h session.h src/core/datetime.h garmin_tables.h
queue.o: queue.cc queue.h
radius.o: radius.cc defs.h config.h queue.h zlib/zlib.h zlib/zconf.h \
  gbfile.h cet.h inifile.h session.h src/core/datetime.h filterdefs.h \
  grtcirc.h
random.o: random.cc defs.h config.h queue.h zlib/zlib.h zlib/zconf.h \
  gbfile.h cet.h inifile.h session.h src/core/datetime.h garmin_fs.h \
  jeeps/gps.h jeeps/gpsport.h jeeps/gpsdevice.h jeeps/gpssend.h \
  jeeps/gpsread.h jeeps/gpsutil.h jeeps/gpsapp.h jeeps/gpsprot.h \
  jeeps/gpscom.h jeeps/gpsfmt.h jeeps/gpsmath.h jeeps/gpsmem.h \
  jeeps/gpsrqst.h jeeps/gpsinput.h jeeps/gpsproj.h
raymarine.o: raymarine.cc defs.h config.h queue.h zlib/zlib.h \
  zlib/zconf.h gbfile.h cet.h inifile.h session.h src/core/datetime.h \
  cet_util.h csv_util.h
reverse_route.o: reverse_route.cc defs.h config.h queue.h zlib/zlib.h \
  zlib/zconf.h gbfile.h cet.h inifile.h session.h src/core/datetime.h \
  filterdefs.h
rgbcolors.o: rgbcolors.cc defs.h config.h queue.h zlib/zlib.h \
  zlib/zconf.h gbfile.h cet.h inifile.h session.h src/core/datetime.h
route.o: route.cc defs.h config.h queue.h zlib/zlib.h zlib/zconf.h \
  gbfile.h cet.h inifile.h session.h src/core/datetime.h grtcirc.h
saroute.o: saroute.cc defs.h config.h queue.h zlib/zlib.h zlib/zconf.h \
  gbfile.h cet.h inifile.h session.h src/core/datetime.h grtcirc.h
sbn.o: sbn.cc defs.h config.h queue.h zlib/zlib.h zlib/zconf.h gbfile.h \
  cet.h inifile.h session.h src/core/datetime.h navilink.h
sbp.o: sbp.cc defs.h config.h queue.h zlib/zlib.h zlib/zconf.h gbfile.h \
  cet.h inifile.h session.h src/core/datetime.h navilink.h
session.o: session.cc defs.h config.h queue.h zlib/zlib.h zlib/zconf.h \
  gbfile.h cet.h inifile.h session.h src/core/datetime.h
shape.o: shape.cc defs.h config.h queue.h zlib/zlib.h zlib/zconf.h \
  gbfile.h cet.h inifile.h session.h src/core/datetime.h \
  shapelib/shapefil.h
shapelib/dbfopen.o: shapelib/dbfopen.c shapelib/shapefil.h
shapelib/safileio.o: shapelib/safileio.c shapelib/shapefil.h
shapelib/shpopen.o: shapelib/shpopen.c shapelib/shapefil.h
skyforce.o: skyforce.cc defs.h config.h queue.h zlib/zlib.h zlib/zconf.h \
  gbfile.h cet.h inifile.h session.h src/core/datetime.h
skytraq.o: skytraq.cc defs.h config.h queue.h zlib/zlib.h zlib/zconf.h \
  gbfile.h cet.h inifile.h session.h src/core/datetime.h gbser.h
smplrout.o: smplrout.cc defs.h config.h queue.h zlib/zlib.h zlib/zconf.h \
  gbfile.h cet.h inifile.h session.h src/core/datetime.h filterdefs.h \
  grtcirc.h
sort.o: sort.cc defs.h config.h queue.h zlib/zlib.h zlib/zconf.h gbfile.h \
  cet.h inifile.h session.h src/core/datetime.h filterdefs.h
src/core/usasciicodec.o: src/core/usasciicodec.cc src/core/usasciicodec.h
src/core/xmlstreamwriter.o: src/core/xmlstreamwriter.cc \
  src/core/xmlstreamwriter.h
stackfilter.o: stackfilter.cc defs.h config.h queue.h zlib/zlib.h \
  zlib/zconf.h gbfile.h cet.h inifile.h session.h src/core/datetime.h \
  filterdefs.h
stmsdf.o: stmsdf.cc defs.h config.h queue.h zlib/zlib.h zlib/zconf.h \
  gbfile.h cet.h inifile.h session.h src/core/datetime.h cet_util.h \
  csv_util.h strptime.h jeeps/gpsmath.h jeeps/gpsport.h grtcirc.h
stmwpp.o: stmwpp.cc defs.h config.h queue.h zlib/zlib.h zlib/zconf.h \
  gbfile.h cet.h inifile.h session.h src/core/datetime.h csv_util.h \
  cet_util.h
strptime.o: strptime.c config.h strptime.h
subrip.o: subrip.cc defs.h config.h queue.h zlib/zlib.h zlib/zconf.h \
  gbfile.h cet.h inifile.h session.h src/core/datetime.h
swapdata.o: swapdata.cc defs.h config.h queue.h zlib/zlib.h zlib/zconf.h \
  gbfile.h cet.h inifile.h session.h src/core/datetime.h filterdefs.h
tef_xml.o: tef_xml.cc defs.h config.h queue.h zlib/zlib.h zlib/zconf.h \
  gbfile.h cet.h inifile.h session.h src/core/datetime.h xmlgeneric.h
teletype.o: teletype.cc defs.h config.h queue.h zlib/zlib.h zlib/zconf.h \
  gbfile.h cet.h inifile.h session.h src/core/datetime.h
text.o: text.cc defs.h config.h queue.h zlib/zlib.h zlib/zconf.h gbfile.h \
  cet.h inifile.h session.h src/core/datetime.h jeeps/gpsmath.h \
  jeeps/gpsport.h src/core/xmltag.h
tiger.o: tiger.cc defs.h config.h queue.h zlib/zlib.h zlib/zconf.h \
  gbfile.h cet.h inifile.h session.h src/core/datetime.h cet_util.h \
  csv_util.h
tmpro.o: tmpro.cc defs.h config.h queue.h zlib/zlib.h zlib/zconf.h \
  gbfile.h cet.h inifile.h session.h src/core/datetime.h cet_util.h \
  csv_util.h
tomtom.o: tomtom.cc defs.h config.h queue.h zlib/zlib.h zlib/zconf.h \
  gbfile.h cet.h inifile.h session.h src/core/datetime.h
tpg.o: tpg.cc defs.h config.h queue.h zlib/zlib.h zlib/zconf.h gbfile.h \
  cet.h inifile.h session.h src/core/datetime.h jeeps/gpsmath.h \
  jeeps/gpsport.h
tpo.o: tpo.cc defs.h config.h queue.h zlib/zlib.h zlib/zconf.h gbfile.h \
  cet.h inifile.h session.h src/core/datetime.h jeeps/gpsmath.h \
  jeeps/gpsport.h
trackfilter.o: trackfilter.cc defs.h config.h queue.h zlib/zlib.h \
  zlib/zconf.h gbfile.h cet.h inifile.h session.h src/core/datetime.h \
  filterdefs.h grtcirc.h strptime.h xmlgeneric.h
transform.o: transform.cc defs.h config.h queue.h zlib/zlib.h \
  zlib/zconf.h gbfile.h cet.h inifile.h session.h src/core/datetime.h \
  filterdefs.h
unicsv.o: unicsv.cc defs.h config.h queue.h zlib/zlib.h zlib/zconf.h \
  gbfile.h cet.h inifile.h session.h src/core/datetime.h cet_util.h \
  csv_util.h garmin_fs.h jeeps/gps.h jeeps/gpsport.h jeeps/gpsdevice.h \
  jeeps/gpssend.h jeeps/gpsread.h jeeps/gpsutil.h jeeps/gpsapp.h \
  jeeps/gpsprot.h jeeps/gpscom.h jeeps/gpsfmt.h jeeps/gpsmath.h \
  jeeps/gpsmem.h jeeps/gpsrqst.h jeeps/gpsinput.h jeeps/gpsproj.h \
  garmin_tables.h
units.o: units.cc defs.h config.h queue.h zlib/zlib.h zlib/zconf.h \
  gbfile.h cet.h inifile.h session.h src/core/datetime.h
util.o: util.cc defs.h config.h queue.h zlib/zlib.h zlib/zconf.h gbfile.h \
  cet.h inifile.h session.h src/core/datetime.h src/core/xmltag.h \
  jeeps/gpsmath.h jeeps/gpsport.h
util_crc.o: util_crc.cc
v900.o: v900.cc defs.h config.h queue.h zlib/zlib.h zlib/zconf.h gbfile.h \
  cet.h inifile.h session.h src/core/datetime.h
validate.o: validate.cc defs.h config.h queue.h zlib/zlib.h zlib/zconf.h \
  gbfile.h cet.h inifile.h session.h src/core/datetime.h filterdefs.h
vcf.o: vcf.cc defs.h config.h queue.h zlib/zlib.h zlib/zconf.h gbfile.h \
  cet.h inifile.h session.h src/core/datetime.h jeeps/gpsmath.h \
  jeeps/gpsport.h
vecs.o: vecs.cc defs.h config.h queue.h zlib/zlib.h zlib/zconf.h gbfile.h \
  cet.h inifile.h session.h src/core/datetime.h csv_util.h gbversion.h
vidaone.o: vidaone.cc defs.h config.h queue.h zlib/zlib.h zlib/zconf.h \
  gbfile.h cet.h inifile.h session.h src/core/datetime.h
vitosmt.o: vitosmt.cc defs.h config.h queue.h zlib/zlib.h zlib/zconf.h \
  gbfile.h cet.h inifile.h session.h src/core/datetime.h grtcirc.h
vitovtt.o: vitovtt.cc defs.h config.h queue.h zlib/zlib.h zlib/zconf.h \
  gbfile.h cet.h inifile.h session.h src/core/datetime.h
vpl.o: vpl.cc defs.h config.h queue.h zlib/zlib.h zlib/zconf.h gbfile.h \
  cet.h inifile.h session.h src/core/datetime.h
waypt.o: waypt.cc defs.h config.h queue.h zlib/zlib.h zlib/zconf.h \
  gbfile.h cet.h inifile.h session.h src/core/datetime.h cet_util.h \
  grtcirc.h garmin_fs.h jeeps/gps.h jeeps/gpsport.h jeeps/gpsdevice.h \
  jeeps/gpssend.h jeeps/gpsread.h jeeps/gpsutil.h jeeps/gpsapp.h \
  jeeps/gpsprot.h jeeps/gpscom.h jeeps/gpsfmt.h jeeps/gpsmath.h \
  jeeps/gpsmem.h jeeps/gpsrqst.h jeeps/gpsinput.h jeeps/gpsproj.h \
  src/core/logging.h
wbt-200.o: wbt-200.cc defs.h config.h queue.h zlib/zlib.h zlib/zconf.h \
  gbfile.h cet.h inifile.h session.h src/core/datetime.h gbser.h \
  grtcirc.h
wfff_xml.o: wfff_xml.cc defs.h config.h queue.h zlib/zlib.h zlib/zconf.h \
  gbfile.h cet.h inifile.h session.h src/core/datetime.h xmlgeneric.h
wintec_tes.o: wintec_tes.cc defs.h config.h queue.h zlib/zlib.h \
  zlib/zconf.h gbfile.h cet.h inifile.h session.h src/core/datetime.h
xcsv.o: xcsv.cc defs.h config.h queue.h zlib/zlib.h zlib/zconf.h gbfile.h \
  cet.h inifile.h session.h src/core/datetime.h cet_util.h csv_util.h \
  jeeps/gpsmath.h jeeps/gpsport.h
xhtmlent.o: xhtmlent.cc
xmlgeneric.o: xmlgeneric.cc defs.h config.h queue.h zlib/zlib.h \
  zlib/zconf.h gbfile.h cet.h inifile.h session.h src/core/datetime.h \
  xmlgeneric.h cet_util.h src/core/file.h
xmltag.o: xmltag.cc defs.h config.h queue.h zlib/zlib.h zlib/zconf.h \
  gbfile.h cet.h inifile.h session.h src/core/datetime.h cet_util.h \
  src/core/xmltag.h
xol.o: xol.cc defs.h config.h queue.h zlib/zlib.h zlib/zconf.h gbfile.h \
  cet.h inifile.h session.h src/core/datetime.h xmlgeneric.h \
  jeeps/gpsmath.h jeeps/gpsport.h garmin_tables.h
yahoo.o: yahoo.cc defs.h config.h queue.h zlib/zlib.h zlib/zconf.h \
  gbfile.h cet.h inifile.h session.h src/core/datetime.h xmlgeneric.h
zlib/adler32.o: zlib/adler32.c zlib/zutil.h zlib/zlib.h zlib/zconf.h \
  config.h
zlib/compress.o: zlib/compress.c zlib/zlib.h zlib/zconf.h config.h
zlib/crc32.o: zlib/crc32.c zlib/zutil.h zlib/zlib.h zlib/zconf.h config.h \
  zlib/crc32.h
zlib/deflate.o: zlib/deflate.c zlib/deflate.h zlib/zutil.h zlib/zlib.h \
  zlib/zconf.h config.h
zlib/gzclose.o: zlib/gzclose.c zlib/gzguts.h zlib/zlib.h zlib/zconf.h \
  config.h
zlib/gzlib.o: zlib/gzlib.c zlib/gzguts.h zlib/zlib.h zlib/zconf.h \
  config.h
zlib/gzread.o: zlib/gzread.c zlib/gzguts.h zlib/zlib.h zlib/zconf.h \
  config.h
zlib/gzwrite.o: zlib/gzwrite.c zlib/gzguts.h zlib/zlib.h zlib/zconf.h \
  config.h
zlib/infback.o: zlib/infback.c zlib/zutil.h zlib/zlib.h zlib/zconf.h \
  config.h zlib/inftrees.h zlib/inflate.h zlib/inffast.h zlib/inffixed.h
zlib/inffast.o: zlib/inffast.c zlib/zutil.h zlib/zlib.h zlib/zconf.h \
  config.h zlib/inftrees.h zlib/inflate.h zlib/inffast.h
zlib/inflate.o: zlib/inflate.c zlib/zutil.h zlib/zlib.h zlib/zconf.h \
  config.h zlib/inftrees.h zlib/inflate.h zlib/inffast.h zlib/inffixed.h
zlib/inftrees.o: zlib/inftrees.c zlib/zutil.h zlib/zlib.h zlib/zconf.h \
  config.h zlib/inftrees.h
zlib/trees.o: zlib/trees.c zlib/deflate.h zlib/zutil.h zlib/zlib.h \
  zlib/zconf.h config.h zlib/trees.h
zlib/uncompr.o: zlib/uncompr.c zlib/zlib.h zlib/zconf.h config.h
zlib/zutil.o: zlib/zutil.c zlib/zutil.h zlib/zlib.h zlib/zconf.h config.h \
  zlib/gzguts.h
internal_styles.cc: mkstyle.sh $(srcdir)/style/*.style
	$(srcdir)/mkstyle.sh > internal_styles.cc || (rm -f internal_styles.cc ; exit 1)<|MERGE_RESOLUTION|>--- conflicted
+++ resolved
@@ -81,11 +81,7 @@
 	vpl.o teletype.o jogmap.o bushnell.o bushnell_trl.o wintec_tes.o \
 	subrip.o garmin_xt.o garmin_fit.o lowranceusr4.o \
 	mtk_locus.o googledir.o mapbar_track.o f90g_track.o mapfactor.o energympro.o \
-<<<<<<< HEAD
-	mynav.o ggv_bin.o
-=======
-	mynav.o globalsat_sport.o
->>>>>>> 7821a1cc
+	mynav.o ggv_bin.o globalsat_sport.o
 
 FMTS=@FMTS@
 
