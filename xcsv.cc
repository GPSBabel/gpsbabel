/*
    XCSV - X Character Separated Values (.???)

    A hopefully not too feeble attempt at parsing whatever separated values
    files into the waypoint structure and back out again.  This is a config-
    file wrapper around csv_util.c.

    Copyright (C) 2002 Alex Mottram (geo_alexm at cox-internet.com)

    This program is free software; you can redistribute it and/or modify
    it under the terms of the GNU General Public License as published by
    the Free Software Foundation; either version 2 of the License, or
    (at your option) any later version.

    This program is distributed in the hope that it will be useful,
    but WITHOUT ANY WARRANTY; without even the implied warranty of
    MERCHANTABILITY or FITNESS FOR A PARTICULAR PURPOSE.  See the
    GNU General Public License for more details.

    You should have received a copy of the GNU General Public License
    along with this program; if not, write to the Free Software
    Foundation, Inc., 51 Franklin Street, Fifth Floor, Boston, MA  02110-1301, USA.

 */

#include <cassert>                 // for assert
#include <cctype>                  // for isdigit, tolower
#include <cmath>                   // for fabs, pow
#include <cstdio>                  // for snprintf, sscanf
#include <cstdlib>                 // for atof, atoi, strtod, atol
#include <cstring>                 // for strlen, strncmp, strcmp, strncpy, memset
#include <ctime>                   // for gmtime, localtime, mktime, strftime

#include <QtCore/QByteArray>       // for QByteArray
#include <QtCore/QChar>            // for QChar
#include <QtCore/QCharRef>         // for QCharRef
#include <QtCore/QDate>            // for QDate
#include <QtCore/QDateTime>        // for QDateTime
#include <QtCore/QHash>            // for QHash
#include <QtCore/QIODevice>        // for operator|, QIODevice::ReadOnly, QIODevice::Text, QIODevice::WriteOnly
#include <QtCore/QList>            // for QList
#include <QtCore/QRegExp>          // for QRegExp
#include <QtCore/QString>          // for QString, operator+, operator==, QByteArray::append
#include <QtCore/QStringList>      // for QStringList
#include <QtCore/QTextStream>      // for QTextStream
#include <QtCore/QTime>            // for QTime
#include <QtCore/QVector>          // for QVector
#include <QtCore/QtGlobal>         // for qAsConst, QAddConst<>::Type, qPrintable

#include "defs.h"
#include "csv_util.h"              // for csv_stringtrim, dec_to_human, csv_stringclean, human_to_dec, ddmmdir_to_degrees, dec_to_intdeg, decdir_to_dec, intdeg_to_dec, csv_linesplit
#include "garmin_fs.h"             // for garmin_fs_t, garmin_fs_flags_t, GMSD_FIND, GMSD_GET, GMSD_SET, garmin_fs_alloc
#include "gbfile.h"                // for gbfgetstr, gbfclose, gbfopen, gbfile
#include "grtcirc.h"               // for RAD, gcdist, radtomiles
#include "jeeps/gpsmath.h"         // for GPS_Math_WGS84_To_UTM_EN, GPS_Lookup_Datum_Index, GPS_Math_Known_Datum_To_WGS84_M, GPS_Math_UTM_EN_To_Known_Datum, GPS_Math_WGS84_To_Known_Datum_M, GPS_Math_WGS84_To_UKOSMap_M
#include "jeeps/gpsport.h"         // for int32
#include "session.h"               // for session_t
#include "src/core/datetime.h"     // for DateTime
#include "src/core/logging.h"      // for Warning, Fatal
#include "src/core/optional.h"     // for optional
#include "src/core/textstream.h"
#include "strptime.h"              // for strptime
#include "xcsv.h"

#define MYNAME	"XCSV"

/* macros */
constexpr char lat_dir(double a) {return a < 0.0 ? 'S' : 'N';}
constexpr char lon_dir(double a) {return a < 0.0 ? 'W' : 'E';}

/* convert excel time (days since 1900) to time_t and back again */
constexpr double excel_to_timet(double a) {return (a - 25569.0) * 86400.0;}
constexpr double timet_to_excel(double a) {return (a / 86400.0) + 25569.0;}

constexpr int gps_datum_wgs84 = 118; // GPS_Lookup_Datum_Index("WGS 84")

/*
 * Internal numeric value to associate with each keyword in a style file.
 * To add new keywords, just add an entry here, handle it in the switch
 * statements below, add it to xcsv_tokens.in, and rebuild on a system
 * that has GNU gperf on it.
 */
enum xcsv_token {
  XT_unused = 0,
  XT_ALT_FEET,
  XT_ALT_METERS,
  XT_ANYNAME,
  XT_CADENCE,
  XT_CITY,
  XT_CONSTANT,
  XT_COUNTRY,
  XT_DESCRIPTION,
  XT_EMAIL,
  XT_EXCEL_TIME,
  XT_FACILITY,
  XT_FILENAME,
  XT_FORMAT,
  XT_GEOCACHE_CONTAINER,
  XT_GEOCACHE_DIFF,
  XT_GEOCACHE_HINT,
  XT_GEOCACHE_LAST_FOUND,
  XT_GEOCACHE_PLACER,
  XT_GEOCACHE_TERR,
  XT_GEOCACHE_TYPE,
  XT_GEOCACHE_ISAVAILABLE,
  XT_GEOCACHE_ISARCHIVED,
  XT_GMT_TIME,
  XT_GPS_FIX,
  XT_GPS_HDOP,
  XT_GPS_PDOP,
  XT_GPS_SAT,
  XT_GPS_VDOP,
  XT_HEART_RATE,
  XT_HMSG_TIME,
  XT_HMSL_TIME,
  XT_ICON_DESCR,
  XT_IGNORE,
  XT_INDEX,
  XT_ISO_TIME,
  XT_ISO_TIME_MS,
  XT_LATLON_HUMAN_READABLE,
  XT_LAT_DECIMAL,
  XT_LAT_DECIMALDIR,
  XT_LAT_DIR,
  XT_LAT_DIRDECIMAL,
  XT_LAT_HUMAN_READABLE,
  XT_LAT_INT32DEG,
  XT_LAT_DDMMDIR,
  XT_LAT_NMEA,
  XT_LOCAL_TIME,
  XT_LON_DECIMAL,
  XT_LON_DECIMALDIR,
  XT_LON_DIR,
  XT_LON_DIRDECIMAL,
  XT_LON_HUMAN_READABLE,
  XT_LON_INT32DEG,
  XT_LON_DDMMDIR,
  XT_LON_NMEA,
  XT_MAP_EN_BNG,
  XT_NOTES,
  XT_NET_TIME,
  XT_PATH_COURSE,
  XT_PATH_DISTANCE_KM,
  XT_PATH_DISTANCE_METERS,
  XT_PATH_DISTANCE_MILES,
  XT_PATH_SPEED,
  XT_PATH_SPEED_KNOTS,
  XT_PATH_SPEED_KPH,
  XT_PATH_SPEED_MPH,
  XT_PHONE_NR,
  XT_POSTAL_CODE,
  XT_POWER,
  XT_ROUTE_NAME,
  XT_SHORTNAME,
  XT_STATE,
  XT_STREET_ADDR,
  XT_TEMPERATURE,
  XT_TEMPERATURE_F,
  XT_TIMET_TIME,
  XT_TIMET_TIME_MS,
  XT_TRACK_NAME,
  XT_TRACK_NEW,
  XT_URL,
  XT_UTM,
  XT_UTM_ZONE,
  XT_UTM_ZONEC,
  XT_UTM_ZONEF,
  XT_UTM_EASTING,
  XT_UTM_NORTHING,
  XT_URL_LINK_TEXT,
  XT_YYYYMMDD_TIME
};

#include "xcsv_tokens.gperf"       // for Perfect_Hash, xt_mapping

#if CSVFMTS_ENABLED
/****************************************************************************/
/* obligatory global struct                                                 */
/****************************************************************************/

static XcsvFile* xcsv_file;
static const XcsvStyle* xcsv_style;
static double pathdist = 0;
static double oldlon = 999;
static double oldlat = 999;

static int waypt_out_count = 0;
static const route_head* csv_track = nullptr;
static const route_head* csv_route = nullptr;

struct xcsv_parse_data {
  QString rte_name;
  QString trk_name;
  bool new_track{false};
  double utm_northing{0};
  double utm_easting{0};
  double utm_zone{0};
  char utm_zonec{'N'};
  UrlLink* link_{nullptr};
  gpsbabel_optional::optional<bool> lat_dir_positive;
  gpsbabel_optional::optional<bool> lon_dir_positive;
};

static char* styleopt = nullptr;
static char* snlenopt = nullptr;
static char* snwhiteopt = nullptr;
static char* snupperopt = nullptr;
static char* snuniqueopt = nullptr;
static char* prefer_shortnames = nullptr;
static char* xcsv_urlbase = nullptr;
static char* opt_datum = nullptr;;

static const char* intstylebuf = nullptr;

static
QVector<arglist_t> xcsv_args = {
  {
    "style", &styleopt, "Full path to XCSV style file", nullptr,
    ARGTYPE_FILE | ARGTYPE_REQUIRED, ARG_NOMINMAX, nullptr
  },
  {
    "snlen", &snlenopt, "Max synthesized shortname length", nullptr,
    ARGTYPE_INT, "1", nullptr, nullptr
  },
  {
    "snwhite", &snwhiteopt, "Allow whitespace synth. shortnames",
    nullptr, ARGTYPE_BOOL, ARG_NOMINMAX, nullptr
  },
  {
    "snupper", &snupperopt, "UPPERCASE synth. shortnames",
    nullptr, ARGTYPE_BOOL, ARG_NOMINMAX, nullptr
  },
  {
    "snunique", &snuniqueopt, "Make synth. shortnames unique",
    nullptr, ARGTYPE_BOOL, ARG_NOMINMAX, nullptr
  },
  {
    "urlbase", &xcsv_urlbase, "Basename prepended to URL on output",
    nullptr, ARGTYPE_STRING, ARG_NOMINMAX, nullptr
  },
  {
    "prefer_shortnames", &prefer_shortnames,
    "Use shortname instead of description",
    nullptr, ARGTYPE_BOOL, ARG_NOMINMAX, nullptr
  },
  {
    "datum", &opt_datum, "GPS datum (def. WGS 84)",
    nullptr, ARGTYPE_STRING, ARG_NOMINMAX, nullptr
  },
};

/* something to map config file constants to chars */
struct char_map_t {
  const QString key;
  const QString chars;
};

/* a table of config file constants mapped to chars */
static
char_map_t xcsv_char_table[] = {
  { "COMMA",		"," 	},
  { "COMMASPACE",		", " 	},
  { "SINGLEQUOTE",	"'"	},
  { "DOUBLEQUOTE",	"\""	},
  { "COLON",		":"	},
  { "SEMICOLON",		";"	},
  { "NEWLINE",		"\n"	},
  { "CR",			"\n"	},
  { "CRNEWLINE",  	"\r\n"	},
  { "TAB",  		"\t"	},
  { "SPACE",  		" "	},
  { "HASH",  		"#"	},
  { "WHITESPACE",		"\\w"	},
  { "PIPE",		"|"	},
  { nullptr, 		nullptr	}
};

// Given a keyword of "COMMASPACE", return ", ".
static QString
xcsv_get_char_from_constant_table(const QString& key)
{
  static QHash<QString, QString> substitutions;
  if (substitutions.empty()) {
    for (char_map_t* cm = xcsv_char_table; !cm->key.isNull(); cm++) {
      substitutions.insert(cm->key, cm->chars);
    }
  }
  if (substitutions.contains(key)) {
    return substitutions[key];
  }
  // No substitution found? Just return original.
  return key;
}

// Remove outer quotes.
// Should probably be in csv_util.
static QString dequote(const QString& in) {
  QString r = in.simplified();
  if (r.startsWith("\"")) r = r.mid(1);
  if (r.endsWith("\"")) r.chop(1);
  return r;
}

static void validate_fieldmap(const field_map& fmp, bool is_output) {
  if (fmp.key.isEmpty()) {
    Fatal() << MYNAME << ": xcsv style is missing" <<
            (is_output ? "output" : "input") << "field type.";
  }
  if (fmp.val.isNull()) {
    Fatal() << MYNAME << ": xcsv style" << fmp.key.constData() << "is missing default.";
  }
  if (is_output && fmp.printfc.isNull()) {
    Fatal() << MYNAME << ": xcsv style" << fmp.key.constData() << "output is missing format specifier.";
  }
}

/*****************************************************************************/
/* xcsv_ifield_add() - add input field to ifield queue.                      */
/* usage: xcsv_ifield_add("DESCRIPTION", "", "%s")                           */
/*****************************************************************************/
static void
xcsv_ifield_add(XcsvStyle* style, const QString& qkey, const QString& qval, const QString& qpfc)
{
  QByteArray key = qkey.toUtf8();
  QByteArray val = qval.toUtf8();
  QByteArray pfc = qpfc.toUtf8();

  struct xt_mapping* xm = Perfect_Hash::in_word_set(key.constData(), strlen(key.constData()));

  field_map fmp(key, val, pfc, xm ? xm->xt_token : -1);
  validate_fieldmap(fmp, false);

  style->ifields.append(fmp);
}

/*****************************************************************************/
/* xcsv_ofield_add() - add output field to ofield queue.                     */
/* usage: xcsv_ofield_add("LAT_DECIMAL", "", "%08.5lf")                      */
/*****************************************************************************/
static void
xcsv_ofield_add(XcsvStyle* style, const QString& qkey, const QString& qval, const QString& qpfc, unsigned options)
{
  QByteArray key = qkey.toUtf8();
  QByteArray val = qval.toUtf8();
  QByteArray pfc = qpfc.toUtf8();

  struct xt_mapping* xm = Perfect_Hash::in_word_set(key.constData(), strlen(key.constData()));

  field_map fmp(key, val, pfc, xm ? xm->xt_token : -1, options);
  validate_fieldmap(fmp, true);

  style->ofields.append(fmp);
}

static QDateTime
yyyymmdd_to_time(const char* s)
{
  QDate d = QDate::fromString(s, "yyyyMMdd");
  return QDateTime(d);
}


/*
 * sscanftime - Parse a date buffer using strftime format
 */
static time_t
sscanftime(const char* s, const char* format, const int gmt)
{
  struct tm stm;
  memset(&stm, 0, sizeof(stm));

  if (strptime(s, format, &stm)) {
    if ((stm.tm_mday == 0) && (stm.tm_mon == 0) && (stm.tm_year == 0)) {
      stm.tm_mday = 1;
      stm.tm_mon = 0;
      stm.tm_year = 70;
    }
    stm.tm_isdst = -1;
    if (gmt) {
      return mkgmtime(&stm);
    } else {
      return mktime(&stm);
    }
  }
  // Don't fuss for empty strings.
  if (*s) {
    warning("date parse of string '%s' with format '%s' failed.\n",
            s, format);
  }
  return 0;
}

static time_t
addhms(const char* s, const char* format)
{
  time_t tt = 0;
  int hour = 0;
  int min = 0;
  int sec = 0;

  char* ampm = (char*) xmalloc(strlen(s) + 1);
  int ac = sscanf(s, format, &hour, &min, &sec, ampm);
  /* If no time format in arg string, assume AM */
  if (ac < 4) {
    ampm[0] = 0;
  }
  if (ac) {
    tt = ((tolower(ampm[0])=='p') ? 43200 : 0) + 3600 * hour + 60 * min + sec;
  }
  xfree(ampm);

  return tt;
}

static QString
writetime(const char* format, time_t t, bool gmt)
{
  static struct tm* stmp;

  if (gmt) {
    stmp = gmtime(&t);
  } else {
    stmp = localtime(&t);
  }

  // It's unfortunate that we publish the definition of "strftime specifiers"
  // in the style definitions.  For this reason, we have to bust everything
  // down to a time_t and then let strftime handle them.

  char tbuff[1024];
  strftime(tbuff, sizeof tbuff, format, stmp);
  return QString(tbuff);
}

static QString
writetime(const char* format, const gpsbabel::DateTime& t, bool gmt)
{
  return writetime(format, t.toTime_t(), gmt);
}

static QString
writehms(const char* format, time_t t, int gmt)
{
  static struct tm no_time = tm();
  static struct tm* stmp = &no_time;

  if (gmt) {
    stmp = gmtime(&t);
  } else {
    stmp = localtime(&t);
  }

  if (stmp == nullptr) {
    stmp = &no_time;
  }

  return QString::asprintf(format,
                            stmp->tm_hour, stmp->tm_min, stmp->tm_sec,
                            (stmp->tm_hour >= 12 ? "PM" : "AM"));
}

static QString
writehms(const char* format, const gpsbabel::DateTime& t, int gmt)
{
  return writehms(format, t.toTime_t(), gmt);
}

static long
time_to_yyyymmdd(const QDateTime& t)
{
  QDate d = t.date();
  return d.year() * 10000 + d.month() * 100 + d.day();
}

static garmin_fs_t*
gmsd_init(Waypoint* wpt)
{
  garmin_fs_t* gmsd = garmin_fs_t::find(wpt);
  if (gmsd == nullptr) {
    gmsd = garmin_fs_alloc(-1);
    fs_chain_add(&wpt->fs, (format_specific_data*) gmsd);
  }
  return gmsd;
}

/*****************************************************************************/
/* xcsv_parse_val() - parse incoming data into the waypt structure.          */
/* usage: xcsv_parse_val("-123.34", *waypt, *field_map)                      */
/*****************************************************************************/
static void 
xcsv_parse_val(const QString& value, Waypoint* wpt, const field_map& fmp,
               xcsv_parse_data* parse_data, const int line_no)
{
  const char* enclosure = "";
  geocache_data* gc_data = nullptr;

  if (fmp.printfc.isNull()) {
    fatal(MYNAME ": xcsv style '%s' is missing format specifier", fmp.key.constData());
  }

  if (0 == strcmp(fmp.printfc.constData(), "\"%s\"")) {
    enclosure = "\"";
  }

  // TODO: eliminate this char string usage.
  QByteArray value_utf8 = value.toUtf8();
  const char* s = value_utf8.constData();

  switch (fmp.hashed_key) {
  case XT_IGNORE:
    /* IGNORE -- Categorically ignore this... */
    break;
  case XT_CONSTANT:
    /* CONSTANT -- Ignore on Input... */
    break;
  case XT_ANYNAME:
    /* ANYNAME -- Ignore -- this is output magic. */
    break;
  case XT_INDEX:
    /* IGNORE -- Calculated Sequence # For Output*/
    break;
  case XT_SHORTNAME:
    wpt->shortname = csv_stringtrim(s, enclosure);
    break;
  case XT_DESCRIPTION:
    wpt->description = csv_stringtrim(s, enclosure);
    break;
  case XT_NOTES:
    wpt->notes = csv_stringtrim(s, "");
    break;
  case XT_URL:
    if (!parse_data->link_) {
      parse_data->link_ = new UrlLink;
    }
    parse_data->link_->url_ = value.trimmed();
    break;
  case XT_URL_LINK_TEXT:
    if (!parse_data->link_) {
      parse_data->link_ = new UrlLink;
    }
    parse_data->link_->url_link_text_ = value.trimmed();
    break;
  case XT_ICON_DESCR:
    wpt->icon_descr = value.trimmed();
    break;

    /* LATITUDE CONVERSIONS**************************************************/
  case XT_LAT_DECIMAL:
    /* latitude as a pure decimal value */
    wpt->latitude = atof(s);
    break;
  case XT_LAT_DECIMALDIR:
  case XT_LAT_DIRDECIMAL:
    /* latitude as a decimal with N/S in it. */
    wpt->latitude = decdir_to_dec(s);
    break;
  case XT_LAT_INT32DEG:
    /* latitude as a 32 bit integer offset */
    wpt->latitude = intdeg_to_dec((int) atof(s));
    break;
  case XT_LAT_HUMAN_READABLE:
    human_to_dec(s, &wpt->latitude, &wpt->longitude, 1);
    break;
  case XT_LAT_DDMMDIR:
    wpt->latitude = ddmmdir_to_degrees(s);
    break;
  case XT_LAT_NMEA:
    wpt->latitude = ddmm2degrees(atof(s));
    break;
    // XT_LAT_10E is handled outside the switch.
    /* LONGITUDE CONVERSIONS ***********************************************/
  case XT_LON_DECIMAL:
    /* longitude as a pure decimal value */
    wpt->longitude = atof(s);
    break;
  case XT_LON_DECIMALDIR:
  case XT_LON_DIRDECIMAL:
    /* longitude as a decimal with N/S in it. */
    wpt->longitude = decdir_to_dec(s);
    break;
  case XT_LON_INT32DEG:
    /* longitude as a 32 bit integer offset  */
    wpt->longitude = intdeg_to_dec((int) atof(s));
    break;
  case XT_LON_HUMAN_READABLE:
    human_to_dec(s, &wpt->latitude, &wpt->longitude, 2);
    break;
  case XT_LON_DDMMDIR:
    wpt->longitude = ddmmdir_to_degrees(s);
    break;
  case XT_LON_NMEA:
    wpt->longitude = ddmm2degrees(atof(s));
    break;
    // case XT_LON_10E is handled outside the switch.
    /* LAT AND LON CONVERSIONS ********************************************/
  case XT_LATLON_HUMAN_READABLE:
    human_to_dec(s, &wpt->latitude, &wpt->longitude, 0);
    break;
    /* DIRECTIONS **********************************************************/
  case XT_LAT_DIR:
    /* latitude N/S. */
    if (*s == 'n' || *s == 'N') {
      parse_data->lat_dir_positive = true;
    } else if (*s == 's' || *s == 'S') {
      parse_data->lat_dir_positive = false;
    } else {
      warning("parse of string '%s' on line number %d as LAT_DIR failed.  Expected 'n', 'N', 's' or 'S'.\n", s, line_no);
    }
    break;
  case XT_LON_DIR:
    /* longitude E/W. */
    if (*s == 'e' || *s == 'E') {
      parse_data->lon_dir_positive = true; 
    } else if (*s == 'w' || *s == 'W') {
      parse_data->lon_dir_positive = false;
    } else {
      warning("parse of string '%s' on line number %d as LON_DIR failed.  Expected 'e', 'E', 'w' or 'W'.\n", s, line_no);
    }
    break;
    /* SPECIAL COORDINATES/GRID */
  case XT_MAP_EN_BNG:
    parse_coordinates(s, DATUM_OSGB36, grid_bng,
                      &wpt->latitude, &wpt->longitude, MYNAME);
    break;
  case XT_UTM_ZONE:
    parse_data->utm_zone = atoi(s);
    break;
  case XT_UTM_ZONEC:
    parse_data->utm_zonec = s[0];
    break;
  case XT_UTM_ZONEF:
    parse_data->utm_zone = atoi(s);
    parse_data->utm_zonec = s[strlen(s) - 1];
    break;
  case XT_UTM_EASTING:
    parse_data->utm_easting = atof(s);
    break;
  case XT_UTM_NORTHING:
    parse_data->utm_northing = atof(s);
    break;
  case XT_UTM: {
    char* ss;
    int i = 0;

    parse_data->utm_zone = strtod(s, &ss);
    parse_data->utm_zonec = ss[i];
    ss++;
    parse_data->utm_easting = strtod(ss, &ss);
    while (*ss && !isdigit(*ss)) {
      ss++;
    }
    parse_data->utm_northing = strtod(ss, nullptr);
  }
  break;
  /* ALTITUDE CONVERSIONS ************************************************/
  case XT_ALT_FEET: {
    char *endptr;
    double val = strtod(s, &endptr);
    if ((val == 0 && s==endptr)) {
      wpt->altitude = unknown_alt;
    } else {
      wpt->altitude = FEET_TO_METERS(val);
      if (wpt->altitude < unknown_alt + 1) {
        wpt->altitude = unknown_alt;
      }
    }
  }
  break;
  case XT_ALT_METERS: {
    char *endptr;
    double val = strtod(s, &endptr);
    if ((val == 0 && s==endptr)) {
      wpt->altitude = unknown_alt;
    } else {
      wpt->altitude = val;
      if (wpt->altitude < unknown_alt + 1) {
        wpt->altitude = unknown_alt;
      }
    }
  }
  break;

    /* PATH CONVERSIONS ************************************************/
  case XT_PATH_SPEED:
    WAYPT_SET(wpt, speed, atof(s));
    break;
  case XT_PATH_SPEED_KPH:
    WAYPT_SET(wpt, speed, KPH_TO_MPS(atof(s)));
    break;
  case XT_PATH_SPEED_MPH:
    WAYPT_SET(wpt, speed, MPH_TO_MPS(atof(s)));
    break;
  case XT_PATH_SPEED_KNOTS:
    WAYPT_SET(wpt, speed, KNOTS_TO_MPS(atof(s)));
    break;
  case XT_PATH_COURSE:
    WAYPT_SET(wpt, course, atof(s));
    break;

    /* TIME CONVERSIONS ***************************************************/
  case XT_EXCEL_TIME:
    /* Time as Excel Time  */
    wpt->SetCreationTime(excel_to_timet(atof(s)));
    break;
  case XT_TIMET_TIME:
    /* Time as time_t */
    wpt->SetCreationTime((time_t) atol(s));
    break;
  case XT_TIMET_TIME_MS: {
    /* Time as time_t in milliseconds */
    bool ok;
    wpt->SetCreationTime(0, value.toLongLong(&ok));
    if (!ok) {
      warning("parse of string '%s' on line number %d as TIMET_TIME_MS failed.\n", s, line_no);
    }
  }
  break;
  case XT_YYYYMMDD_TIME:
    wpt->SetCreationTime(yyyymmdd_to_time(s));
    break;
  case XT_GMT_TIME:
    wpt->SetCreationTime(sscanftime(s, fmp.printfc.constData(), 1));
    break;
  case XT_LOCAL_TIME:
    if (!gpsbabel_testmode()) {
      wpt->creation_time = wpt->creation_time.addSecs(sscanftime(s, fmp.printfc.constData(), 0));
    } else {
      /* Force constant time zone for test */
      wpt->creation_time = wpt->creation_time.addSecs(sscanftime(s, fmp.printfc.constData(), 1));
    }
    break;
    /* Useful when time and date are in separate fields
    	GMT / Local offset is handled by the two cases above */
  case XT_HMSG_TIME:
  case XT_HMSL_TIME:
    wpt->creation_time = wpt->creation_time.addSecs(addhms(s, fmp.printfc.constData()));
    break;
  case XT_ISO_TIME:
  case XT_ISO_TIME_MS:
    wpt->SetCreationTime(xml_parse_time(s));
    break;
  case XT_NET_TIME: {
    fatal("XT_NET_TIME can't have possibly ever worked.");
//    time_t tt = wpt->GetCreationTime();
//    dotnet_time_to_time_t(atof(s), &tt, &wpt->microseconds);
  }
  break;
  case XT_GEOCACHE_LAST_FOUND:
    wpt->AllocGCData()->last_found = yyyymmdd_to_time(s);
    break;

    /* GEOCACHING STUFF ***************************************************/
  case XT_GEOCACHE_DIFF:
    /* Geocache Difficulty as an int */
    wpt->AllocGCData()->diff = atof(s) * 10;
    break;
  case XT_GEOCACHE_TERR:
    /* Geocache Terrain as an int */
    wpt->AllocGCData()->terr = atof(s) * 10;
    break;
  case XT_GEOCACHE_TYPE:
    /* Geocache Type */
    wpt->AllocGCData()->type = gs_mktype(s);
    break;
  case XT_GEOCACHE_CONTAINER:
    wpt->AllocGCData()->container = gs_mkcont(s);
    break;
  case XT_GEOCACHE_HINT:
    wpt->AllocGCData()->hint = value.trimmed();
    break;
  case XT_GEOCACHE_PLACER:
    wpt->AllocGCData()->placer = value.trimmed();
    break;
  case XT_GEOCACHE_ISAVAILABLE:
    gc_data = wpt->AllocGCData();
    if (case_ignore_strcmp(csv_stringtrim(s, ""), "False") == 0) {
      gc_data->is_available = status_false;
    } else if (case_ignore_strcmp(csv_stringtrim(s, ""), "True") == 0) {
      gc_data->is_available = status_true;
    } else {
      gc_data->is_available = status_unknown;
    }
    break;
  case XT_GEOCACHE_ISARCHIVED:
    gc_data = wpt->AllocGCData();
    if (case_ignore_strcmp(csv_stringtrim(s, ""), "False") == 0) {
      gc_data->is_archived = status_false;
    } else if (case_ignore_strcmp(csv_stringtrim(s, ""), "True") == 0) {
      gc_data->is_archived = status_true;
    } else {
      gc_data->is_archived = status_unknown;
    }
    break;

    /* GPS STUFF *******************************************************/
  case XT_GPS_HDOP:
    wpt->hdop = atof(s);
    break;
  case XT_GPS_VDOP:
    wpt->vdop = atof(s);
    break;
  case XT_GPS_PDOP:
    wpt->pdop = atof(s);
    break;
  case XT_GPS_SAT:
    wpt->sat = atoi(s);
    break;
  case XT_GPS_FIX:
    wpt->fix = (fix_type)(atoi(s)-(fix_type)1);
    if (wpt->fix < fix_2d) {
      if (!case_ignore_strcmp(s, "none")) {
        wpt->fix = fix_none;
      } else if (!case_ignore_strcmp(s, "dgps")) {
        wpt->fix = fix_dgps;
      } else if (!case_ignore_strcmp(s, "pps")) {
        wpt->fix = fix_pps;
      } else {
        wpt->fix = fix_unknown;
      }
    }
    break;
    /* Tracks and routes *********************************************/
  case XT_ROUTE_NAME:
    parse_data->rte_name = csv_stringtrim(s, enclosure);
    break;
  case XT_TRACK_NEW:
    parse_data->new_track = atoi(s);
    break;
  case XT_TRACK_NAME:
    parse_data->trk_name = csv_stringtrim(s, enclosure);
    break;

    /* OTHER STUFF ***************************************************/
  case XT_PATH_DISTANCE_METERS:
    wpt->odometer_distance = atof(s);
    break;
  case XT_PATH_DISTANCE_KM:
    wpt->odometer_distance = atof(s) * 1000.0;
    break;
  case XT_PATH_DISTANCE_MILES:
    wpt->odometer_distance = MILES_TO_METERS(atof(s));
    break;
  case XT_HEART_RATE:
    wpt->heartrate = atoi(s);
    break;
  case XT_CADENCE:
    wpt->cadence = atoi(s);
    break;
  case XT_POWER:
    wpt->power = atof(s);
    break;
  case XT_TEMPERATURE:
    wpt->temperature = atof(s);
    break;
  case XT_TEMPERATURE_F:
    wpt->temperature = (FAHRENHEIT_TO_CELSIUS(atof(s)));
    break;
    /* GMSD ****************************************************************/
  case XT_COUNTRY: {
    garmin_fs_t* gmsd = gmsd_init(wpt);
    garmin_fs_t::set_country(gmsd, csv_stringtrim(value, enclosure, 0));
  }
  break;
  case XT_STATE: {
    garmin_fs_t* gmsd = gmsd_init(wpt);
    garmin_fs_t::set_state(gmsd, csv_stringtrim(value, enclosure, 0));
  }
  break;
  case XT_CITY: {
    garmin_fs_t* gmsd = gmsd_init(wpt);
    garmin_fs_t::set_city(gmsd, csv_stringtrim(value, enclosure, 0));
  }
  break;
  case XT_STREET_ADDR: {
    garmin_fs_t* gmsd = gmsd_init(wpt);
    garmin_fs_t::set_addr(gmsd, csv_stringtrim(value, enclosure, 0));
  }
  break;
  case XT_POSTAL_CODE: {
    garmin_fs_t* gmsd = gmsd_init(wpt);
    garmin_fs_t::set_postal_code(gmsd, csv_stringtrim(value, enclosure, 0));
  }
  break;
  case XT_PHONE_NR: {
    garmin_fs_t* gmsd = gmsd_init(wpt);
    garmin_fs_t::set_phone_nr(gmsd, csv_stringtrim(value, enclosure, 0));
  }
  break;
  case XT_FACILITY: {
    garmin_fs_t* gmsd = gmsd_init(wpt);
    garmin_fs_t::set_facility(gmsd, csv_stringtrim(value, enclosure, 0));
  }
  break;
  case XT_EMAIL: {
    garmin_fs_t* gmsd = gmsd_init(wpt);
    garmin_fs_t::set_email(gmsd, csv_stringtrim(value, enclosure, 0));
  }
  break;
  case -1:
    if (strncmp(fmp.key.constData(), "LON_10E", 7) == 0) {
      wpt->longitude = atof(s) / pow(10.0, atof(fmp.key.constData()+7));
    } else if (strncmp(fmp.key.constData(), "LAT_10E", 7) == 0) {
      wpt->latitude = atof(s) / pow(10.0, atof(fmp.key.constData()+7));
    } else {
      warning(MYNAME ": Unknown style directive: %s\n", fmp.key.constData());
    }
    break;

  default:
    fatal("This can't happen\n");
    break;
  }
}

/*****************************************************************************/
/* xcsv_data_read() - read input file, parsing lines, fields and handling    */
/*                   any data conversion (the input meat)                    */
/*****************************************************************************/
static void
xcsv_data_read()
{
  int linecount = 0;
  route_head* rte = nullptr;
  route_head* trk = nullptr;

  while (true) {
    QString buff = xcsv_file->stream.readLine();
    if (buff.isNull()) { 
      break;
    }
    linecount++;
    /* Whack trailing space; leading space may matter if our field sep
     * is whitespace and we have leading whitespace.
     */
    // This could be hoisted out as a generic rtrim() if we need such a thing.
    while(buff.size() > 0 && buff.at(buff.size() - 1).isSpace()) {
      buff.chop(1); 
    }

    /* skip over x many lines on the top for the prologue... */
    if ((linecount - 1) < xcsv_style->prologue.count()) {
      continue;
    }

    /* We should skip over epilogue lines also.  Since we don't want to
     * pre-read the file to know how many data lines we should be seeing,
     * we take this cheap shot at the data and cross our fingers.
     */
    for(const auto& ogp : qAsConst(xcsv_style->epilogue)) {
       if (ogp.startsWith(buff)) {
         buff.clear();
         break;
       }
    }
    if (!buff.isEmpty()) {
      Waypoint* wpt_tmp = new Waypoint;
      // initialize parse data for accumulation of line results from all fields in this line.
      xcsv_parse_data parse_data;
      const QStringList values = csv_linesplit(buff, xcsv_style->field_delimiter,
                        xcsv_style->field_encloser, linecount);

      if (xcsv_style->ifields.isEmpty()) {
        fatal(MYNAME ": attempt to read, but style '%s' has no IFIELDs in it.\n", qPrintable(xcsv_style->description)? qPrintable(xcsv_style->description) : "unknown");
      }

      int ifield_idx = 0;

      /* now rip the line apart */
      for (const auto& value : values) {
        const field_map& fmp = xcsv_style->ifields.at(ifield_idx++);
        xcsv_parse_val(value, wpt_tmp, fmp, &parse_data, linecount);

        if (ifield_idx >= xcsv_style->ifields.size()) {
          /* no more fields, stop parsing! */
          break;
        }
      }

      // If XT_LAT_DIR(XT_LON_DIR) was an input field, and the latitude(longitude) is positive,
      // assume the latitude(longitude) was the absolute value and take the sign from XT_LAT_DIR(XT_LON_DIR).
      if (parse_data.lat_dir_positive.has_value() && !parse_data.lat_dir_positive.value() && (wpt_tmp->latitude > 0.0)) {
        wpt_tmp->latitude = -wpt_tmp->latitude;
      }
      if (parse_data.lon_dir_positive.has_value() && !parse_data.lon_dir_positive.value() && (wpt_tmp->longitude > 0.0)) {
        wpt_tmp->longitude = -wpt_tmp->longitude;
      }

      if ((xcsv_file->gps_datum_idx > -1) && (xcsv_file->gps_datum_idx != gps_datum_wgs84)) {
        double alt;
        GPS_Math_Known_Datum_To_WGS84_M(wpt_tmp->latitude, wpt_tmp->longitude, 0.0,
                                        &wpt_tmp->latitude, &wpt_tmp->longitude, &alt, xcsv_file->gps_datum_idx);
      }

      if (parse_data.utm_easting || parse_data.utm_northing) {
        GPS_Math_UTM_EN_To_Known_Datum(&wpt_tmp->latitude,
                                       &wpt_tmp->longitude,
                                       parse_data.utm_easting, parse_data.utm_northing,
                                       parse_data.utm_zone, parse_data.utm_zonec,
                                       DATUM_WGS84);
      }

      if (parse_data.link_) {
        wpt_tmp->AddUrlLink(*parse_data.link_);
        delete parse_data.link_;
        parse_data.link_ = nullptr;
      }

      switch (xcsv_style->datatype) {
      case unknown_gpsdata:
      case wptdata:
        waypt_add(wpt_tmp);
        break;
      case trkdata:
        if ((trk == nullptr) || parse_data.new_track) {
          trk = route_head_alloc();
          track_add_head(trk);
        }
        if (!parse_data.trk_name.isEmpty()) {
          trk->rte_name = parse_data.trk_name;
        }
        track_add_wpt(trk, wpt_tmp);
        break;
      case rtedata:
        if (rte == nullptr) {
          rte = route_head_alloc();
          route_add_head(rte);
        }
        if (!parse_data.rte_name.isEmpty()) {
          rte->rte_name = parse_data.rte_name;
        }
        route_add_wpt(rte, wpt_tmp);
        break;
      default:
        ;
      }
    }
  }
}

static void
xcsv_resetpathlen(const route_head* head)
{
  pathdist = 0;
  oldlat = 999;
  oldlon = 999;
  csv_route = csv_track = nullptr;
  switch (xcsv_style->datatype) {
  case trkdata:
    csv_track = head;
    break;
  case rtedata:
    csv_route = head;
    break;
  default:
    break;
  }
}

/*****************************************************************************/
/* xcsv_waypt_pr() - write output file, handling output conversions          */
/*                  (the output meat)                                        */
/*****************************************************************************/
static void
xcsv_waypt_pr(const Waypoint* wpt)
{
  QString buff;
  double latitude, longitude;
  int32 utmz;
  double utme, utmn;
  char utmzc;

  buff[0] = '\0';

  if (oldlon < 900) {
    pathdist += radtomiles(gcdist(RAD(oldlat),RAD(oldlon),
                                  RAD(wpt->latitude),RAD(wpt->longitude)));
  }
  longitude = oldlon = wpt->longitude;
  latitude = oldlat = wpt->latitude;

  QString write_delimiter;
  if (xcsv_style->field_delimiter == "\\w") {
    write_delimiter = " ";
  } else {
    write_delimiter = xcsv_style->field_delimiter;
  }

  QString description;
  QString shortname;
  if (wpt->shortname.isEmpty() || global_opts.synthesize_shortnames) {
    if (!wpt->description.isEmpty()) {
      if (global_opts.synthesize_shortnames) {
        shortname = mkshort_from_wpt(xcsv_file->mkshort_handle, wpt);
      } else {
        shortname = csv_stringclean(wpt->description, xcsv_style->badchars);
      }
    } else {
      /* no shortname available -- let shortname default on output */
    }
  } else {
    shortname = csv_stringclean(wpt->shortname, xcsv_style->badchars);
  }
  if (wpt->description.isEmpty()) {
    if (!shortname.isEmpty()) {
      description = csv_stringclean(shortname, xcsv_style->badchars);
    } else {
      /* no description -- let description default on output */
    }
  } else {
    description = csv_stringclean(wpt->description, xcsv_style->badchars);
  }

  if (prefer_shortnames) {
    description = shortname;
  }

  if ((xcsv_file->gps_datum_idx > -1) && (xcsv_file->gps_datum_idx != gps_datum_wgs84)) {
    double alt;
    GPS_Math_WGS84_To_Known_Datum_M(latitude, longitude, 0.0,
                                    &latitude, &longitude, &alt, xcsv_file->gps_datum_idx);
  }

  int i = 0;
  for (const auto& fmp : qAsConst(xcsv_style->ofields)) {
    double lat = latitude;
    double lon = longitude;
    /*
     * A klunky concept.   This should evaluate to true for any
     * field if we think we don't have realistic value for it.
     * This is used by the 'optional' attribute for suppressing
     * fields on output.
     */
    int field_is_unknown = 0;

    if ((i != 0) && !(fmp.options & options_nodelim)) {
      xcsv_file->stream << write_delimiter;
    }

    if (fmp.options & options_absolute) {
      lat = fabs(lat);
      lon = fabs(lon);
    }

    i++;

    switch (fmp.hashed_key) {
    case XT_IGNORE:
      /* IGNORE -- Write the char printf conversion */
      buff = QString::asprintf(fmp.printfc.constData(), "");
      break;
    case XT_INDEX:
      buff = QString::asprintf(fmp.printfc.constData(), waypt_out_count + atoi(fmp.val.constData()));
      break;
    case XT_CONSTANT: {
      auto cp = xcsv_get_char_from_constant_table(fmp.val.constData());
      if (!cp.isEmpty()) {
        buff = QString::asprintf(fmp.printfc.constData(), CSTR(cp));
      } else {
        buff = QString::asprintf(fmp.printfc.constData(), fmp.val.constData());
      }
    }
    break;
    case XT_SHORTNAME:
		buff = QString::asprintf(fmp.printfc.constData(),
                shortname.isEmpty() ? fmp.val.constData() : CSTR(shortname));

      break;
    case XT_ANYNAME:
      {
      QString anyname = wpt->shortname;
      if (anyname.isEmpty()) {
        anyname = mkshort(xcsv_file->mkshort_handle, wpt->description);
      }
      if (anyname.isEmpty()) {
        anyname = mkshort(xcsv_file->mkshort_handle, wpt->description);
      }
      if (anyname.isEmpty()) {
        anyname = wpt->notes;
      }
      if (anyname.isEmpty()) {
        anyname = fmp.val.constData();
      }
      buff = QString::asprintf(fmp.printfc.constData(), CSTR(anyname));
      }

      break;
    case XT_DESCRIPTION:
      buff = QString::asprintf(fmp.printfc.constData(),
                description.isEmpty() ? fmp.val.constData() : CSTR(description));
      break;
    case XT_NOTES:
      buff = QString::asprintf(fmp.printfc.constData(),
                wpt->notes.isEmpty() ? fmp.val.constData() : CSTR(wpt->notes));
      break;
    case XT_URL: {
      if (xcsv_urlbase) {
        buff = xcsv_urlbase;
      }
      if (wpt->HasUrlLink()) {
        UrlLink l = wpt->GetUrlLink();
        buff += QString::asprintf(fmp.printfc.constData(), CSTR(l.url_));
      } else {
        buff += QString::asprintf(fmp.printfc.constData(), fmp.val.constData() && *fmp.val.constData() ? fmp.val.constData() : "\"\"");
      }
    }
    break;
    case XT_URL_LINK_TEXT:
      if (wpt->HasUrlLink()) {
        UrlLink l = wpt->GetUrlLink();
        buff = QString::asprintf(fmp.printfc.constData(),
                 !l.url_link_text_.isEmpty() ? CSTR(l.url_link_text_) : fmp.val.constData());
      }
      break;
    case XT_ICON_DESCR:
      buff = QString::asprintf(fmp.printfc.constData(),
                (!wpt->icon_descr.isNull()) ?
                CSTR(wpt->icon_descr) : fmp.val.constData());
      break;

      /* LATITUDE CONVERSION***********************************************/
    case XT_LAT_DECIMAL:
      /* latitude as a pure decimal value */
      buff = QString::asprintf(fmp.printfc.constData(), lat);
      break;
    case XT_LAT_DECIMALDIR:
      /* latitude as a decimal value with N/S after it */
      buff = QString::asprintf(fmp.printfc.constData(), fabs(lat),
               lat_dir(lat));
      break;
    case XT_LAT_DIRDECIMAL:
      /* latitude as a decimal value with N/S before it */
      buff = QString::asprintf(fmp.printfc.constData(),
               lat_dir(lat),
               fabs(lat));
      break;
    case XT_LAT_INT32DEG:
      /* latitude as an integer offset from 0 degrees */
      buff = QString::asprintf(fmp.printfc.constData(),
                dec_to_intdeg(lat));
      break;
    case XT_LAT_DDMMDIR:
      /*latitude as (degrees * 100) + decimal minutes, with N/S after it */
      buff = dec_to_human(fmp.printfc.constData(), "SN", degrees2ddmm(lat));
      break;
    case XT_LAT_HUMAN_READABLE:
      buff = dec_to_human(fmp.printfc.constData(), "SN", lat);
      break;
    case XT_LAT_NMEA:
      buff = QString::asprintf(fmp.printfc.constData(), degrees2ddmm(lat));
      break;
      // case XT_LAT_10E is handled outside the switch.
      /* LONGITUDE CONVERSIONS*********************************************/
    case XT_LON_DECIMAL:
      /* longitude as a pure decimal value */
      buff = QString::asprintf(fmp.printfc.constData(), lon);
      break;
    case XT_LON_DECIMALDIR:
      /* latitude as a decimal value with N/S after it */
      buff = QString::asprintf(fmp.printfc.constData(),
               fabs(lon),
               lon_dir(lon));
      break;
    case XT_LON_DIRDECIMAL:
      /* latitude as a decimal value with N/S before it */
      buff = QString::asprintf(fmp.printfc.constData(),
               lon_dir(lon),
               fabs(lon));
      break;
    case XT_LON_INT32DEG:
      /* longitude as an integer offset from 0 degrees */
      buff = QString::asprintf(fmp.printfc.constData(),
                dec_to_intdeg(lon));
      break;
    case XT_LON_DDMMDIR:
      /* longitude as (degrees * 100) + decimal minutes, with W/E after it*/
      buff = dec_to_human(fmp.printfc.constData(), "WE", degrees2ddmm(lon));
      break;
    case XT_LON_HUMAN_READABLE:
      buff = dec_to_human(fmp.printfc.constData(), "WE", lon);
      break;
    case XT_LATLON_HUMAN_READABLE:
      buff = dec_to_human(fmp.printfc.constData(), "SN", lat);
        buff += " ";
      buff += dec_to_human(fmp.printfc.constData(), "WE", lon);
      // Tidy up leading, trailing, middle whitespace.
      buff = buff.simplified();
      break;
    case XT_LON_NMEA:
      buff = QString::asprintf(fmp.printfc.constData(), degrees2ddmm(lon));
      break;
      // case XT_LON_10E is handled outside the switch.
      /* DIRECTIONS *******************************************************/
    case XT_LAT_DIR:
      /* latitude N/S as a char */
      buff = QString::asprintf(fmp.printfc.constData(),
                lat_dir(lat));
      break;
    case XT_LON_DIR:
      /* longitude E/W as a char */
      buff = QString::asprintf(fmp.printfc.constData(),
                lon_dir(lon));
      break;

      /* SPECIAL COORDINATES */
    case XT_MAP_EN_BNG: {
      char map[3];
      double north, east;
      if (! GPS_Math_WGS84_To_UKOSMap_M(wpt->latitude, wpt->longitude, &east, &north, map))
        fatal(MYNAME ": Position (%.5f/%.5f) outside of BNG.\n",
              wpt->latitude, wpt->longitude);
      buff = QString::asprintf(fmp.printfc.constData(), map, (int)(east + 0.5), (int)(north + 0.5));
    }
    break;
    case XT_UTM: {
      char tbuf[100];
      GPS_Math_WGS84_To_UTM_EN(wpt->latitude, wpt->longitude,
                               &utme, &utmn, &utmz, &utmzc);
      snprintf(tbuf, sizeof(tbuf), "%d%c %6.0f %7.0f",
               utmz, utmzc, utme, utmn);
      buff = QString::asprintf(fmp.printfc.constData(), tbuf);
    }
    break;
    case XT_UTM_ZONE:
      GPS_Math_WGS84_To_UTM_EN(wpt->latitude, wpt->longitude,
                               &utme, &utmn, &utmz, &utmzc);
      buff = QString::asprintf(fmp.printfc.constData(), utmz);
      break;
    case XT_UTM_ZONEC:
      GPS_Math_WGS84_To_UTM_EN(wpt->latitude, wpt->longitude,
                               &utme, &utmn, &utmz, &utmzc);
      buff = QString::asprintf(fmp.printfc.constData(), utmzc);
      break;
    case XT_UTM_ZONEF: {
      char tbuf[10];
      GPS_Math_WGS84_To_UTM_EN(wpt->latitude, wpt->longitude,
                               &utme, &utmn, &utmz, &utmzc);
      tbuf[0] = 0;
      snprintf(tbuf, sizeof(tbuf), "%d%c", utmz, utmzc);
      buff = QString::asprintf(fmp.printfc.constData(), tbuf);
    }
    break;
    case XT_UTM_NORTHING:
      GPS_Math_WGS84_To_UTM_EN(wpt->latitude, wpt->longitude,
                               &utme, &utmn, &utmz, &utmzc);
      buff = QString::asprintf(fmp.printfc.constData(), utmn);
      break;
    case XT_UTM_EASTING:
      GPS_Math_WGS84_To_UTM_EN(wpt->latitude, wpt->longitude,
                               &utme, &utmn, &utmz, &utmzc);
      buff = QString::asprintf(fmp.printfc.constData(), utme);
      break;

      /* ALTITUDE CONVERSIONS**********************************************/
    case XT_ALT_FEET:
      /* altitude in feet as a decimal value */
      if (wpt->altitude != unknown_alt) {
        buff = QString::asprintf(fmp.printfc.constData(),
                  METERS_TO_FEET(wpt->altitude));
      }
      break;
    case XT_ALT_METERS:
      /* altitude in meters as a decimal value */
      if (wpt->altitude != unknown_alt) {
        buff = QString::asprintf(fmp.printfc.constData(),
                  wpt->altitude);
      }
      break;

      /* DISTANCE CONVERSIONS**********************************************/
      /* prefer odometer distance. */
      /* if not available, use calculated distance from positions */
    case XT_PATH_DISTANCE_MILES:
      /* path (route/track) distance in miles */
      if (wpt->odometer_distance) {
        buff = QString::asprintf(fmp.printfc.constData(), METERS_TO_MILES(wpt->odometer_distance));
      } else {
        buff = QString::asprintf(fmp.printfc.constData(), pathdist);
      }
      break;
    case XT_PATH_DISTANCE_METERS:
      /* path (route/track) distance in meters */
      if (wpt->odometer_distance) {
        buff = QString::asprintf(fmp.printfc.constData(), wpt->odometer_distance);
      } else {
        buff = QString::asprintf(fmp.printfc.constData(), MILES_TO_METERS(pathdist));
      }
      break;
    case XT_PATH_DISTANCE_KM:
      /* path (route/track) distance in kilometers */
      if (wpt->odometer_distance) {
        buff = QString::asprintf(fmp.printfc.constData(), wpt->odometer_distance / 1000.0);
      } else {
        buff = QString::asprintf(fmp.printfc.constData(), MILES_TO_METERS(pathdist) / 1000.0);
      }
      break;
    case XT_PATH_SPEED:
      buff = QString::asprintf(fmp.printfc.constData(), wpt->speed);
      break;
    case XT_PATH_SPEED_KPH:
      buff = QString::asprintf(fmp.printfc.constData(), MPS_TO_KPH(wpt->speed));
      break;
    case XT_PATH_SPEED_MPH:
      buff = QString::asprintf(fmp.printfc.constData(), MPS_TO_MPH(wpt->speed));
      break;
    case XT_PATH_SPEED_KNOTS:
      buff = QString::asprintf(fmp.printfc.constData(), MPS_TO_KNOTS(wpt->speed));
      break;
    case XT_PATH_COURSE:
      buff = QString::asprintf(fmp.printfc.constData(), wpt->course);
      break;

      /* HEART RATE CONVERSION***********************************************/
    case XT_HEART_RATE:
      buff = QString::asprintf(fmp.printfc.constData(), wpt->heartrate);
      break;
      /* CADENCE CONVERSION***********************************************/
    case XT_CADENCE:
      buff = QString::asprintf(fmp.printfc.constData(), wpt->cadence);
      break;
      /* POWER CONVERSION***********************************************/
    case XT_POWER:
      buff = QString::asprintf(fmp.printfc.constData(), wpt->power);
      break;
    case XT_TEMPERATURE:
      buff = QString::asprintf(fmp.printfc.constData(), wpt->temperature);
      break;
    case XT_TEMPERATURE_F:
      buff = QString::asprintf(fmp.printfc.constData(), CELSIUS_TO_FAHRENHEIT(wpt->temperature));
      break;
      /* TIME CONVERSIONS**************************************************/
    case XT_EXCEL_TIME:
      /* creation time as an excel (double) time */
      buff = QString::asprintf(fmp.printfc.constData(), timet_to_excel(wpt->GetCreationTime().toTime_t()));
      break;
    case XT_TIMET_TIME:
      /* time as a time_t variable */
    {
      time_t tt = wpt->GetCreationTime().toTime_t();
      buff = QString::asprintf(fmp.printfc.constData(), tt);
    }
    break;

    case XT_TIMET_TIME_MS: {
      /* time as a time_t variable in milliseconds */
      buff = writetime("%s", wpt->GetCreationTime().toTime_t(), false);
      buff += QString::asprintf("%03d", wpt->GetCreationTime().time().msec());

    }
    break;
    case XT_YYYYMMDD_TIME:
      buff = QString::asprintf(fmp.printfc.constData(), time_to_yyyymmdd(wpt->GetCreationTime()));
      break;
    case XT_GMT_TIME:
      buff = writetime(fmp.printfc.constData(), wpt->GetCreationTime(), true);
      break;
    case XT_LOCAL_TIME:
      buff = writetime(fmp.printfc.constData(), wpt->GetCreationTime(), false);
      break;
    case XT_HMSG_TIME:
      buff = writehms(fmp.printfc.constData(), wpt->GetCreationTime(), 1);
      break;
    case XT_HMSL_TIME:
      buff = writehms(fmp.printfc.constData(), wpt->GetCreationTime(), 0);
      break;
    case XT_ISO_TIME:
      buff = writetime("%Y-%m-%dT%H:%M:%SZ", wpt->GetCreationTime(), true);
      break;
    case XT_ISO_TIME_MS:
      buff = wpt->GetCreationTime().toPrettyString();
      break;
    case XT_GEOCACHE_LAST_FOUND:
      buff = QString::asprintf(fmp.printfc.constData(), time_to_yyyymmdd(wpt->gc_data->last_found));
      break;
      /* GEOCACHE STUFF **************************************************/
    case XT_GEOCACHE_DIFF:
      /* Geocache Difficulty as a double */
      buff = QString::asprintf(fmp.printfc.constData(), wpt->gc_data->diff / 10.0);
      field_is_unknown = !wpt->gc_data->diff;
      break;
    case XT_GEOCACHE_TERR:
      /* Geocache Terrain as a double */
      buff = QString::asprintf(fmp.printfc.constData(), wpt->gc_data->terr / 10.0);
      field_is_unknown = !wpt->gc_data->terr;
      break;
    case XT_GEOCACHE_CONTAINER:
      /* Geocache Container */
      buff = QString::asprintf(fmp.printfc.constData(), gs_get_container(wpt->gc_data->container));
      field_is_unknown = wpt->gc_data->container == gc_unknown;
      break;
    case XT_GEOCACHE_TYPE:
      /* Geocache Type */
      buff = QString::asprintf(fmp.printfc.constData(), gs_get_cachetype(wpt->gc_data->type));
      field_is_unknown = wpt->gc_data->type == gt_unknown;
      break;
    case XT_GEOCACHE_HINT:
      buff = QString::asprintf(fmp.printfc.constData(), CSTR(wpt->gc_data->hint));
      field_is_unknown = !wpt->gc_data->hint.isEmpty();
      break;
    case XT_GEOCACHE_PLACER:
      buff = QString::asprintf(fmp.printfc.constData(), CSTR(wpt->gc_data->placer));
      field_is_unknown = !wpt->gc_data->placer.isEmpty();
      break;
    case XT_GEOCACHE_ISAVAILABLE:
      if (wpt->gc_data->is_available == status_false) {
        buff = QString::asprintf(fmp.printfc.constData(), "False");
      } else if (wpt->gc_data->is_available == status_true) {
        buff = QString::asprintf(fmp.printfc.constData(), "True");
      } else {
        buff = QString::asprintf(fmp.printfc.constData(), "Unknown");
      }
      break;
    case XT_GEOCACHE_ISARCHIVED:
      if (wpt->gc_data->is_archived == status_false) {
        buff = QString::asprintf(fmp.printfc.constData(), "False");
      } else if (wpt->gc_data->is_archived == status_true) {
        buff = QString::asprintf(fmp.printfc.constData(), "True");
      } else {
        buff = QString::asprintf(fmp.printfc.constData(), "Unknown");
      }
      break;
      /* Tracks and Routes ***********************************************/
    case XT_TRACK_NEW:
      if (csv_track) {
        if (WAYPT_HAS(wpt,new_trkseg)) {
          buff = QString::asprintf(fmp.printfc.constData(), 1);
        } else {
          buff = QString::asprintf(fmp.printfc.constData(), 0);
        }
      }
      break;
    case XT_TRACK_NAME:
      if (csv_track) {
        buff = QString::asprintf(fmp.printfc.constData(), CSTR(csv_track->rte_name));
      }
      break;
    case XT_ROUTE_NAME:
      if (csv_route) {
        buff = QString::asprintf(fmp.printfc.constData(), CSTR(csv_route->rte_name));
      }
      break;

      /* GPS STUFF *******************************************************/
    case XT_GPS_HDOP:
      buff = QString::asprintf(fmp.printfc.constData(), wpt->hdop);
      field_is_unknown = !wpt->hdop;
      break;
    case XT_GPS_VDOP:
      buff = QString::asprintf(fmp.printfc.constData(), wpt->vdop);
      field_is_unknown = !wpt->vdop;
      break;
    case XT_GPS_PDOP:
      buff = QString::asprintf(fmp.printfc.constData(), wpt->pdop);
      field_is_unknown = !wpt->pdop;
      break;
    case XT_GPS_SAT:
      buff = QString::asprintf(fmp.printfc.constData(), wpt->sat);
      field_is_unknown = !wpt->sat;
      break;
    case XT_GPS_FIX: {
      const char* fix = nullptr;
      switch (wpt->fix) {
      case fix_unknown:
        field_is_unknown = 1;
        fix = "Unknown";
        break;
      case fix_none:
        fix = "None";
        break;
      case fix_2d:
        fix = "2d";
        break;
      case fix_3d:
        fix = "3d";
        break;
      case fix_dgps:
        fix = "dgps";
        break;
      case fix_pps:
        fix = "pps";
        break;
      }
      buff = QString::asprintf(fmp.printfc.constData(), fix);
    }
    break;
    /* GMSD ************************************************************/
    case XT_COUNTRY: {
      garmin_fs_t* gmsd = garmin_fs_t::find(wpt);
      buff = QString::asprintf(fmp.printfc.constData(), CSTR(garmin_fs_t::get_country(gmsd, "")));
    }
    break;
    case XT_STATE: {
      garmin_fs_t* gmsd = garmin_fs_t::find(wpt);
      buff = QString::asprintf(fmp.printfc.constData(), CSTR(garmin_fs_t::get_state(gmsd, "")));
    }
    break;
    case XT_CITY: {
      garmin_fs_t* gmsd = garmin_fs_t::find(wpt);
      buff = QString::asprintf(fmp.printfc.constData(), CSTR(garmin_fs_t::get_city(gmsd, "")));
    }
    break;
    case XT_POSTAL_CODE: {
      garmin_fs_t* gmsd = garmin_fs_t::find(wpt);
      buff = QString::asprintf(fmp.printfc.constData(), CSTR(garmin_fs_t::get_postal_code(gmsd, "")));
    }
    break;
    case XT_STREET_ADDR: {
      garmin_fs_t* gmsd = garmin_fs_t::find(wpt);
      buff = QString::asprintf(fmp.printfc.constData(), CSTR(garmin_fs_t::get_addr(gmsd, "")));
    }
    break;
    case XT_PHONE_NR: {
      garmin_fs_t* gmsd = garmin_fs_t::find(wpt);
      buff = QString::asprintf(fmp.printfc.constData(), CSTR(garmin_fs_t::get_phone_nr(gmsd, "")));
    }
    break;
    case XT_FACILITY: {
      garmin_fs_t* gmsd = garmin_fs_t::find(wpt);
      buff = QString::asprintf(fmp.printfc.constData(), CSTR(garmin_fs_t::get_facility(gmsd, "")));
    }
    case XT_EMAIL: {
      garmin_fs_t* gmsd = garmin_fs_t::find(wpt);
      buff = QString::asprintf(fmp.printfc.constData(), CSTR(garmin_fs_t::get_email(gmsd, "")));
    }
    break;
    /* specials */
    case XT_FILENAME:
      buff = QString::asprintf(fmp.printfc.constData(), CSTR(wpt->session->filename));
      break;
    case XT_FORMAT:
      buff = QString::asprintf(fmp.printfc.constData(), CSTR(wpt->session->name));
      break;
    case -1:
      if (strncmp(fmp.key.constData(), "LON_10E", 7) == 0) {
        buff = QString::asprintf(fmp.printfc.constData(), lon * pow(10.0, atof(fmp.key.constData()+7)));
      } else if (strncmp(fmp.key.constData(), "LAT_10E", 7) == 0) {
        buff = QString::asprintf(fmp.printfc.constData(), lat * pow(10.0, atof(fmp.key.constData()+7)));
      }
      break;
    default:
      warning(MYNAME ": Unknown style directive: %s\n", fmp.key.constData());
      break;
    }
    QString obuff = csv_stringclean(buff, xcsv_style->badchars);

    if (field_is_unknown && fmp.options & options_optional) {
      continue;
    }

    if (!xcsv_style->field_encloser.isEmpty()) {
      /* print the enclosing character(s) */
<<<<<<< HEAD
      xcsv_file->stream << xcsv_style->record_delimiter;
=======
      *xcsv_file.stream << xcsv_file.field_encloser;
>>>>>>> e483407c
    }

    /* As a special case (pronounced "horrible hack") we allow
     * ""%s"" to smuggle bad characters through.
     */
    if (0 == strcmp(fmp.printfc.constData(), "\"%s\"")) {
      obuff = '"' + obuff + '"';
    }
    xcsv_file->stream << obuff;

    if (!xcsv_style->field_encloser.isEmpty()) {
      /* print the enclosing character(s) */
<<<<<<< HEAD
      xcsv_file->stream << xcsv_style->record_delimiter;
=======
      *xcsv_file.stream << xcsv_file.field_encloser;
>>>>>>> e483407c
    }
    buff.clear();
  }

  xcsv_file->stream << xcsv_style->record_delimiter;

  /* increment the index counter */
  waypt_out_count++;
}

// return |original| after performing token replacement.
static QString
xcsv_replace_tokens(const QString& original) {
  QString replacement = original;
    // Don't do potentially expensive replacements if token prefix
    // isn't present;
    if (original.contains("__")) {
      replacement.replace("__FILE__", xcsv_file->fname);
      replacement.replace("__VERSION__", gpsbabel_testmode()? "" : gpsbabel_version);

      QDateTime dt = current_time().toUTC();

      QString dts = dt.toString("ddd MMM dd hh:mm:ss yyyy");
      replacement.replace("__DATE_AND_TIME__", dts);

      QString d = dt.toString("MM/dd/yyyy");
      replacement.replace("__DATE__", d);

      QString t = dt.toString("hh:mm:ss");
      replacement.replace("__TIME__", t);
    }
  return replacement;
}

/*****************************************************************************/
/* xcsv_data_write(void) - write prologues, spawn the output loop, and write */
/*                         epilogues.                                        */
/*****************************************************************************/
static void
xcsv_data_write()
{
  /* reset the index counter */
  waypt_out_count = 0;

  /* output prologue lines, if any. */
  for (const auto& line : qAsConst(xcsv_style->prologue)) {
   QString line_to_write = xcsv_replace_tokens(line);
    xcsv_file->stream << line_to_write <<  xcsv_style->record_delimiter;
  }

  if ((xcsv_style->datatype == 0) || (xcsv_style->datatype == wptdata)) {
    waypt_disp_all(xcsv_waypt_pr);
  }
  if ((xcsv_style->datatype == 0) || (xcsv_style->datatype == rtedata)) {
    route_disp_all(xcsv_resetpathlen, nullptr, xcsv_waypt_pr);
  }
  if ((xcsv_style->datatype == 0) || (xcsv_style->datatype == trkdata)) {
    track_disp_all(xcsv_resetpathlen, nullptr, xcsv_waypt_pr);
  }

  /* output epilogue lines, if any. */
  for (const auto& line : qAsConst(xcsv_style->epilogue)) {
    QString line_to_write = xcsv_replace_tokens(line);
    xcsv_file->stream << line_to_write << xcsv_style->record_delimiter;
  }
}

static void
xcsv_parse_style_line(XcsvStyle* style, QString line)
{
  // The lines to be parsed have a leading operation |op| that is
  // separated by whitespace from the rest. Each op may have zero or
  // more comma separated tokens  |token[]|.

  // Handle comments, with an escape. Probably not optimal.
  int escape_idx = line.indexOf('\\');
  int comment_idx = line.indexOf('#');
  if (comment_idx > 0 && escape_idx +1 != comment_idx) {
    line = line.mid(0, line.indexOf("#")).trimmed();
  } else {
    line = line.replace("\\#", "#");
  }

  // Separate op and tokens.
  int sep = line.indexOf(QRegExp("\\s+"));

  // the first token is the operation, e.g. "IFIELD"
  QString op = line.mid(0, sep).trimmed().toUpper();
  QString tokenstr = line.mid(sep).trimmed();
  QStringList tokens = tokenstr.split(",");

  if (op == "FIELD_DELIMITER") {
    auto cp = xcsv_get_char_from_constant_table(tokens[0]);
    style->field_delimiter = cp;

    char* p = csv_stringtrim(CSTR(style->field_delimiter), " ", 0);
      /* field delimiters are always bad characters */
    if (0 == strcmp(p, "\\w")) {
      style->badchars = " \n\r";
    } else {
      style->badchars += p;
    }
    xfree(p);

  } else

  if (op == "FIELD_ENCLOSER") {
    auto cp = xcsv_get_char_from_constant_table(tokens[0]);
    style->field_encloser = cp;

    char* p = csv_stringtrim(CSTR(style->field_encloser), " ", 0);
    style->badchars += p;
    xfree(p);
  } else

  if (op == "RECORD_DELIMITER") {
    auto cp = xcsv_get_char_from_constant_table(tokens[0]);
    style->record_delimiter = cp;

      // Record delimiters are always bad characters.
    auto p = csv_stringtrim(CSTR(style->record_delimiter), " ", 0);
    style->badchars += p;
    xfree(p);

  } else

  if (op == "FORMAT_TYPE") {
    if (tokens[0] == "INTERNAL") {
      style->type = ff_type_internal;
    }
      // this is almost inconceivable...
    if (tokens[0] == "SERIAL") {
      style->type = ff_type_serial;
    }
  } else

  if (op == "DESCRIPTION") {
    style->description = tokens[0];
  } else

  if (op == "EXTENSION") {
    style->extension = tokens[0];
  } else

  if (op == "SHORTLEN") {
    style->shortlen = tokens[0].toInt();
  } else

  if (op == "SHORTWHITE") {
    style->whitespace_ok = tokens[0].toInt();
  } else

  if (op == "BADCHARS") {
    char* sp = csv_stringtrim(CSTR(tokenstr), "\"", 1);
    QString cp = xcsv_get_char_from_constant_table(sp);
    style->badchars += cp;
    xfree(sp);
  } else

  if (op =="PROLOGUE") {
    style->prologue.append(tokenstr);
  } else

  if (op == "EPILOGUE") {
    style->epilogue.append(tokenstr);
  } else

  if (op == "ENCODING") {
    style->codecname = tokens[0];
  } else

  if (op == "DATUM") {
    style->gps_datum_name = tokens[0];
  } else

  if (op == "DATATYPE") {
    QString p = tokens[0].toUpper();
    if (p == "TRACK") {
      style->datatype = trkdata;
    } else if (p == "ROUTE") {
      style->datatype = rtedata;
    } else if (p == "WAYPOINT") {
      style->datatype = wptdata;
    } else {
      Fatal() << MYNAME << ": Unknown data type" << p;
    }
  } else

  if (op == "IFIELD") {
    if (tokens.size() < 3) {
      Fatal() << "Invalid IFIELD line: " << tokenstr;
    }

    // The key ("LAT_DIR") should never contain quotes.

    const QString key = tokens[0].simplified();
    const QString val = dequote(tokens[1]);
    const QString pfc = dequote(tokens[2]);
    xcsv_ifield_add(style, key, val, pfc);
  } else

      //
      //  as OFIELDs are implemented as an after-thought, I'll
      //  leave this as it's own parsing for now.  We could
      //  change the world on ifield vs ofield format later..
      //
  if (op == "OFIELD") {
    unsigned options = 0;
      // Note: simplified() has to run after split().
    if (tokens.size() < 3) {
      Fatal() << "Invalid OFIELD line: " << tokenstr;
    }

    // The key ("LAT_DIR") should never contain quotes.
    const QString key = tokens[0].simplified();
    const QString val = dequote(tokens[1]);
    const QString pfc = dequote(tokens[2]);

    // This is pretty lazy way to parse write options.
    // They've very rarely used, so we'll go for simple.
    // We may have split the optional fourth and final field which can contain
    // option[s], so look at all the remaining tokens.
    for (int token_idx = 3; token_idx < tokens.size(); ++token_idx) {
      QString options_string = tokens[token_idx].simplified();
      if (options_string.contains("no_delim_before")) {
        options |= options_nodelim;
      }
      if (options_string.contains("absolute")) {
        options |= options_absolute;
      }
      if (options_string.contains("optional")) {
        options |= options_optional;
      }
    }
    xcsv_ofield_add(style, key, val, pfc, options);
  }
}


/*
 * A wrapper for xcsv_parse_style_line that reads until it hits
 * a terminating null.   Makes multiple calls to that function so
 * that "ignore to end of line" comments work right.
 */
static XcsvStyle
xcsv_parse_style_buff(const char* sbuff)
{
  XcsvStyle style;
  const QStringList lines = QString(sbuff).split('\n');
  for (const auto& line : lines) {
    xcsv_parse_style_line(&style, line);
  }
  return style;
}

static XcsvStyle
xcsv_read_style(const char* fname)
{
  gbfile* fp = gbfopen(fname, "rb", MYNAME);
  XcsvStyle style;
  for  (QString sbuff = gbfgetstr(fp); !sbuff.isNull(); sbuff = gbfgetstr(fp)) {
    sbuff = sbuff.trimmed();
    xcsv_parse_style_line(&style, sbuff);
  }

  /* if we have no output fields, use input fields as output fields */
  if (style.ofields.isEmpty()) {
    style.ofields = style.ifields;
  }
  gbfclose(fp);

  return style;
}

/*
 * Passed a pointer to an internal buffer that would be identical
 * to the series of bytes that would be in a style file, we set up
 * the xcsv parser and make it ready for general use.
 */
XcsvStyle
xcsv_read_internal_style(const char* style_buf)
{
  XcsvStyle style = xcsv_parse_style_buff(style_buf);

  /* if we have no output fields, use input fields as output fields */
  if (style.ofields.isEmpty()) {
    style.ofields = style.ifields;
  }

  return style;
}

void
xcsv_setup_internal_style(const char* style_buf)
{
  intstylebuf = style_buf;
}

static void
xcsv_rd_init(const QString& fname)
{
  /*
   * if we don't have an internal style defined, we need to
   * read it from a user-supplied style file, or die trying.
   */
  if (intstylebuf != nullptr) {
    xcsv_style = new XcsvStyle(xcsv_read_internal_style(intstylebuf));
  } else {
    if (!styleopt) {
      fatal(MYNAME ": XCSV input style not declared.  Use ... -i xcsv,style=path/to/file.style\n");
    }

    xcsv_style = new XcsvStyle(xcsv_read_style(styleopt));
  }

  if ((xcsv_style->datatype == 0) || (xcsv_style->datatype == wptdata)) {
    if (global_opts.masked_objective & (TRKDATAMASK|RTEDATAMASK)) {
      warning(MYNAME " attempt to read %s as a track or route, but this format only supports waypoints on read.  Reading as waypoints instead.\n", qPrintable(fname));
    }
  }

  xcsv_file = new XcsvFile;
  if (xcsv_style->codecname.isEmpty()) {
    xcsv_file->stream.open(fname, QIODevice::ReadOnly, MYNAME);
  } else {
    xcsv_file->stream.open(fname, QIODevice::ReadOnly, MYNAME, CSTR(xcsv_style->codecname));
  }
  xcsv_file->fname = fname;

  QString datum_name;
  if (opt_datum != nullptr) {
    datum_name = opt_datum;
  } else if (!xcsv_style->gps_datum_name.isEmpty()) {
    datum_name = xcsv_style->gps_datum_name;
  } else {
    datum_name = "WGS 84";
  }
  xcsv_file->gps_datum_idx = GPS_Lookup_Datum_Index(datum_name);
  is_fatal(xcsv_file->gps_datum_idx < 0, MYNAME ": datum \"%s\" is not supported.", qPrintable(datum_name));
  assert(gps_datum_wgs84 == GPS_Lookup_Datum_Index("WGS 84"));
}

static void
xcsv_rd_deinit()
{
  xcsv_file->stream.close();
  delete xcsv_file;
  xcsv_file = nullptr;

  delete xcsv_style;
  xcsv_style = nullptr;
}

static void
xcsv_wr_init(const QString& fname)
{
  /*
   * if we don't have an internal style defined, we need to
   * read it from a user-supplied style file, or die trying.
   */
  if (intstylebuf != nullptr) {
    xcsv_style = new XcsvStyle(xcsv_read_internal_style(intstylebuf));
  } else {
    if (!styleopt) {
      fatal(MYNAME ": XCSV output style not declared.  Use ... -o xcsv,style=path/to/file.style\n");
    }

    xcsv_style = new XcsvStyle(xcsv_read_style(styleopt));
  }

  xcsv_file = new XcsvFile;
  if (xcsv_style->codecname.isEmpty()) {
    xcsv_file->stream.open(fname, QIODevice::WriteOnly | QIODevice::Text, MYNAME);
  } else {
    xcsv_file->stream.open(fname, QIODevice::WriteOnly | QIODevice::Text, MYNAME, CSTR(xcsv_style->codecname));
  }
  xcsv_file->fname = fname;

  if (xcsv_style->shortlen) {
    setshort_length(xcsv_file->mkshort_handle, *xcsv_style->shortlen);
  }
  if (xcsv_style->whitespace_ok) {
    setshort_whitespace_ok(xcsv_file->mkshort_handle, *xcsv_style->whitespace_ok);
  }

  /* set mkshort options from the command line */
  if (global_opts.synthesize_shortnames) {

    if (snlenopt) {
      setshort_length(xcsv_file->mkshort_handle, atoi(snlenopt));
    }

    if (snwhiteopt) {
      setshort_whitespace_ok(xcsv_file->mkshort_handle, atoi(snwhiteopt));
    }

    if (snupperopt) {
      setshort_mustupper(xcsv_file->mkshort_handle, atoi(snupperopt));
    }

    if (snuniqueopt) {
      setshort_mustuniq(xcsv_file->mkshort_handle, atoi(snuniqueopt));
    }

    setshort_badchars(xcsv_file->mkshort_handle, CSTR(xcsv_style->badchars));

  }

  QString datum_name;
  if (opt_datum != nullptr) {
    datum_name = opt_datum;
  } else if (!xcsv_style->gps_datum_name.isEmpty()) {
    datum_name = xcsv_style->gps_datum_name;
  } else {
    datum_name = "WGS 84";
  }
  xcsv_file->gps_datum_idx = GPS_Lookup_Datum_Index(datum_name);
  is_fatal(xcsv_file->gps_datum_idx < 0, MYNAME ": datum \"%s\" is not supported.", qPrintable(datum_name));
  assert(gps_datum_wgs84 == GPS_Lookup_Datum_Index("WGS 84"));
}

static void
xcsv_wr_position_init(const QString& fname)
{
  xcsv_wr_init(fname);
}

static void
xcsv_wr_deinit()
{
  xcsv_file->stream.close();
  delete xcsv_file;
  xcsv_file = nullptr;

  delete xcsv_style;
  xcsv_style = nullptr;
}

static void
xcsv_wr_position_deinit()
{
  xcsv_wr_deinit();
}

static void
xcsv_wr_position(Waypoint* wpt)
{
  /* Tweak incoming name if we don't have a fix */
  switch (wpt->fix) {
  case fix_none:
    wpt->shortname = "ESTIMATED Position";
    break;
  default:
    break;
  }

  waypt_add(wpt);
  xcsv_data_write();
  waypt_del(wpt);

  xcsv_file->stream.flush();
}

ff_vecs_t xcsv_vecs = {
  ff_type_internal,
  FF_CAP_RW_WPT, /* This is a bit of a lie for now... */
  xcsv_rd_init,
  xcsv_wr_init,
  xcsv_rd_deinit,
  xcsv_wr_deinit,
  xcsv_data_read,
  xcsv_data_write,
  nullptr,
  &xcsv_args,
  CET_CHARSET_UTF8, 0,	/* conversion to utf8 for gmsd is handled by the stream, don't let csv_convert_strings convert gmsd data */
  { nullptr, nullptr, nullptr, xcsv_wr_position_init, xcsv_wr_position, xcsv_wr_position_deinit },
  nullptr

};
#endif //CSVFMTS_ENABLED<|MERGE_RESOLUTION|>--- conflicted
+++ resolved
@@ -1648,11 +1648,7 @@
 
     if (!xcsv_style->field_encloser.isEmpty()) {
       /* print the enclosing character(s) */
-<<<<<<< HEAD
-      xcsv_file->stream << xcsv_style->record_delimiter;
-=======
-      *xcsv_file.stream << xcsv_file.field_encloser;
->>>>>>> e483407c
+      xcsv_file->stream << xcsv_style->field_encloser;
     }
 
     /* As a special case (pronounced "horrible hack") we allow
@@ -1665,11 +1661,7 @@
 
     if (!xcsv_style->field_encloser.isEmpty()) {
       /* print the enclosing character(s) */
-<<<<<<< HEAD
-      xcsv_file->stream << xcsv_style->record_delimiter;
-=======
-      *xcsv_file.stream << xcsv_file.field_encloser;
->>>>>>> e483407c
+      xcsv_file->stream << xcsv_style->field_encloser;
     }
     buff.clear();
   }
