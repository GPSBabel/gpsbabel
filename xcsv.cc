/*
    XCSV - X Character Separated Values (.???)

    A hopefully not too feeble attempt at parsing whatever separated values
    files into the waypoint structure and back out again.  This is a config-
    file wrapper around csv_util.c.

    Copyright (C) 2002 Alex Mottram (geo_alexm at cox-internet.com)

    This program is free software; you can redistribute it and/or modify
    it under the terms of the GNU General Public License as published by
    the Free Software Foundation; either version 2 of the License, or
    (at your option) any later version.

    This program is distributed in the hope that it will be useful,
    but WITHOUT ANY WARRANTY; without even the implied warranty of
    MERCHANTABILITY or FITNESS FOR A PARTICULAR PURPOSE.  See the
    GNU General Public License for more details.

    You should have received a copy of the GNU General Public License
    along with this program; if not, write to the Free Software
    Foundation, Inc., 51 Franklin Street, Fifth Floor, Boston, MA  02110-1301, USA.

 */

#include "xcsv.h"

#include <cctype>                  // for isdigit, tolower
#include <cmath>                   // for fabs, pow
#include <cstdio>                  // for snprintf, sscanf
#include <cstdint>                 // for uint32_t
#include <cstdlib>                 // for strtod
#include <cstring>                 // for strlen, strncmp, strcmp
#include <ctime>                   // for gmtime, localtime, time_t, mktime, strftime
#include <optional>                // for optional
#include <utility>                 // for as_const

#include <QByteArray>              // for QByteArray
#include <QChar>                   // for QChar
#include <QDate>                   // for QDate
#include <QDateTime>               // for QDateTime
#include <QDebug>                  // for QDebug
#include <QHash>                   // for QHash
#include <QIODevice>               // for QIODevice, operator|, QIODevice::ReadOnly, QIODevice::Text, QIODevice::WriteOnly
#include <QList>                   // for QList
#include <QRegularExpression>      // for QRegularExpression
#include <QString>                 // for QString, operator+, operator==
#include <QStringList>             // for QStringList
#include <QTextStream>             // for QTextStream
#include <Qt>                      // for CaseInsensitive
#include <QtGlobal>                // for qRound, qPrintable

#include "defs.h"
#include "csv_util.h"              // for csv_stringtrim, dec_to_human, csv_stringclean, human_to_dec, ddmmdir_to_degrees, dec_to_intdeg, decdir_to_dec, intdeg_to_dec, csv_linesplit
#include "formspec.h"              // for FormatSpecificDataList
#include "garmin_fs.h"             // for garmin_fs_t
#include "geocache.h"              // for Geocache, Geocache::status_t, Geoc...
#include "grtcirc.h"               // for RAD, gcdist, radtometers
#include "jeeps/gpsmath.h"         // for GPS_Math_WGS84_To_UTM_EN, GPS_Lookup_Datum_Index, GPS_Math_Known_Datum_To_WGS84_M, GPS_Math_UTM_EN_To_Known_Datum, GPS_Math_WGS84_To_Known_Datum_M, GPS_Math_WGS84_To_UKOSMap_M
#include "jeeps/gpsport.h"         // for int32
#include "session.h"               // for session_t
#include "src/core/datetime.h"     // for DateTime
#include "src/core/logging.h"      // for FatalMsg
#include "src/core/textstream.h"   // for TextStream
#include "strptime.h"              // for strptime


#if CSVFMTS_ENABLED

#define MYNAME	"XCSV"

const QHash<QString, XcsvStyle::xcsv_token> XcsvStyle::xcsv_tokens {
  { "ALT_FEET", XT_ALT_FEET },
  { "ALT_METERS", XT_ALT_METERS },
  { "ANYNAME", XT_ANYNAME },
  { "CADENCE", XT_CADENCE },
  { "CITY", XT_CITY },
  { "CONSTANT", XT_CONSTANT },
  { "COUNTRY", XT_COUNTRY },
  { "DESCRIPTION", XT_DESCRIPTION },
  { "EMAIL", XT_EMAIL },
  { "EXCEL_TIME", XT_EXCEL_TIME },
  { "FACILITY", XT_FACILITY },
  { "FILENAME", XT_FILENAME },
  { "FORMAT", XT_FORMAT },
  { "GEOCACHE_CONTAINER", XT_GEOCACHE_CONTAINER },
  { "GEOCACHE_DIFF", XT_GEOCACHE_DIFF },
  { "GEOCACHE_HINT", XT_GEOCACHE_HINT },
  { "GEOCACHE_ISARCHIVED", XT_GEOCACHE_ISARCHIVED },
  { "GEOCACHE_ISAVAILABLE", XT_GEOCACHE_ISAVAILABLE },
  { "GEOCACHE_LAST_FOUND", XT_GEOCACHE_LAST_FOUND },
  { "GEOCACHE_PLACER", XT_GEOCACHE_PLACER },
  { "GEOCACHE_TERR", XT_GEOCACHE_TERR },
  { "GEOCACHE_TYPE", XT_GEOCACHE_TYPE },
  { "GMT_TIME", XT_GMT_TIME },
  { "GPS_FIX", XT_GPS_FIX },
  { "GPS_HDOP", XT_GPS_HDOP },
  { "GPS_PDOP", XT_GPS_PDOP },
  { "GPS_SAT", XT_GPS_SAT },
  { "GPS_VDOP", XT_GPS_VDOP },
  { "HEART_RATE", XT_HEART_RATE },
  { "ICON_DESCR", XT_ICON_DESCR },
  { "IGNORE", XT_IGNORE },
  { "INDEX", XT_INDEX },
  { "ISO_TIME", XT_ISO_TIME },
  { "ISO_TIME_MS", XT_ISO_TIME_MS },
  { "LATLON_HUMAN_READABLE", XT_LATLON_HUMAN_READABLE },
  { "LAT_DDMMDIR", XT_LAT_DDMMDIR },
  { "LAT_DECIMAL", XT_LAT_DECIMAL },
  { "LAT_DECIMALDIR", XT_LAT_DECIMALDIR },
  { "LAT_DIR", XT_LAT_DIR },
  { "LAT_DIRDECIMAL", XT_LAT_DIRDECIMAL },
  { "LAT_HUMAN_READABLE", XT_LAT_HUMAN_READABLE },
  { "LAT_INT32DEG", XT_LAT_INT32DEG },
  { "LAT_NMEA", XT_LAT_NMEA },
  { "LOCAL_TIME", XT_LOCAL_TIME },
  { "LON_DDMMDIR", XT_LON_DDMMDIR },
  { "LON_DECIMAL", XT_LON_DECIMAL },
  { "LON_DECIMALDIR", XT_LON_DECIMALDIR },
  { "LON_DIR", XT_LON_DIR },
  { "LON_DIRDECIMAL", XT_LON_DIRDECIMAL },
  { "LON_HUMAN_READABLE", XT_LON_HUMAN_READABLE },
  { "LON_INT32DEG", XT_LON_INT32DEG },
  { "LON_NMEA", XT_LON_NMEA },
  { "MAP_EN_BNG", XT_MAP_EN_BNG },
  { "NET_TIME", XT_NET_TIME },
  { "NOTES", XT_NOTES },
  { "PATH_COURSE", XT_PATH_COURSE },
  { "PATH_DISTANCE_KM", XT_PATH_DISTANCE_KM },
  { "PATH_DISTANCE_METERS", XT_PATH_DISTANCE_METERS },
  { "PATH_DISTANCE_MILES", XT_PATH_DISTANCE_MILES },
  { "PATH_DISTANCE_NAUTICAL_MILES", XT_PATH_DISTANCE_NAUTICAL_MILES },
  { "PATH_SPEED", XT_PATH_SPEED },
  { "PATH_SPEED_KNOTS", XT_PATH_SPEED_KNOTS },
  { "PATH_SPEED_KPH", XT_PATH_SPEED_KPH },
  { "PATH_SPEED_MPH", XT_PATH_SPEED_MPH },
  { "PHONE_NR", XT_PHONE_NR },
  { "POSTAL_CODE", XT_POSTAL_CODE },
  { "POWER", XT_POWER },
  { "ROUTE_NAME", XT_ROUTE_NAME },
  { "SHORTNAME", XT_SHORTNAME },
  { "STATE", XT_STATE },
  { "STREET_ADDR", XT_STREET_ADDR },
  { "TEMPERATURE", XT_TEMPERATURE },
  { "TEMPERATURE_F", XT_TEMPERATURE_F },
  { "TIMET_TIME", XT_TIMET_TIME },
  { "TIMET_TIME_MS", XT_TIMET_TIME_MS },
  { "TRACK_NAME", XT_TRACK_NAME },
  { "TRACK_NEW", XT_TRACK_NEW },
  { "URL", XT_URL },
  { "URL_LINK_TEXT", XT_URL_LINK_TEXT },
  { "UTM", XT_UTM },
  { "UTM_EASTING", XT_UTM_EASTING },
  { "UTM_NORTHING", XT_UTM_NORTHING },
  { "UTM_ZONE", XT_UTM_ZONE },
  { "UTM_ZONEC", XT_UTM_ZONEC },
  { "UTM_ZONEF", XT_UTM_ZONEF },
  { "YYYYMMDD_TIME", XT_YYYYMMDD_TIME }
};

/* a table of config file constants mapped to chars */
const QHash<QString, QString> XcsvStyle::xcsv_char_table {
  { "COMMA",		"," 	},
  { "COMMASPACE",		", " 	},
  { "SINGLEQUOTE",	"'"	},
  { "DOUBLEQUOTE",	"\""	},
  { "COLON",		":"	},
  { "SEMICOLON",		";"	},
  { "NEWLINE",		"\n"	},
  { "CR",			"\n"	},
  { "CRNEWLINE",  	"\r\n"	},
  { "TAB",  		"\t"	},
  { "SPACE",  		" "	},
  { "HASH",  		"#"	},
  { "WHITESPACE",		"\\w"	},
  { "PIPE",		"|"	}
};

// Given a keyword of "COMMASPACE", return ", ".
QString
XcsvStyle::xcsv_get_char_from_constant_table(const QString& key)
{
  // No substitution found? Just return original.
  return xcsv_char_table.value(key, key);
}

// Remove outer quotes.
// Should probably be in csv_util.
QString XcsvStyle::dequote(const QString& in)
{
  QString r = in.simplified();
  if (r.startsWith("\"")) {
    r = r.mid(1);
  }
  if (r.endsWith("\"")) {
    r.chop(1);
  }
  return r;
}

void XcsvStyle::validate_fieldmap(const field_map& fmp, bool is_output)
{
  if (fmp.key.isEmpty()) {
    fatal(FatalMsg() << MYNAME << ": xcsv style is missing" <<
          (is_output ? "output" : "input") << "field type.");
  }
  if (fmp.val.isNull()) {
    fatal(FatalMsg() << MYNAME << ": xcsv style" << fmp.key.constData() << "is missing default.");
  }
  if (is_output && fmp.printfc.isNull()) {
    fatal(FatalMsg() << MYNAME << ": xcsv style" << fmp.key.constData() << "output is missing format specifier.");
  }
}

/*****************************************************************************/
/* xcsv_ifield_add() - add input field to ifield queue.                      */
/* usage: xcsv_ifield_add("DESCRIPTION", "", "%s")                           */
/*****************************************************************************/
void
XcsvStyle::xcsv_ifield_add(XcsvStyle* style, const QString& qkey, const QString& qval, const QString& qpfc)
{
  QByteArray key = qkey.toUtf8();
  QByteArray val = qval.toUtf8();
  QByteArray pfc = qpfc.toUtf8();

  field_map fmp(key, val, pfc, xcsv_tokens.value(qkey, XT_unused));
  validate_fieldmap(fmp, false);

  style->ifields.append(fmp);
}

/*****************************************************************************/
/* xcsv_ofield_add() - add output field to ofield queue.                     */
/* usage: xcsv_ofield_add("LAT_DECIMAL", "", "%08.5lf")                      */
/*****************************************************************************/
void
XcsvStyle::xcsv_ofield_add(XcsvStyle* style, const QString& qkey, const QString& qval, const QString& qpfc, unsigned options)
{
  QByteArray key = qkey.toUtf8();
  QByteArray val = qval.toUtf8();
  QByteArray pfc = qpfc.toUtf8();

  field_map fmp(key, val, pfc, xcsv_tokens.value(qkey, XT_unused), options);
  validate_fieldmap(fmp, true);

  style->ofields.append(fmp);
}

QDate
XcsvFormat::yyyymmdd_to_time(const QString& s)
{
  return QDate::fromString(s, "yyyyMMdd");
}

QDateTime
XcsvFormat::xcsv_adjust_time(const QDate date, const QTime time, bool is_localtime) const
{
  return make_datetime(date, time, is_localtime, opt_utc != nullptr, utc_offset);
}

/*
 * sscanftime - Parse a date buffer using strftime format
 */
void
XcsvFormat::sscanftime(const char* s, const char* format, QDate& date, QTime& time)
{
  std::tm stm{};
  stm.tm_sec = -1;
  stm.tm_min = -1;
  stm.tm_hour = -1;
  stm.tm_mday = -1;
  stm.tm_mon = -1;
  stm.tm_year = -1;
  stm.tm_wday = -1;
  stm.tm_yday = -1;
  stm.tm_isdst = -1;

  if (strptime(s, format, &stm)) {

    std::optional<QTime> time_result;
    bool bad_time_parse = false;
    if (stm.tm_hour >= 0 && stm.tm_min >= 0 && stm.tm_sec >= 0) {
      time_result = QTime(stm.tm_hour, stm.tm_min, stm.tm_sec);
    } else if (stm.tm_hour >= 0 && stm.tm_min >= 0) {
      time_result = QTime(stm.tm_hour, stm.tm_min, 0);
    } else if (stm.tm_hour >= 0) {
      time_result = QTime(stm.tm_hour, 0, 0);
    } else if (!(stm.tm_hour == -1 && stm.tm_min == -1 && stm.tm_sec == -1)) {
      bad_time_parse = true;
    }
    if ((time_result.has_value() && !time_result->isValid()) || bad_time_parse) {
      fatal(MYNAME ": couldn't parse time from string '%s' with format '%s'.\n",
            s, format);
    }
    if (time_result.has_value()) {
      time = *time_result;
    }

    std::optional<QDate> date_result;
    bool bad_date_parse = false;
    int year_result = (stm.tm_year >= 70)? stm.tm_year + 1900 : stm.tm_year + 2000;
    if (stm.tm_year >= 0 && stm.tm_mon >= 0 && stm.tm_mday >= 0) {
      date_result = QDate(year_result, stm.tm_mon + 1, stm.tm_mday);
    } else if (stm.tm_year >= 0 && stm.tm_mon >= 0) {
      date_result = QDate(year_result, stm.tm_mon + 1, 1);
    } else if (stm.tm_year >= 0) {
      date_result = QDate(year_result, 1, 1);
    } else if (!(stm.tm_year == -1 && stm.tm_mon == -1 && stm.tm_mday == -1)) {
      bad_date_parse = true;
    }
    if ((date_result.has_value() && !date_result->isValid()) || bad_date_parse) {
      fatal(MYNAME ": couldn't parse date from string '%s' with format '%s'.\n",
            s, format);
    }
    if (date_result.has_value()) {
      date = *date_result;
    }
  } else {
    // Don't fuss for empty strings.
    if (*s) {
      warning("date parse of string '%s' with format '%s' failed.\n",
              s, format);
    }
  }
}

QString
XcsvFormat::writetime(const char* format, time_t t, bool gmt)
{
  static const std::tm* stmp;

  if (gmt) {
    stmp = gmtime(&t);
  } else {
    stmp = localtime(&t);
  }

  // It's unfortunate that we publish the definition of "strftime specifiers"
  // in the style definitions.  For this reason, we have to bust everything
  // down to a time_t and then let strftime handle them.

  char tbuff[1024];
  strftime(tbuff, sizeof tbuff, format, stmp);
  return QString(tbuff);
}

QString
XcsvFormat::writetime(const char* format, const gpsbabel::DateTime& t, bool gmt)
{
  uint32_t tt = t.toTime_t();
  return (tt == 0xffffffffU)? QString() : writetime(format, tt, gmt);
}

long
XcsvFormat::time_to_yyyymmdd(const QDateTime& t)
{
  QDate d = t.toUTC().date();
  return d.year() * 10000 + d.month() * 100 + d.day();
}

garmin_fs_t*
XcsvFormat::gmsd_init(Waypoint* wpt)
{
  garmin_fs_t* gmsd = garmin_fs_t::find(wpt);
  if (gmsd == nullptr) {
    gmsd = new garmin_fs_t(-1);
    wpt->fs.FsChainAdd(gmsd);
  }
  return gmsd;
}

/*****************************************************************************/
/* xcsv_parse_val() - parse incoming data into the waypt structure.          */
/* usage: xcsv_parse_val("-123.34", *waypt, *field_map)                      */
/*****************************************************************************/
void
XcsvFormat::xcsv_parse_val(const QString& value, Waypoint* wpt, const XcsvStyle::field_map& fmp,
                           xcsv_parse_data* parse_data, const int line_no)
{
  QString enclosure = "";
  Geocache* gc_data = nullptr;

  if (fmp.printfc.isNull()) {
    fatal(MYNAME ": xcsv style '%s' is missing format specifier", fmp.key.constData());
  }

  if (0 == strcmp(fmp.printfc.constData(), "\"%s\"")) {
    enclosure = "\"";
  }

  // TODO: eliminate this char string usage.
  QByteArray value_utf8 = value.toUtf8();
  const char* s = value_utf8.constData();

  switch (fmp.hashed_key) {
  case XcsvStyle::XT_IGNORE:
    /* IGNORE -- Categorically ignore this... */
    break;
  case XcsvStyle::XT_CONSTANT:
    /* CONSTANT -- Ignore on Input... */
    break;
  case XcsvStyle::XT_ANYNAME:
    /* ANYNAME -- Ignore -- this is output magic. */
    break;
  case XcsvStyle::XT_INDEX:
    /* IGNORE -- Calculated Sequence # For Output*/
    break;
  case XcsvStyle::XT_SHORTNAME:
    wpt->shortname = csv_stringtrim(value, enclosure, 0);
    break;
  case XcsvStyle::XT_DESCRIPTION:
    wpt->description = csv_stringtrim(value, enclosure, 0);
    break;
  case XcsvStyle::XT_NOTES:
    wpt->notes = value.trimmed();
    break;
  case XcsvStyle::XT_URL:
    if (!parse_data->link_) {
      parse_data->link_ = new UrlLink;
    }
    parse_data->link_->url_ = value.trimmed();
    break;
  case XcsvStyle::XT_URL_LINK_TEXT:
    if (!parse_data->link_) {
      parse_data->link_ = new UrlLink;
    }
    parse_data->link_->url_link_text_ = value.trimmed();
    break;
  case XcsvStyle::XT_ICON_DESCR:
    wpt->icon_descr = value.trimmed();
    break;

  /* LATITUDE CONVERSIONS**************************************************/
  case XcsvStyle::XT_LAT_DECIMAL:
    /* latitude as a pure decimal value */
    wpt->latitude = strtod(s, nullptr);
    break;
  case XcsvStyle::XT_LAT_DECIMALDIR:
  case XcsvStyle::XT_LAT_DIRDECIMAL:
    /* latitude as a decimal with N/S in it. */
    wpt->latitude = decdir_to_dec(s);
    break;
  case XcsvStyle::XT_LAT_INT32DEG:
    /* latitude as a 32 bit integer offset */
    wpt->latitude = intdeg_to_dec((int) strtod(s, nullptr));
    break;
  case XcsvStyle::XT_LAT_HUMAN_READABLE:
    human_to_dec(value, &wpt->latitude, &wpt->longitude, 1);
    break;
  case XcsvStyle::XT_LAT_DDMMDIR:
    wpt->latitude = ddmmdir_to_degrees(s);
    break;
  case XcsvStyle::XT_LAT_NMEA:
    wpt->latitude = ddmm2degrees(strtod(s, nullptr));
    break;
  // XT_LAT_10E is handled outside the switch.
  /* LONGITUDE CONVERSIONS ***********************************************/
  case XcsvStyle::XT_LON_DECIMAL:
    /* longitude as a pure decimal value */
    wpt->longitude = strtod(s, nullptr);
    break;
  case XcsvStyle::XT_LON_DECIMALDIR:
  case XcsvStyle::XT_LON_DIRDECIMAL:
    /* longitude as a decimal with N/S in it. */
    wpt->longitude = decdir_to_dec(s);
    break;
  case XcsvStyle::XT_LON_INT32DEG:
    /* longitude as a 32 bit integer offset  */
    wpt->longitude = intdeg_to_dec((int) strtod(s, nullptr));
    break;
  case XcsvStyle::XT_LON_HUMAN_READABLE:
    human_to_dec(value, &wpt->latitude, &wpt->longitude, 2);
    break;
  case XcsvStyle::XT_LON_DDMMDIR:
    wpt->longitude = ddmmdir_to_degrees(s);
    break;
  case XcsvStyle::XT_LON_NMEA:
    wpt->longitude = ddmm2degrees(strtod(s, nullptr));
    break;
  // case XcsvStyle::XT_LON_10E is handled outside the switch.
  /* LAT AND LON CONVERSIONS ********************************************/
  case XcsvStyle::XT_LATLON_HUMAN_READABLE:
    human_to_dec(value, &wpt->latitude, &wpt->longitude, 0);
    break;
  /* DIRECTIONS **********************************************************/
  case XcsvStyle::XT_LAT_DIR:
    /* latitude N/S. */
    if (*s == 'n' || *s == 'N') {
      parse_data->lat_dir_positive = true;
    } else if (*s == 's' || *s == 'S') {
      parse_data->lat_dir_positive = false;
    } else {
      warning("parse of string '%s' on line number %d as LAT_DIR failed.  Expected 'n', 'N', 's' or 'S'.\n", s, line_no);
    }
    break;
  case XcsvStyle::XT_LON_DIR:
    /* longitude E/W. */
    if (*s == 'e' || *s == 'E') {
      parse_data->lon_dir_positive = true;
    } else if (*s == 'w' || *s == 'W') {
      parse_data->lon_dir_positive = false;
    } else {
      warning("parse of string '%s' on line number %d as LON_DIR failed.  Expected 'e', 'E', 'w' or 'W'.\n", s, line_no);
    }
    break;
  /* SPECIAL COORDINATES/GRID */
  case XcsvStyle::XT_MAP_EN_BNG:
    parse_coordinates(s, kDatumOSGB36, grid_bng,
                      &wpt->latitude, &wpt->longitude, MYNAME);
    break;
  case XcsvStyle::XT_UTM_ZONE:
    parse_data->utm_zone = xstrtoi(s, nullptr, 10);
    break;
  case XcsvStyle::XT_UTM_ZONEC:
    parse_data->utm_zonec = s[0];
    break;
  case XcsvStyle::XT_UTM_ZONEF:
    parse_data->utm_zone = xstrtoi(s, nullptr, 10);
    parse_data->utm_zonec = s[strlen(s) - 1];
    break;
  case XcsvStyle::XT_UTM_EASTING:
    parse_data->utm_easting = strtod(s, nullptr);
    break;
  case XcsvStyle::XT_UTM_NORTHING:
    parse_data->utm_northing = strtod(s, nullptr);
    break;
  case XcsvStyle::XT_UTM: {
    char* ss;
    int i = 0;

    parse_data->utm_zone = strtod(s, &ss);
    parse_data->utm_zonec = ss[i];
    ss++;
    parse_data->utm_easting = strtod(ss, &ss);
    while (*ss && !isdigit(*ss)) {
      ss++;
    }
    parse_data->utm_northing = strtod(ss, nullptr);
  }
  break;
  /* ALTITUDE CONVERSIONS ************************************************/
  case XcsvStyle::XT_ALT_FEET: {
    char* endptr;
    double val = strtod(s, &endptr);
    if ((val == 0 && s==endptr)) {
      wpt->altitude = unknown_alt;
    } else {
      wpt->altitude = FEET_TO_METERS(val);
      if (wpt->altitude < unknown_alt + 1) {
        wpt->altitude = unknown_alt;
      }
    }
  }
  break;
  case XcsvStyle::XT_ALT_METERS: {
    char* endptr;
    double val = strtod(s, &endptr);
    if ((val == 0 && s==endptr)) {
      wpt->altitude = unknown_alt;
    } else {
      wpt->altitude = val;
      if (wpt->altitude < unknown_alt + 1) {
        wpt->altitude = unknown_alt;
      }
    }
  }
  break;

  /* PATH CONVERSIONS ************************************************/
  case XcsvStyle::XT_PATH_SPEED:
    wpt->set_speed(strtod(s, nullptr));
    break;
  case XcsvStyle::XT_PATH_SPEED_KPH:
    wpt->set_speed(KPH_TO_MPS(strtod(s, nullptr)));
    break;
  case XcsvStyle::XT_PATH_SPEED_MPH:
    wpt->set_speed(MPH_TO_MPS(strtod(s, nullptr)));
    break;
  case XcsvStyle::XT_PATH_SPEED_KNOTS:
    wpt->set_speed(KNOTS_TO_MPS(strtod(s, nullptr)));
    break;
  case XcsvStyle::XT_PATH_COURSE:
    wpt->set_course(strtod(s, nullptr));
    break;

  /* TIME CONVERSIONS ***************************************************/
  case XcsvStyle::XT_EXCEL_TIME: {
    /* Time as Excel Time  */
    bool ok;
    double et = value.toDouble(&ok);
    if (ok) {
      wpt->SetCreationTime(0, excel_to_timetms(et));
      parse_data->need_datetime = false;
    } else if (!value.isEmpty()) {
      warning("parse of string '%s' on line number %d as EXCEL_TIME failed.\n", s, line_no);
    }
  }
  break;
  case XcsvStyle::XT_TIMET_TIME: {
    /* Time as time_t */
    bool ok;
    long long tt = value.toLongLong(&ok);
    if (ok) {
      wpt->SetCreationTime(tt);
      parse_data->need_datetime = false;
    } else if (!value.isEmpty()) {
      warning("parse of string '%s' on line number %d as TIMET_TIME failed.\n", s, line_no);
    }
  }
  break;
  case XcsvStyle::XT_TIMET_TIME_MS: {
    /* Time as time_t in milliseconds */
    bool ok;
    long long tt = value.toLongLong(&ok);
    if (ok) {
      wpt->SetCreationTime(0, tt);
      parse_data->need_datetime = false;
    } else if (!value.isEmpty()) {
      warning("parse of string '%s' on line number %d as TIMET_TIME_MS failed.\n", s, line_no);
    }
  }
  break;
  case XcsvStyle::XT_YYYYMMDD_TIME:
    parse_data->utc_date = yyyymmdd_to_time(value);
    break;
  case XcsvStyle::XT_GMT_TIME:
    sscanftime(s, fmp.printfc.constData(), parse_data->utc_date, parse_data->utc_time);
    break;
  case XcsvStyle::XT_LOCAL_TIME:
    sscanftime(s, fmp.printfc.constData(), parse_data->local_date, parse_data->local_time);
    break;
  case XcsvStyle::XT_ISO_TIME:
  case XcsvStyle::XT_ISO_TIME_MS:
    wpt->SetCreationTime(QDateTime::fromString(value, Qt::ISODateWithMs));
    parse_data->need_datetime = false;
    break;
  case XcsvStyle::XT_NET_TIME: {
    bool ok;
    long long dnt = value.toLongLong(&ok);
    if (ok) {
      wpt->SetCreationTime(dotnet_time_to_qdatetime(dnt));
      parse_data->need_datetime = false;
    } else if (!value.isEmpty()) {
      warning("parse of string '%s' on line number %d as NET_TIME failed.\n", s, line_no);
    }
  }
  break;
  case XcsvStyle::XT_GEOCACHE_LAST_FOUND: {
    QDate date = yyyymmdd_to_time(value);
    wpt->AllocGCData()->last_found = date.startOfDay();
    break;
  }

  /* GEOCACHING STUFF ***************************************************/
  case XcsvStyle::XT_GEOCACHE_DIFF:
    /* Geocache Difficulty as an int */
    wpt->AllocGCData()->diff = strtod(s, nullptr) * 10;
    break;
  case XcsvStyle::XT_GEOCACHE_TERR:
    /* Geocache Terrain as an int */
    wpt->AllocGCData()->terr = strtod(s, nullptr) * 10;
    break;
  case XcsvStyle::XT_GEOCACHE_TYPE:
    /* Geocache Type */
    wpt->AllocGCData()->set_type(value);
    break;
  case XcsvStyle::XT_GEOCACHE_CONTAINER:
    wpt->AllocGCData()->set_container(value);
    break;
  case XcsvStyle::XT_GEOCACHE_HINT:
    wpt->AllocGCData()->hint = value.trimmed();
    break;
  case XcsvStyle::XT_GEOCACHE_PLACER:
    wpt->AllocGCData()->placer = value.trimmed();
    break;
  case XcsvStyle::XT_GEOCACHE_ISAVAILABLE:
    gc_data = wpt->AllocGCData();
    if (value.trimmed().compare(u"False", Qt::CaseInsensitive) == 0) {
      gc_data->is_available = Geocache::status_t::gs_false;
    } else if (value.trimmed().compare(u"True", Qt::CaseInsensitive) == 0) {
      gc_data->is_available = Geocache::status_t::gs_true;
    } else {
      gc_data->is_available = Geocache::status_t::gs_unknown;
    }
    break;
  case XcsvStyle::XT_GEOCACHE_ISARCHIVED:
    gc_data = wpt->AllocGCData();
    if (value.trimmed().compare(u"False", Qt::CaseInsensitive) == 0) {
      gc_data->is_archived = Geocache::status_t::gs_false;
    } else if (value.trimmed().compare(u"True", Qt::CaseInsensitive) == 0) {
      gc_data->is_archived = Geocache::status_t::gs_true;
    } else {
      gc_data->is_archived = Geocache::status_t::gs_unknown;
    }
    break;

  /* GPS STUFF *******************************************************/
  case XcsvStyle::XT_GPS_HDOP:
    wpt->hdop = strtod(s, nullptr);
    break;
  case XcsvStyle::XT_GPS_VDOP:
    wpt->vdop = strtod(s, nullptr);
    break;
  case XcsvStyle::XT_GPS_PDOP:
    wpt->pdop = strtod(s, nullptr);
    break;
  case XcsvStyle::XT_GPS_SAT:
    wpt->sat = xstrtoi(s, nullptr, 10);
    break;
  case XcsvStyle::XT_GPS_FIX:
    wpt->fix = (fix_type)(xstrtoi(s, nullptr, 10)-(fix_type)1);
    if (wpt->fix < fix_2d) {
      if (!value.compare(u"none", Qt::CaseInsensitive)) {
        wpt->fix = fix_none;
      } else if (!value.compare(u"dgps", Qt::CaseInsensitive)) {
        wpt->fix = fix_dgps;
      } else if (!value.compare(u"pps", Qt::CaseInsensitive)) {
        wpt->fix = fix_pps;
      } else {
        wpt->fix = fix_unknown;
      }
    }
    break;
  /* Tracks and routes *********************************************/
  case XcsvStyle::XT_ROUTE_NAME:
    parse_data->rte_name = csv_stringtrim(value, enclosure, 0);
    break;
  case XcsvStyle::XT_TRACK_NEW:
    parse_data->new_track = xstrtoi(s, nullptr, 10);
    break;
  case XcsvStyle::XT_TRACK_NAME:
    parse_data->trk_name = csv_stringtrim(value, enclosure, 0);
    break;

  /* OTHER STUFF ***************************************************/
  case XcsvStyle::XT_PATH_DISTANCE_METERS:
    wpt->odometer_distance = strtod(s, nullptr);
    break;
  case XcsvStyle::XT_PATH_DISTANCE_KM:
    wpt->odometer_distance = strtod(s, nullptr) * 1000.0;
    break;
  case XcsvStyle::XT_PATH_DISTANCE_MILES:
    wpt->odometer_distance = MILES_TO_METERS(strtod(s, nullptr));
    break;
  case XcsvStyle::XT_PATH_DISTANCE_NAUTICAL_MILES:
    wpt->odometer_distance = NMILES_TO_METERS(strtod(s, nullptr));
    break;
  case XcsvStyle::XT_HEART_RATE:
    wpt->heartrate = xstrtoi(s, nullptr, 10);
    break;
  case XcsvStyle::XT_CADENCE:
    wpt->cadence = xstrtoi(s, nullptr, 10);
    break;
  case XcsvStyle::XT_POWER:
    wpt->power = strtod(s, nullptr);
    break;
  case XcsvStyle::XT_TEMPERATURE:
    wpt->set_temperature(strtod(s, nullptr));
    break;
  case XcsvStyle::XT_TEMPERATURE_F:
    wpt->set_temperature(FAHRENHEIT_TO_CELSIUS(strtod(s, nullptr)));
    break;
  /* GMSD ****************************************************************/
  case XcsvStyle::XT_COUNTRY: {
    garmin_fs_t* gmsd = gmsd_init(wpt);
    garmin_fs_t::set_country(gmsd, csv_stringtrim(value, enclosure, 0));
  }
  break;
  case XcsvStyle::XT_STATE: {
    garmin_fs_t* gmsd = gmsd_init(wpt);
    garmin_fs_t::set_state(gmsd, csv_stringtrim(value, enclosure, 0));
  }
  break;
  case XcsvStyle::XT_CITY: {
    garmin_fs_t* gmsd = gmsd_init(wpt);
    garmin_fs_t::set_city(gmsd, csv_stringtrim(value, enclosure, 0));
  }
  break;
  case XcsvStyle::XT_STREET_ADDR: {
    garmin_fs_t* gmsd = gmsd_init(wpt);
    garmin_fs_t::set_addr(gmsd, csv_stringtrim(value, enclosure, 0));
  }
  break;
  case XcsvStyle::XT_POSTAL_CODE: {
    garmin_fs_t* gmsd = gmsd_init(wpt);
    garmin_fs_t::set_postal_code(gmsd, csv_stringtrim(value, enclosure, 0));
  }
  break;
  case XcsvStyle::XT_PHONE_NR: {
    garmin_fs_t* gmsd = gmsd_init(wpt);
    garmin_fs_t::set_phone_nr(gmsd, csv_stringtrim(value, enclosure, 0));
  }
  break;
  case XcsvStyle::XT_FACILITY: {
    garmin_fs_t* gmsd = gmsd_init(wpt);
    garmin_fs_t::set_facility(gmsd, csv_stringtrim(value, enclosure, 0));
  }
  break;
  case XcsvStyle::XT_EMAIL: {
    garmin_fs_t* gmsd = gmsd_init(wpt);
    garmin_fs_t::set_email(gmsd, csv_stringtrim(value, enclosure, 0));
  }
  break;
  case XcsvStyle::XT_unused:
    if (strncmp(fmp.key.constData(), "LON_10E", 7) == 0) {
      wpt->longitude = strtod(s, nullptr) / pow(10.0, strtod(fmp.key.constData()+7, nullptr));
    } else if (strncmp(fmp.key.constData(), "LAT_10E", 7) == 0) {
      wpt->latitude = strtod(s, nullptr) / pow(10.0, strtod(fmp.key.constData()+7, nullptr));
    } else {
      warning(MYNAME ": Unknown style directive: %s\n", fmp.key.constData());
    }
    break;

  default:
    fatal("Unknown style directive: %s - %d\n", fmp.key.constData(), fmp.hashed_key);
    break;
  }
}

/*****************************************************************************/
/* read() - read input file, parsing lines, fields and handling              */
/*                   any data conversion (the input meat)                    */
/*****************************************************************************/
void
XcsvFormat::read()
{
  int linecount = 0;
  route_head* rte = nullptr;
  route_head* trk = nullptr;

  while (true) {
    QString buff = xcsv_file->stream.readLine();
    if (buff.isNull()) {
      break;
    }
    linecount++;
    /* Whack trailing space; leading space may matter if our field sep
     * is whitespace and we have leading whitespace.
     */
    // This could be hoisted out as a generic rtrim() if we need such a thing.
    while (buff.size() > 0 && buff.at(buff.size() - 1).isSpace()) {
      buff.chop(1);
    }

    /* skip over x many lines on the top for the prologue... */
    if ((linecount - 1) < xcsv_style->prologue.count()) {
      continue;
    }

    /* We should skip over epilogue lines also.  Since we don't want to
     * pre-read the file to know how many data lines we should be seeing,
     * we take this cheap shot at the data and cross our fingers.
     */
    for (const auto& ogp : std::as_const(xcsv_style->epilogue)) {
      if (ogp.startsWith(buff)) {
        buff.clear();
        break;
      }
    }
    if (!buff.isEmpty()) {
      auto* wpt_tmp = new Waypoint;
      // initialize parse data for accumulation of line results from all fields in this line.
      xcsv_parse_data parse_data;
      const QStringList values = csv_linesplit(buff, xcsv_style->field_delimiter,
                                 xcsv_style->field_encloser, linecount);

      if (xcsv_style->ifields.isEmpty()) {
        fatal(MYNAME ": attempt to read, but style '%s' has no IFIELDs in it.\n", qPrintable(xcsv_style->description)? qPrintable(xcsv_style->description) : "unknown");
      }

      int ifield_idx = 0;

      /* now rip the line apart */
      for (const auto& value : values) {
        const XcsvStyle::field_map& fmp = xcsv_style->ifields.at(ifield_idx++);
        xcsv_parse_val(value, wpt_tmp, fmp, &parse_data, linecount);

        if (ifield_idx >= xcsv_style->ifields.size()) {
          /* no more fields, stop parsing! */
          break;
        }
      }


      if (parse_data.need_datetime) {
        if (parse_data.utc_date.isValid() && parse_data.utc_time.isValid()) {
          wpt_tmp->SetCreationTime(xcsv_adjust_time(parse_data.utc_date, parse_data.utc_time, false));
        } else if (parse_data.local_date.isValid() && parse_data.local_time.isValid()) {
          wpt_tmp->SetCreationTime(xcsv_adjust_time(parse_data.local_date, parse_data.local_time, true));
        } else if (parse_data.utc_date.isValid()) {
          wpt_tmp->SetCreationTime(xcsv_adjust_time(parse_data.utc_date, parse_data.utc_time, false));
        } else if (parse_data.local_date.isValid()) {
          wpt_tmp->SetCreationTime(xcsv_adjust_time(parse_data.local_date, parse_data.local_time, true));
        } else if (parse_data.utc_time.isValid()) {
          wpt_tmp->SetCreationTime(xcsv_adjust_time(parse_data.utc_date, parse_data.utc_time, false));
        } else if (parse_data.local_time.isValid()) {
          wpt_tmp->SetCreationTime(xcsv_adjust_time(parse_data.local_date, parse_data.local_time, true));
        }
      }

      // If XT_LAT_DIR(XT_LON_DIR) was an input field, and the latitude(longitude) is positive,
      // assume the latitude(longitude) was the absolute value and take the sign from XT_LAT_DIR(XT_LON_DIR).
      if (parse_data.lat_dir_positive.has_value() && !(*parse_data.lat_dir_positive) && (wpt_tmp->latitude > 0.0)) {
        wpt_tmp->latitude = -wpt_tmp->latitude;
      }
      if (parse_data.lon_dir_positive.has_value() && !(*parse_data.lon_dir_positive) && (wpt_tmp->longitude > 0.0)) {
        wpt_tmp->longitude = -wpt_tmp->longitude;
      }

      if ((xcsv_file->gps_datum_idx > -1) && (xcsv_file->gps_datum_idx != kDautmWGS84)) {
        double alt;
        GPS_Math_Known_Datum_To_WGS84_M(wpt_tmp->latitude, wpt_tmp->longitude, 0.0,
                                        &wpt_tmp->latitude, &wpt_tmp->longitude, &alt, xcsv_file->gps_datum_idx);
      }

      if (parse_data.utm_easting || parse_data.utm_northing) {
        GPS_Math_UTM_EN_To_Known_Datum(&wpt_tmp->latitude,
                                       &wpt_tmp->longitude,
                                       parse_data.utm_easting, parse_data.utm_northing,
                                       parse_data.utm_zone, parse_data.utm_zonec,
                                       kDautmWGS84);
      }

      if (parse_data.link_) {
        wpt_tmp->AddUrlLink(*parse_data.link_);
        delete parse_data.link_;
        parse_data.link_ = nullptr;
      }

      switch (xcsv_style->datatype) {
      case unknown_gpsdata:
      case wptdata:
        waypt_add(wpt_tmp);
        break;
      case trkdata:
        if ((trk == nullptr) || parse_data.new_track) {
          trk = new route_head;
          track_add_head(trk);
        }
        if (!parse_data.trk_name.isEmpty()) {
          trk->rte_name = parse_data.trk_name;
        }
        track_add_wpt(trk, wpt_tmp);
        break;
      case rtedata:
        if (rte == nullptr) {
          rte = new route_head;
          route_add_head(rte);
        }
        if (!parse_data.rte_name.isEmpty()) {
          rte->rte_name = parse_data.rte_name;
        }
        route_add_wpt(rte, wpt_tmp);
        break;
      default:
        ;
      }
    }
  }
}

void
XcsvFormat::xcsv_resetpathlen(const route_head* head)
{
  pathdist = 0;
  oldlat = 999;
  oldlon = 999;
  csv_route = csv_track = nullptr;
  switch (xcsv_style->datatype) {
  case trkdata:
    csv_track = head;
    break;
  case rtedata:
    csv_route = head;
    break;
  default:
    break;
  }
}

/*****************************************************************************/
/* xcsv_waypt_pr() - write output file, handling output conversions          */
/*                  (the output meat)                                        */
/*****************************************************************************/
void
XcsvFormat::xcsv_waypt_pr(const Waypoint* wpt)
{
  QString buff;
  double latitude, longitude;
  int32_t utmz;
  double utme, utmn;
  char utmzc;

  if (oldlon < 900) {
    pathdist += radtometers(gcdist(RAD(oldlat),RAD(oldlon),
                                   RAD(wpt->latitude),RAD(wpt->longitude)));
  }
  longitude = oldlon = wpt->longitude;
  latitude = oldlat = wpt->latitude;

  QString write_delimiter;
  if (xcsv_style->field_delimiter == u"\\w") {
    write_delimiter = " ";
  } else {
    write_delimiter = xcsv_style->field_delimiter;
  }

  QString description;
  QString shortname;
  if (wpt->shortname.isEmpty() || global_opts.synthesize_shortnames) {
    if (!wpt->description.isEmpty()) {
      if (global_opts.synthesize_shortnames) {
        shortname = xcsv_file->mkshort_handle.mkshort_from_wpt(wpt);
      } else {
        shortname = csv_stringclean(wpt->description, xcsv_style->badchars);
      }
    } else {
      /* no shortname available -- let shortname default on output */
    }
  } else {
    shortname = csv_stringclean(wpt->shortname, xcsv_style->badchars);
  }
  if (wpt->description.isEmpty()) {
    if (!shortname.isEmpty()) {
      description = csv_stringclean(shortname, xcsv_style->badchars);
    } else {
      /* no description -- let description default on output */
    }
  } else {
    description = csv_stringclean(wpt->description, xcsv_style->badchars);
  }

  if (prefer_shortnames) {
    description = shortname;
  }

  if ((xcsv_file->gps_datum_idx > -1) && (xcsv_file->gps_datum_idx != kDautmWGS84)) {
    double alt;
    GPS_Math_WGS84_To_Known_Datum_M(latitude, longitude, 0.0,
                                    &latitude, &longitude, &alt, xcsv_file->gps_datum_idx);
  }

  int i = 0;
  for (const auto& fmp : std::as_const(xcsv_style->ofields)) {
    double lat = latitude;
    double lon = longitude;
    /*
     * A klunky concept.   This should evaluate to true for any
     * field if we think we don't have realistic value for it.
     * This is used by the 'optional' attribute for suppressing
     * fields on output.
     */
    int field_is_unknown = 0;

    if ((i != 0) && !(fmp.options & XcsvStyle::options_nodelim)) {
      xcsv_file->stream << write_delimiter;
    }

    if (fmp.options & XcsvStyle::options_absolute) {
      lat = fabs(lat);
      lon = fabs(lon);
    }

    i++;

    switch (fmp.hashed_key) {
    case XcsvStyle::XT_IGNORE:
      /* IGNORE -- Write the char printf conversion */
      buff = QString::asprintf(fmp.printfc.constData(), "");
      break;
    case XcsvStyle::XT_INDEX:
      buff = QString::asprintf(fmp.printfc.constData(), waypt_out_count + xstrtoi(fmp.val.constData(), nullptr, 10));
      break;
    case XcsvStyle::XT_CONSTANT: {
      auto cp = XcsvStyle::xcsv_get_char_from_constant_table(fmp.val.constData());
      if (!cp.isEmpty()) {
        buff = QString::asprintf(fmp.printfc.constData(), CSTR(cp));
      } else {
        buff = QString::asprintf(fmp.printfc.constData(), fmp.val.constData());
      }
    }
    break;
    case XcsvStyle::XT_SHORTNAME:
      buff = QString::asprintf(fmp.printfc.constData(),
                               shortname.isEmpty() ? fmp.val.constData() : CSTR(shortname));

      break;
    case XcsvStyle::XT_ANYNAME: {
      QString anyname = wpt->shortname;
      if (anyname.isEmpty()) {
        anyname = xcsv_file->mkshort_handle.mkshort(wpt->description);
      }
      if (anyname.isEmpty()) {
        anyname = xcsv_file->mkshort_handle.mkshort(wpt->description);
      }
      if (anyname.isEmpty()) {
        anyname = wpt->notes;
      }
      if (anyname.isEmpty()) {
        anyname = fmp.val.constData();
      }
      buff = QString::asprintf(fmp.printfc.constData(), CSTR(anyname));
    }

    break;
    case XcsvStyle::XT_DESCRIPTION:
      buff = QString::asprintf(fmp.printfc.constData(),
                               description.isEmpty() ? fmp.val.constData() : CSTR(description));
      break;
    case XcsvStyle::XT_NOTES:
      buff = QString::asprintf(fmp.printfc.constData(),
                               wpt->notes.isEmpty() ? fmp.val.constData() : CSTR(wpt->notes));
      break;
    case XcsvStyle::XT_URL: {
      if (xcsv_urlbase) {
        buff = xcsv_urlbase;
      }
      if (wpt->HasUrlLink()) {
        UrlLink l = wpt->GetUrlLink();
        buff += QString::asprintf(fmp.printfc.constData(), CSTR(l.url_));
      } else {
        buff += QString::asprintf(fmp.printfc.constData(), fmp.val.constData() && *fmp.val.constData() ? fmp.val.constData() : "\"\"");
      }
    }
    break;
    case XcsvStyle::XT_URL_LINK_TEXT:
      if (wpt->HasUrlLink()) {
        UrlLink l = wpt->GetUrlLink();
        buff = QString::asprintf(fmp.printfc.constData(),
                                 !l.url_link_text_.isEmpty() ? CSTR(l.url_link_text_) : fmp.val.constData());
      }
      break;
    case XcsvStyle::XT_ICON_DESCR:
      buff = QString::asprintf(fmp.printfc.constData(),
                               (!wpt->icon_descr.isNull()) ?
                               CSTR(wpt->icon_descr) : fmp.val.constData());
      break;

    /* LATITUDE CONVERSION***********************************************/
    case XcsvStyle::XT_LAT_DECIMAL:
      /* latitude as a pure decimal value */
      buff = QString::asprintf(fmp.printfc.constData(), lat);
      break;
    case XcsvStyle::XT_LAT_DECIMALDIR:
      /* latitude as a decimal value with N/S after it */
      buff = QString::asprintf(fmp.printfc.constData(), fabs(lat),
                               lat_dir(lat));
      break;
    case XcsvStyle::XT_LAT_DIRDECIMAL:
      /* latitude as a decimal value with N/S before it */
      buff = QString::asprintf(fmp.printfc.constData(),
                               lat_dir(lat),
                               fabs(lat));
      break;
    case XcsvStyle::XT_LAT_INT32DEG:
      /* latitude as an integer offset from 0 degrees */
      buff = QString::asprintf(fmp.printfc.constData(),
                               dec_to_intdeg(lat));
      break;
    case XcsvStyle::XT_LAT_DDMMDIR:
      /*latitude as (degrees * 100) + decimal minutes, with N/S after it */
      buff = dec_to_human(fmp.printfc.constData(), "SN", degrees2ddmm(lat));
      break;
    case XcsvStyle::XT_LAT_HUMAN_READABLE:
      buff = dec_to_human(fmp.printfc.constData(), "SN", lat);
      break;
    case XcsvStyle::XT_LAT_NMEA:
      buff = QString::asprintf(fmp.printfc.constData(), degrees2ddmm(lat));
      break;
    // case XcsvStyle::XT_LAT_10E is handled outside the switch.
    /* LONGITUDE CONVERSIONS*********************************************/
    case XcsvStyle::XT_LON_DECIMAL:
      /* longitude as a pure decimal value */
      buff = QString::asprintf(fmp.printfc.constData(), lon);
      break;
    case XcsvStyle::XT_LON_DECIMALDIR:
      /* latitude as a decimal value with N/S after it */
      buff = QString::asprintf(fmp.printfc.constData(),
                               fabs(lon),
                               lon_dir(lon));
      break;
    case XcsvStyle::XT_LON_DIRDECIMAL:
      /* latitude as a decimal value with N/S before it */
      buff = QString::asprintf(fmp.printfc.constData(),
                               lon_dir(lon),
                               fabs(lon));
      break;
    case XcsvStyle::XT_LON_INT32DEG:
      /* longitude as an integer offset from 0 degrees */
      buff = QString::asprintf(fmp.printfc.constData(),
                               dec_to_intdeg(lon));
      break;
    case XcsvStyle::XT_LON_DDMMDIR:
      /* longitude as (degrees * 100) + decimal minutes, with W/E after it*/
      buff = dec_to_human(fmp.printfc.constData(), "WE", degrees2ddmm(lon));
      break;
    case XcsvStyle::XT_LON_HUMAN_READABLE:
      buff = dec_to_human(fmp.printfc.constData(), "WE", lon);
      break;
    case XcsvStyle::XT_LATLON_HUMAN_READABLE:
      buff = dec_to_human(fmp.printfc.constData(), "SN", lat);
      buff += " ";
      buff += dec_to_human(fmp.printfc.constData(), "WE", lon);
      // Tidy up leading, trailing, middle whitespace.
      buff = buff.simplified();
      break;
    case XcsvStyle::XT_LON_NMEA:
      buff = QString::asprintf(fmp.printfc.constData(), degrees2ddmm(lon));
      break;
    // case XcsvStyle::XT_LON_10E is handled outside the switch.
    /* DIRECTIONS *******************************************************/
    case XcsvStyle::XT_LAT_DIR:
      /* latitude N/S as a char */
      buff = QString::asprintf(fmp.printfc.constData(),
                               lat_dir(lat));
      break;
    case XcsvStyle::XT_LON_DIR:
      /* longitude E/W as a char */
      buff = QString::asprintf(fmp.printfc.constData(),
                               lon_dir(lon));
      break;

    /* SPECIAL COORDINATES */
    case XcsvStyle::XT_MAP_EN_BNG: {
      char map[3];
      double north, east;
      if (! GPS_Math_WGS84_To_UKOSMap_M(wpt->latitude, wpt->longitude, &east, &north, map))
        fatal(MYNAME ": Position (%.5f/%.5f) outside of BNG.\n",
              wpt->latitude, wpt->longitude);
      buff = QString::asprintf(fmp.printfc.constData(), map, qRound(east), qRound(north));
    }
    break;
    case XcsvStyle::XT_UTM: {
      char tbuf[100];
      GPS_Math_WGS84_To_UTM_EN(wpt->latitude, wpt->longitude,
                               &utme, &utmn, &utmz, &utmzc);
      snprintf(tbuf, sizeof(tbuf), "%d%c %6.0f %7.0f",
               utmz, utmzc, utme, utmn);
      buff = QString::asprintf(fmp.printfc.constData(), tbuf);
    }
    break;
    case XcsvStyle::XT_UTM_ZONE:
      GPS_Math_WGS84_To_UTM_EN(wpt->latitude, wpt->longitude,
                               &utme, &utmn, &utmz, &utmzc);
      buff = QString::asprintf(fmp.printfc.constData(), utmz);
      break;
    case XcsvStyle::XT_UTM_ZONEC:
      GPS_Math_WGS84_To_UTM_EN(wpt->latitude, wpt->longitude,
                               &utme, &utmn, &utmz, &utmzc);
      buff = QString::asprintf(fmp.printfc.constData(), utmzc);
      break;
    case XcsvStyle::XT_UTM_ZONEF: {
      char tbuf[10];
      GPS_Math_WGS84_To_UTM_EN(wpt->latitude, wpt->longitude,
                               &utme, &utmn, &utmz, &utmzc);
      tbuf[0] = 0;
      snprintf(tbuf, sizeof(tbuf), "%d%c", utmz, utmzc);
      buff = QString::asprintf(fmp.printfc.constData(), tbuf);
    }
    break;
    case XcsvStyle::XT_UTM_NORTHING:
      GPS_Math_WGS84_To_UTM_EN(wpt->latitude, wpt->longitude,
                               &utme, &utmn, &utmz, &utmzc);
      buff = QString::asprintf(fmp.printfc.constData(), utmn);
      break;
    case XcsvStyle::XT_UTM_EASTING:
      GPS_Math_WGS84_To_UTM_EN(wpt->latitude, wpt->longitude,
                               &utme, &utmn, &utmz, &utmzc);
      buff = QString::asprintf(fmp.printfc.constData(), utme);
      break;

    /* ALTITUDE CONVERSIONS**********************************************/
    case XcsvStyle::XT_ALT_FEET:
      /* altitude in feet as a decimal value */
      if (wpt->altitude != unknown_alt) {
        buff = QString::asprintf(fmp.printfc.constData(),
                                 METERS_TO_FEET(wpt->altitude));
      }
      break;
    case XcsvStyle::XT_ALT_METERS:
      /* altitude in meters as a decimal value */
      if (wpt->altitude != unknown_alt) {
        buff = QString::asprintf(fmp.printfc.constData(),
                                 wpt->altitude);
      }
      break;

    /* DISTANCE CONVERSIONS**********************************************/
    /* prefer odometer distance. */
    /* if not available, use calculated distance from positions */
    case XcsvStyle::XT_PATH_DISTANCE_MILES:
      /* path (route/track) distance in miles */
      if (wpt->odometer_distance) {
        buff = QString::asprintf(fmp.printfc.constData(), METERS_TO_MILES(wpt->odometer_distance));
      } else {
        buff = QString::asprintf(fmp.printfc.constData(), METERS_TO_MILES(pathdist));
      }
      break;
    case XcsvStyle::XT_PATH_DISTANCE_NAUTICAL_MILES:
      /* path (route/track) distance in miles */
      if (wpt->odometer_distance) {
        buff = QString::asprintf(fmp.printfc.constData(), METERS_TO_NMILES(wpt->odometer_distance));
      } else {
        buff = QString::asprintf(fmp.printfc.constData(), METERS_TO_NMILES(pathdist));
      }
      break;
    case XcsvStyle::XT_PATH_DISTANCE_METERS:
      /* path (route/track) distance in meters */
      if (wpt->odometer_distance) {
        buff = QString::asprintf(fmp.printfc.constData(), wpt->odometer_distance);
      } else {
        buff = QString::asprintf(fmp.printfc.constData(), pathdist);
      }
      break;
    case XcsvStyle::XT_PATH_DISTANCE_KM:
      /* path (route/track) distance in kilometers */
      if (wpt->odometer_distance) {
        buff = QString::asprintf(fmp.printfc.constData(), wpt->odometer_distance / 1000.0);
      } else {
        buff = QString::asprintf(fmp.printfc.constData(), pathdist / 1000.0);
      }
      break;
    case XcsvStyle::XT_PATH_SPEED:
      if (wpt->speed_has_value()) {
        buff = QString::asprintf(fmp.printfc.constData(), wpt->speed_value());
      }
      break;
    case XcsvStyle::XT_PATH_SPEED_KPH:
      if (wpt->speed_has_value()) {
        buff = QString::asprintf(fmp.printfc.constData(), MPS_TO_KPH(wpt->speed_value()));
      }
      break;
    case XcsvStyle::XT_PATH_SPEED_MPH:
      if (wpt->speed_has_value()) {
        buff = QString::asprintf(fmp.printfc.constData(), MPS_TO_MPH(wpt->speed_value()));
      }
      break;
    case XcsvStyle::XT_PATH_SPEED_KNOTS:
      if (wpt->speed_has_value()) {
        buff = QString::asprintf(fmp.printfc.constData(), MPS_TO_KNOTS(wpt->speed_value()));
      }
      break;
    case XcsvStyle::XT_PATH_COURSE:
      if (wpt->course_has_value()) {
        buff = QString::asprintf(fmp.printfc.constData(), wpt->course_value());
      }
      break;

    /* HEART RATE CONVERSION***********************************************/
    case XcsvStyle::XT_HEART_RATE:
      if (wpt->heartrate) {
        buff = QString::asprintf(fmp.printfc.constData(), wpt->heartrate);
      }
      break;
    /* CADENCE CONVERSION***********************************************/
    case XcsvStyle::XT_CADENCE:
      if (wpt->cadence) {
        buff = QString::asprintf(fmp.printfc.constData(), wpt->cadence);
      }
      break;
    /* POWER CONVERSION***********************************************/
    case XcsvStyle::XT_POWER:
      if (wpt->power) {
        buff = QString::asprintf(fmp.printfc.constData(), wpt->power);
      }
      break;
    case XcsvStyle::XT_TEMPERATURE:
      if (wpt->temperature_has_value()) {
        buff = QString::asprintf(fmp.printfc.constData(), wpt->temperature_value());
      }
      break;
    case XcsvStyle::XT_TEMPERATURE_F:
      if (wpt->temperature_has_value()) {
        buff = QString::asprintf(fmp.printfc.constData(), CELSIUS_TO_FAHRENHEIT(wpt->temperature_value()));
      }
      break;
    /* TIME CONVERSIONS**************************************************/
    case XcsvStyle::XT_EXCEL_TIME:
      /* creation time as an excel (double) time */
      if (wpt->GetCreationTime().isValid()) {
        buff = QString::asprintf(fmp.printfc.constData(), timetms_to_excel(wpt->GetCreationTime().toMSecsSinceEpoch()));
      }
      break;
    case XcsvStyle::XT_TIMET_TIME:
      /* time as a time_t variable in seconds */
      if (wpt->GetCreationTime().isValid()) {
        buff = QString::asprintf(fmp.printfc.constData(), wpt->GetCreationTime().toSecsSinceEpoch());
      }
      break;
    case XcsvStyle::XT_TIMET_TIME_MS:
      /* time as a time_t variable in milliseconds */
      if (wpt->GetCreationTime().isValid()) {
        buff = QString::asprintf(fmp.printfc.constData(), wpt->GetCreationTime().toMSecsSinceEpoch());
      }
      break;
    case XcsvStyle::XT_YYYYMMDD_TIME:
      if (wpt->GetCreationTime().isValid()) {
        buff = QString::asprintf(fmp.printfc.constData(), time_to_yyyymmdd(wpt->GetCreationTime()));
      }
      break;
    case XcsvStyle::XT_GMT_TIME:
      buff = writetime(fmp.printfc.constData(), wpt->GetCreationTime(), true);
      break;
    case XcsvStyle::XT_LOCAL_TIME:
      buff = writetime(fmp.printfc.constData(), wpt->GetCreationTime(), false);
      break;
    case XcsvStyle::XT_ISO_TIME:
      if (wpt->GetCreationTime().isValid()) {
        buff = wpt->GetCreationTime().toUTC().toString(Qt::ISODate);
      }
      break;
    case XcsvStyle::XT_ISO_TIME_MS:
      if (wpt->GetCreationTime().isValid()) {
        buff = wpt->GetCreationTime().toPrettyString();
      }
      break;
    case XcsvStyle::XT_NET_TIME:
      if (wpt->GetCreationTime().isValid()) {
        buff = QString::number(qdatetime_to_dotnet_time(wpt->GetCreationTime()));
      }
      break;
    case XcsvStyle::XT_GEOCACHE_LAST_FOUND:
      buff = QString::asprintf(fmp.printfc.constData(), time_to_yyyymmdd(wpt->gc_data->last_found));
      break;
    /* GEOCACHE STUFF **************************************************/
    case XcsvStyle::XT_GEOCACHE_DIFF:
      /* Geocache Difficulty as a double */
      buff = QString::asprintf(fmp.printfc.constData(), wpt->gc_data->diff / 10.0);
      field_is_unknown = !wpt->gc_data->diff;
      break;
    case XcsvStyle::XT_GEOCACHE_TERR:
      /* Geocache Terrain as a double */
      buff = QString::asprintf(fmp.printfc.constData(), wpt->gc_data->terr / 10.0);
      field_is_unknown = !wpt->gc_data->terr;
      break;
    case XcsvStyle::XT_GEOCACHE_CONTAINER:
      /* Geocache Container */
      buff = QString::asprintf(fmp.printfc.constData(), CSTR(wpt->gc_data->get_container()));
      field_is_unknown = wpt->gc_data->container == Geocache::container_t::gc_unknown;
      break;
    case XcsvStyle::XT_GEOCACHE_TYPE:
      /* Geocache Type */
      buff = QString::asprintf(fmp.printfc.constData(), CSTR(wpt->gc_data->get_type()));
      field_is_unknown = wpt->gc_data->type == Geocache::type_t::gt_unknown;
      break;
    case XcsvStyle::XT_GEOCACHE_HINT:
      buff = QString::asprintf(fmp.printfc.constData(), CSTR(wpt->gc_data->hint));
      field_is_unknown = !wpt->gc_data->hint.isEmpty();
      break;
    case XcsvStyle::XT_GEOCACHE_PLACER:
      buff = QString::asprintf(fmp.printfc.constData(), CSTR(wpt->gc_data->placer));
      field_is_unknown = !wpt->gc_data->placer.isEmpty();
      break;
    case XcsvStyle::XT_GEOCACHE_ISAVAILABLE:
      if (wpt->gc_data->is_available == Geocache::status_t::gs_false) {
        buff = QString::asprintf(fmp.printfc.constData(), "False");
      } else if (wpt->gc_data->is_available == Geocache::status_t::gs_true) {
        buff = QString::asprintf(fmp.printfc.constData(), "True");
      } else {
        buff = QString::asprintf(fmp.printfc.constData(), "Unknown");
      }
      break;
    case XcsvStyle::XT_GEOCACHE_ISARCHIVED:
      if (wpt->gc_data->is_archived == Geocache::status_t::gs_false) {
        buff = QString::asprintf(fmp.printfc.constData(), "False");
      } else if (wpt->gc_data->is_archived == Geocache::status_t::gs_true) {
        buff = QString::asprintf(fmp.printfc.constData(), "True");
      } else {
        buff = QString::asprintf(fmp.printfc.constData(), "Unknown");
      }
      break;
    /* Tracks and Routes ***********************************************/
    case XcsvStyle::XT_TRACK_NEW:
      if (csv_track) {
        if (wpt->wpt_flags.new_trkseg) {
          buff = QString::asprintf(fmp.printfc.constData(), 1);
        } else {
          buff = QString::asprintf(fmp.printfc.constData(), 0);
        }
      }
      break;
    case XcsvStyle::XT_TRACK_NAME:
      if (csv_track) {
        buff = QString::asprintf(fmp.printfc.constData(), CSTR(csv_track->rte_name));
      }
      break;
    case XcsvStyle::XT_ROUTE_NAME:
      if (csv_route) {
        buff = QString::asprintf(fmp.printfc.constData(), CSTR(csv_route->rte_name));
      }
      break;

    /* GPS STUFF *******************************************************/
    case XcsvStyle::XT_GPS_HDOP:
      buff = QString::asprintf(fmp.printfc.constData(), wpt->hdop);
      field_is_unknown = !wpt->hdop;
      break;
    case XcsvStyle::XT_GPS_VDOP:
      buff = QString::asprintf(fmp.printfc.constData(), wpt->vdop);
      field_is_unknown = !wpt->vdop;
      break;
    case XcsvStyle::XT_GPS_PDOP:
      buff = QString::asprintf(fmp.printfc.constData(), wpt->pdop);
      field_is_unknown = !wpt->pdop;
      break;
    case XcsvStyle::XT_GPS_SAT:
      buff = QString::asprintf(fmp.printfc.constData(), wpt->sat);
      field_is_unknown = !wpt->sat;
      break;
    case XcsvStyle::XT_GPS_FIX: {
      const char* fix = nullptr;
      switch (wpt->fix) {
      case fix_unknown:
        field_is_unknown = 1;
        fix = "Unknown";
        break;
      case fix_none:
        fix = "None";
        break;
      case fix_2d:
        fix = "2d";
        break;
      case fix_3d:
        fix = "3d";
        break;
      case fix_dgps:
        fix = "dgps";
        break;
      case fix_pps:
        fix = "pps";
        break;
      }
      buff = QString::asprintf(fmp.printfc.constData(), fix);
    }
    break;
    /* GMSD ************************************************************/
    case XcsvStyle::XT_COUNTRY: {
      const garmin_fs_t* gmsd = garmin_fs_t::find(wpt);
      buff = QString::asprintf(fmp.printfc.constData(), CSTR(garmin_fs_t::get_country(gmsd, "")));
    }
    break;
    case XcsvStyle::XT_STATE: {
      const garmin_fs_t* gmsd = garmin_fs_t::find(wpt);
      buff = QString::asprintf(fmp.printfc.constData(), CSTR(garmin_fs_t::get_state(gmsd, "")));
    }
    break;
    case XcsvStyle::XT_CITY: {
      const garmin_fs_t* gmsd = garmin_fs_t::find(wpt);
      buff = QString::asprintf(fmp.printfc.constData(), CSTR(garmin_fs_t::get_city(gmsd, "")));
    }
    break;
    case XcsvStyle::XT_POSTAL_CODE: {
      const garmin_fs_t* gmsd = garmin_fs_t::find(wpt);
      buff = QString::asprintf(fmp.printfc.constData(), CSTR(garmin_fs_t::get_postal_code(gmsd, "")));
    }
    break;
    case XcsvStyle::XT_STREET_ADDR: {
      const garmin_fs_t* gmsd = garmin_fs_t::find(wpt);
      buff = QString::asprintf(fmp.printfc.constData(), CSTR(garmin_fs_t::get_addr(gmsd, "")));
    }
    break;
    case XcsvStyle::XT_PHONE_NR: {
      const garmin_fs_t* gmsd = garmin_fs_t::find(wpt);
      buff = QString::asprintf(fmp.printfc.constData(), CSTR(garmin_fs_t::get_phone_nr(gmsd, "")));
    }
    break;
    case XcsvStyle::XT_FACILITY: {
      const garmin_fs_t* gmsd = garmin_fs_t::find(wpt);
      buff = QString::asprintf(fmp.printfc.constData(), CSTR(garmin_fs_t::get_facility(gmsd, "")));
    }
    break;
    case XcsvStyle::XT_EMAIL: {
      const garmin_fs_t* gmsd = garmin_fs_t::find(wpt);
      buff = QString::asprintf(fmp.printfc.constData(), CSTR(garmin_fs_t::get_email(gmsd, "")));
    }
    break;
    /* specials */
    case XcsvStyle::XT_FILENAME:
      buff = QString::asprintf(fmp.printfc.constData(), CSTR(wpt->session->filename));
      break;
    case XcsvStyle::XT_FORMAT:
      buff = QString::asprintf(fmp.printfc.constData(), CSTR(wpt->session->name));
      break;
    case XcsvStyle::XT_unused:
      if (strncmp(fmp.key.constData(), "LON_10E", 7) == 0) {
        buff = QString::asprintf(fmp.printfc.constData(), lon * pow(10.0, strtod(fmp.key.constData()+7, nullptr)));
      } else if (strncmp(fmp.key.constData(), "LAT_10E", 7) == 0) {
        buff = QString::asprintf(fmp.printfc.constData(), lat * pow(10.0, strtod(fmp.key.constData()+7, nullptr)));
      }
      break;
    default:
      warning(MYNAME ": Unknown style directive: %s\n", fmp.key.constData());
      break;
    }
    QString obuff = csv_stringclean(buff, xcsv_style->badchars);

    if (field_is_unknown && fmp.options & XcsvStyle::options_optional) {
      continue;
    }

    if (!xcsv_style->field_encloser.isEmpty()) {
      /* print the enclosing character(s) */
      xcsv_file->stream << xcsv_style->field_encloser;
    }

    /* As a special case (pronounced "horrible hack") we allow
     * ""%s"" to smuggle bad characters through.
     */
    if (0 == strcmp(fmp.printfc.constData(), "\"%s\"")) {
      obuff = '"' + obuff + '"';
    }
    xcsv_file->stream << obuff;

    if (!xcsv_style->field_encloser.isEmpty()) {
      /* print the enclosing character(s) */
      xcsv_file->stream << xcsv_style->field_encloser;
    }
    buff.clear();
  }

  xcsv_file->stream << xcsv_style->record_delimiter;

  /* increment the index counter */
  waypt_out_count++;
}

// return |original| after performing token replacement.
QString
XcsvFormat::xcsv_replace_tokens(const QString& original) const
{
  QString replacement = original;
  // Don't do potentially expensive replacements if token prefix
  // isn't present;
  if (original.contains("__")) {
    replacement.replace("__FILE__", xcsv_file->fname);
    replacement.replace("__VERSION__", gpsbabel_testmode()? "" : gpsbabel_version);

    QDateTime dt = current_time().toUTC();

    QString dts = dt.toString(u"ddd MMM dd hh:mm:ss yyyy");
    replacement.replace("__DATE_AND_TIME__", dts);

    QString d = dt.toString(u"MM/dd/yyyy");
    replacement.replace("__DATE__", d);

    QString t = dt.toString(u"hh:mm:ss");
    replacement.replace("__TIME__", t);
  }
  return replacement;
}

/*****************************************************************************/
/* write(void) - write prologues, spawn the output loop, and write           */
/*                         epilogues.                                        */
/*****************************************************************************/
void
XcsvFormat::write()
{
  /* reset the index counter */
  waypt_out_count = 0;

  /* output prologue lines, if any. */
  for (const auto& line : std::as_const(xcsv_style->prologue)) {
    QString line_to_write = xcsv_replace_tokens(line);
    xcsv_file->stream << line_to_write <<  xcsv_style->record_delimiter;
  }

  auto xcsv_waypt_pr_lambda = [this](const Waypoint* wpt)->void {
    xcsv_waypt_pr(wpt);
  };
  auto xcsv_resetpathlen_lambda = [this](const route_head* rte)->void {
    xcsv_resetpathlen(rte);
  };

  if ((xcsv_style->datatype == 0) || (xcsv_style->datatype == wptdata)) {
    waypt_disp_all(xcsv_waypt_pr_lambda);
  }
  if ((xcsv_style->datatype == 0) || (xcsv_style->datatype == rtedata)) {
    route_disp_all(xcsv_resetpathlen_lambda, nullptr, xcsv_waypt_pr_lambda);
  }
  if ((xcsv_style->datatype == 0) || (xcsv_style->datatype == trkdata)) {
    track_disp_all(xcsv_resetpathlen_lambda, nullptr, xcsv_waypt_pr_lambda);
  }

  /* output epilogue lines, if any. */
  for (const auto& line : std::as_const(xcsv_style->epilogue)) {
    QString line_to_write = xcsv_replace_tokens(line);
    xcsv_file->stream << line_to_write << xcsv_style->record_delimiter;
  }
}

void
XcsvStyle::xcsv_parse_style_line(XcsvStyle* style, QString line)
{
  // The lines to be parsed have a leading operation |op| that is
  // separated by whitespace from the rest. Each op may have zero or
  // more comma separated tokens  |token[]|.

  // Handle comments, with an escape. Probably not optimal.
  int escape_idx = line.indexOf('\\');
  int comment_idx = line.indexOf('#');
  if (comment_idx > 0 && escape_idx +1 != comment_idx) {
    line = line.mid(0, line.indexOf("#")).trimmed();
  } else {
    line = line.replace("\\#", "#");
  }

  // Separate op and tokens.
  static const QRegularExpression re(R"(\s+)");
  int sep = line.indexOf(re);

  // the first token is the operation, e.g. "IFIELD"
  QString op = line.mid(0, sep).trimmed().toUpper();
  QString tokenstr = line.mid(sep).trimmed();
  const QStringList tokens = tokenstr.split(',');

  if (op == u"FIELD_DELIMITER") {
    auto sp = csv_stringtrim(tokenstr, "\"", 1);
    auto cp = xcsv_get_char_from_constant_table(sp);
    style->field_delimiter = cp;

    /* field delimiters are always bad characters */
    if (cp == u"\\w") {
      style->badchars += " \n\r";
    } else {
      style->badchars += cp;
    }

  } else if (op == u"FIELD_ENCLOSER") {
    auto sp = csv_stringtrim(tokenstr, "\"", 1);
    auto cp = xcsv_get_char_from_constant_table(sp);
    style->field_encloser = cp;

    style->badchars += cp;

  } else if (op == u"RECORD_DELIMITER") {
    auto sp = csv_stringtrim(tokenstr, "\"", 1);
    auto cp = xcsv_get_char_from_constant_table(sp);
    style->record_delimiter = cp;

    // Record delimiters are always bad characters.
    style->badchars += cp;

  } else if (op == u"FORMAT_TYPE") {
    if (tokens[0] == u"INTERNAL") {
      style->type = ff_type_internal;
    }
    // this is almost inconceivable...
    if (tokens[0] == u"SERIAL") {
      style->type = ff_type_serial;
    }

  } else if (op == u"DESCRIPTION") {
    style->description = tokens[0];

  } else if (op == u"EXTENSION") {
    style->extension = tokens[0];

  } else if (op == u"SHORTLEN") {
    style->shortlen = tokens[0].toInt();

  } else if (op == u"SHORTWHITE") {
    style->whitespace_ok = tokens[0].toInt();

  } else if (op == u"BADCHARS") {
    auto sp = csv_stringtrim(tokenstr, "\"", 1);
    auto cp = xcsv_get_char_from_constant_table(sp);
    style->badchars += cp;

  } else if (op =="PROLOGUE") {
    style->prologue.append(tokenstr);

  } else if (op == u"EPILOGUE") {
    style->epilogue.append(tokenstr);

  } else if (op == u"ENCODING") {
    style->codecname = tokens[0];

  } else if (op == u"DATUM") {
    style->gps_datum_name = tokens[0];

  } else if (op == u"DATATYPE") {
    QString p = tokens[0].toUpper();
    if (p == u"TRACK") {
      style->datatype = trkdata;
    } else if (p == u"ROUTE") {
      style->datatype = rtedata;
    } else if (p == u"WAYPOINT") {
      style->datatype = wptdata;
    } else {
      fatal(FatalMsg() << MYNAME << ": Unknown data type" << p);
    }

  } else if (op == u"IFIELD") {
    if (tokens.size() < 3) {
      fatal(FatalMsg() << "Invalid IFIELD line: " << tokenstr);
    }

    // The key ("LAT_DIR") should never contain quotes.

    const QString key = tokens[0].simplified();
    const QString val = dequote(tokens[1]);
    const QString pfc = dequote(tokens[2]);
    xcsv_ifield_add(style, key, val, pfc);

  } else if (op == u"OFIELD") {
    //
    //  as OFIELDs are implemented as an after-thought, I'll
    //  leave this as it's own parsing for now.  We could
    //  change the world on ifield vs ofield format later..
    //
    unsigned options = 0;
    // Note: simplified() has to run after split().
    if (tokens.size() < 3) {
      fatal(FatalMsg() << "Invalid OFIELD line: " << tokenstr);
    }

    // The key ("LAT_DIR") should never contain quotes.
    const QString key = tokens[0].simplified();
    const QString val = dequote(tokens[1]);
    const QString pfc = dequote(tokens[2]);

    // This is pretty lazy way to parse write options.
    // They've very rarely used, so we'll go for simple.
    // We may have split the optional fourth and final field which can contain
    // option[s], so look at all the remaining tokens.
    for (int token_idx = 3; token_idx < tokens.size(); ++token_idx) {
      QString options_string = tokens[token_idx].simplified();
      if (options_string.contains("no_delim_before")) {
        options |= options_nodelim;
      }
      if (options_string.contains("absolute")) {
        options |= options_absolute;
      }
      if (options_string.contains("optional")) {
        options |= options_optional;
      }
    }
    xcsv_ofield_add(style, key, val, pfc, options);
  }
}

XcsvStyle
XcsvStyle::xcsv_read_style(const QString& fname)
{
  XcsvStyle style;

  gpsbabel::TextStream stream;
  stream.open(fname, QIODevice::ReadOnly, MYNAME);
  QString sbuff;
  while (stream.readLineInto(&sbuff)) {
    xcsv_parse_style_line(&style, sbuff.trimmed());
  }
  stream.close();

  /* if we have no output fields, use input fields as output fields */
  if (style.ofields.isEmpty()) {
    style.ofields = style.ifields;
  }

  return style;
}

void
XcsvFormat::xcsv_setup_internal_style(const QString& style_filename)
{
  intstylefile = style_filename;
}

void
XcsvFormat::rd_init(const QString& fname)
{
  /*
   * if we don't have an internal style defined, we need to
   * read it from a user-supplied style file, or die trying.
   */
  if (!intstylefile.isEmpty()) {
    xcsv_style = new XcsvStyle(XcsvStyle::xcsv_read_style(intstylefile));
  } else {
    if (!styleopt) {
      fatal(MYNAME ": XCSV input style not declared.  Use ... -i xcsv,style=path/to/file.style\n");
    }

    xcsv_style = new XcsvStyle(XcsvStyle::xcsv_read_style(styleopt));
  }

  if ((xcsv_style->datatype == 0) || (xcsv_style->datatype == wptdata)) {
    if (global_opts.masked_objective & (TRKDATAMASK|RTEDATAMASK)) {
      warning(MYNAME " attempt to read %s as a track or route, but this format only supports waypoints on read.  Reading as waypoints instead.\n", qPrintable(fname));
    }
  }

  xcsv_file = new XcsvFile;
  if (xcsv_style->codecname.isEmpty()) {
    xcsv_file->stream.open(fname, QIODevice::ReadOnly, MYNAME);
  } else {
    xcsv_file->stream.open(fname, QIODevice::ReadOnly, MYNAME, CSTR(xcsv_style->codecname));
  }
  xcsv_file->fname = fname;

  QString datum_name;
  if (opt_datum != nullptr) {
    datum_name = opt_datum;
  } else if (!xcsv_style->gps_datum_name.isEmpty()) {
    datum_name = xcsv_style->gps_datum_name;
  } else {
    datum_name = "WGS 84";
  }
  xcsv_file->gps_datum_idx = GPS_Lookup_Datum_Index(datum_name);
  if (xcsv_file->gps_datum_idx < 0) {
    fatal(MYNAME ": datum \"%s\" is not supported.", qPrintable(datum_name));
  }

  utc_offset = (opt_utc == nullptr)? 0 : xstrtoi(opt_utc, nullptr, 10) * SECONDS_PER_HOUR;
}

void
XcsvFormat::rd_deinit()
{
  xcsv_file->stream.close();
  delete xcsv_file;
  xcsv_file = nullptr;

  delete xcsv_style;
  xcsv_style = nullptr;
}

void
XcsvFormat::wr_init(const QString& fname)
{
  /*
   * if we don't have an internal style defined, we need to
   * read it from a user-supplied style file, or die trying.
   */
  if (!intstylefile.isEmpty()) {
    xcsv_style = new XcsvStyle(XcsvStyle::xcsv_read_style(intstylefile));
  } else {
    if (!styleopt) {
      fatal(MYNAME ": XCSV output style not declared.  Use ... -o xcsv,style=path/to/file.style\n");
    }

    xcsv_style = new XcsvStyle(XcsvStyle::xcsv_read_style(styleopt));
  }

  xcsv_file = new XcsvFile;
  if (xcsv_style->codecname.isEmpty()) {
    xcsv_file->stream.open(fname, QIODevice::WriteOnly | QIODevice::Text, MYNAME);
  } else {
    xcsv_file->stream.open(fname, QIODevice::WriteOnly | QIODevice::Text, MYNAME, CSTR(xcsv_style->codecname));
  }
  xcsv_file->fname = fname;

  if (xcsv_style->shortlen) {
    xcsv_file->mkshort_handle.set_length(*xcsv_style->shortlen);
  }
  if (xcsv_style->whitespace_ok) {
    xcsv_file->mkshort_handle.set_whitespace_ok(*xcsv_style->whitespace_ok);
  }

  /* set mkshort options from the command line */
  if (global_opts.synthesize_shortnames) {

    if (snlenopt) {
      xcsv_file->mkshort_handle.set_length(xstrtoi(snlenopt, nullptr, 10));
    }

<<<<<<< HEAD
    setshort_badchars(xcsv_file->mkshort_handle, CSTR(xcsv_style->badchars));
=======
    if (snwhiteopt) {
      xcsv_file->mkshort_handle.set_whitespace_ok(xstrtoi(snwhiteopt, nullptr, 10));
    }

    if (snupperopt) {
      xcsv_file->mkshort_handle.set_mustupper(xstrtoi(snupperopt, nullptr, 10));
    }

    if (snuniqueopt) {
      xcsv_file->mkshort_handle.set_mustuniq(xstrtoi(snuniqueopt, nullptr, 10));
    }

    xcsv_file->mkshort_handle.set_badchars(CSTR(xcsv_style->badchars));
>>>>>>> e251cac4

  }

  QString datum_name;
  if (opt_datum != nullptr) {
    datum_name = opt_datum;
  } else if (!xcsv_style->gps_datum_name.isEmpty()) {
    datum_name = xcsv_style->gps_datum_name;
  } else {
    datum_name = "WGS 84";
  }
  xcsv_file->gps_datum_idx = GPS_Lookup_Datum_Index(datum_name);
  if (xcsv_file->gps_datum_idx < 0) {
    fatal(MYNAME ": datum \"%s\" is not supported.", qPrintable(datum_name));
  }
}

void
XcsvFormat::wr_position_init(const QString& fname)
{
  wr_init(fname);
}

void
XcsvFormat::wr_deinit()
{
  xcsv_file->stream.close();
  delete xcsv_file;
  xcsv_file = nullptr;

  delete xcsv_style;
  xcsv_style = nullptr;
}

void
XcsvFormat::wr_position_deinit()
{
  wr_deinit();
}

void
XcsvFormat::wr_position(Waypoint* wpt)
{
  /* Tweak incoming name if we don't have a fix */
  switch (wpt->fix) {
  case fix_none:
    wpt->shortname = "ESTIMATED Position";
    break;
  default:
    break;
  }

  waypt_add(wpt);
  write();
  waypt_del(wpt);

  xcsv_file->stream.flush();
}
#endif //CSVFMTS_ENABLED<|MERGE_RESOLUTION|>--- conflicted
+++ resolved
@@ -1964,24 +1964,7 @@
       xcsv_file->mkshort_handle.set_length(xstrtoi(snlenopt, nullptr, 10));
     }
 
-<<<<<<< HEAD
     setshort_badchars(xcsv_file->mkshort_handle, CSTR(xcsv_style->badchars));
-=======
-    if (snwhiteopt) {
-      xcsv_file->mkshort_handle.set_whitespace_ok(xstrtoi(snwhiteopt, nullptr, 10));
-    }
-
-    if (snupperopt) {
-      xcsv_file->mkshort_handle.set_mustupper(xstrtoi(snupperopt, nullptr, 10));
-    }
-
-    if (snuniqueopt) {
-      xcsv_file->mkshort_handle.set_mustuniq(xstrtoi(snuniqueopt, nullptr, 10));
-    }
-
-    xcsv_file->mkshort_handle.set_badchars(CSTR(xcsv_style->badchars));
->>>>>>> e251cac4
-
   }
 
   QString datum_name;
