/*
    Route / track simplification filter

    Copyright (C) 2002-2014 Robert Lipe, robertlipe+source@gpsbabel.org

    This program is free software; you can redistribute it and/or modify
    it under the terms of the GNU General Public License as published by
    the Free Software Foundation; either version 2 of the License, or
    (at your option) any later version.

    This program is distributed in the hope that it will be useful,
    but WITHOUT ANY WARRANTY; without even the implied warranty of
    MERCHANTABILITY or FITNESS FOR A PARTICULAR PURPOSE.  See the
    GNU General Public License for more details.

    You should have received a copy of the GNU General Public License
    along with this program; if not, write to the Free Software
    Foundation, Inc., 51 Franklin Street, Fifth Floor, Boston, MA  02110-1301, USA.

 */

/* The following comments are from an email I wrote to Paul Fox in November
 * 2005 in an attempt to explain how the cross track error minimization method
 * works  (RLP 2005):
 *
 * It's pretty simple, really: for each triplet of vertices A-B-C, we compute
 * how much cross-track error we'd introduce by going straight from A to C
 * (the maximum cross-track error for that segment is the height of the
 * triangle ABC, measured between vertex B and edge AC.)  If we need to remove
 * 40 points, we just sort the points by that metric and remove the 40
 * smallest ones.
 *
 * It's actually a little more complicated than that, because removing a
 * point changes the result for its two nearest neighbors.  When we remove
 * one, we recompute the neighbors and then sort them back into the list
 * at their new locations.
 *
 * As you can see, this hasn't been shown to be an optimal algorithm.  After
 * all, removing one high-xte point might create two very low-xte neighbors
 * that more than make up for the high xte of the original point.  I believe
 * the optimal algorithm would be NP-complete, but I haven't proven it.  This
 * is really more of a heuristic than anything, but it seems to work well for
 * the routes I've fed it.
 *
 * Not in that email was an explanation of how the pathlength-based calculation
 * works: instead of computing the height of the triangle, we just compute
 * the difference in pathlength from taking the direct route.  This case,
 * too, is only a heuristic, as it's possible that a different combination or
 * order of point removals could lead to a smaller number of points with less
 * reduction in path length.  In the case of pathlength, error is cumulative.
*/

/*
    History:

	2008/08/20: added "relative" option, (Carsten Allefeld, carsten.allefeld@googlemail.com)
*/

#include <algorithm>            // for sort
#include <cstdlib>              // for strtol
#include <utility>              // for swap

#include <QDateTime>            // for QDateTime

#include "defs.h"
#include "smplrout.h"
#include "grtcirc.h"            // for gcdist, linedist, radtometers, radtomiles, linepart
#include "src/core/datetime.h"  // for DateTime


#if FILTERS_ENABLED
#define MYNAME "simplify"

void SimplifyRouteFilter::free_xte(struct xte* xte_rec)
{
  delete xte_rec->intermed;
}


void SimplifyRouteFilter::routesimple_waypt_pr(const Waypoint* wpt)
{
  if (!cur_rte) {
    return;
  }
  xte_recs[xte_count].intermed = new struct xte_intermed;
  xte_recs[xte_count].intermed->wpt = wpt;
  xte_recs[xte_count].intermed->xte_rec = xte_recs+xte_count;
  xte_recs[xte_count].intermed->next = nullptr;
  xte_recs[xte_count].intermed->prev = tmpprev;
  if (tmpprev) {
    tmpprev->next = xte_recs[xte_count].intermed;
  }
  tmpprev = xte_recs[xte_count].intermed;
  xte_count++;
}

void SimplifyRouteFilter::compute_xte(struct xte* xte_rec)
{
  const Waypoint* wpt3 = xte_rec->intermed->wpt;
  double reslat, reslon;
  /* if no previous, this is an endpoint and must be preserved. */
  if (!xte_rec->intermed->prev) {
    xte_rec->distance = kHugeValue;
    return;
  }
  const Waypoint* wpt1 = xte_rec->intermed->prev->wpt;

  /* if no next, this is an endpoint and must be preserved. */
  if (!xte_rec->intermed->next) {
    xte_rec->distance = kHugeValue;
    return;
  }
  const Waypoint* wpt2 = xte_rec->intermed->next->wpt;

  switch (metric) {
  case metric_t::crosstrack:
    xte_rec->distance = radtomiles(linedist(
                                     wpt1->latitude, wpt1->longitude,
                                     wpt2->latitude, wpt2->longitude,
                                     wpt3->latitude, wpt3->longitude));
    break;
  case metric_t::length:
    xte_rec->distance = radtomiles(
                          gcdist(wpt1->latitude, wpt1->longitude,
                                 wpt3->latitude, wpt3->longitude) +
                          gcdist(wpt3->latitude, wpt3->longitude,
                                 wpt2->latitude, wpt2->longitude) -
                          gcdist(wpt1->latitude, wpt1->longitude,
                                 wpt2->latitude, wpt2->longitude));
    break;
  case metric_t::relative:
    if (wpt3->hdop == 0) {
      fatal(MYNAME ": relative needs hdop information.\n");
    }
    // if timestamps exist, distance to interpolated point
    if (wpt1->GetCreationTime() != wpt2->GetCreationTime()) {
      double frac = (double)(wpt3->GetCreationTime().toTime_t() - wpt1->GetCreationTime().toTime_t()) /
                    (wpt2->GetCreationTime().toTime_t() - wpt1->GetCreationTime().toTime_t());
      linepart(wpt1->latitude, wpt1->longitude,
               wpt2->latitude, wpt2->longitude,
               frac, &reslat, &reslon);
      xte_rec->distance = radtometers(gcdist(
                                        wpt3->latitude, wpt3->longitude,
                                        reslat, reslon));
    } else { // else distance to connecting line
      xte_rec->distance = radtometers(linedist(
                                        wpt1->latitude, wpt1->longitude,
                                        wpt2->latitude, wpt2->longitude,
                                        wpt3->latitude, wpt3->longitude));
    }
    // error relative to horizontal precision
    xte_rec->distance /= (6 * wpt3->hdop);
    // (hdop->meters following to J. Person at <http://www.developerfusion.co.uk/show/4652/3/>)
    break;
  }
}

int SimplifyRouteFilter::compare_xte(const void* a, const void* b)
{
  const auto* xte_a = static_cast<const struct xte*>(a);
  const auto* xte_b = static_cast<const struct xte*>(b);

  if (kHugeValue == xte_a->distance) {
    if (kHugeValue == xte_b->distance) {
      return 0;
    }
    return -1;
  }

  if (kHugeValue == xte_b->distance) {
    return 1;
  }

  int priodiff = xte_a->intermed->wpt->route_priority -
                 xte_b->intermed->wpt->route_priority;
  if (priodiff < 0) {
    return 1;
  }
  if (priodiff > 0) {
    return -1;
  }

  double distdiff = xte_a->distance - xte_b->distance;
  if (distdiff < 0) {
    return 1;
  }
  if (distdiff > 0) {
    return -1;
  }
  return 0;
}

void SimplifyRouteFilter::routesimple_head(const route_head* rte)
{
  cur_rte = nullptr;
  /* build array of XTE/wpt xref records */
  xte_count = 0;
  tmpprev = nullptr;
  totalerror = 0;

  /* short-circuit if we already have fewer than the max points */
  if ((limit_basis == limit_basis_t::count) && count >= rte->rte_waypt_ct()) {
    return;
  }

  /* short-circuit if the route is impossible to simplify, too. */
  if (2 >= rte->rte_waypt_ct()) {
    return;
  }

  xte_recs = new struct xte[rte->rte_waypt_ct()];
  cur_rte = rte;

}

void SimplifyRouteFilter::shuffle_xte(struct xte* xte_rec)
{
  while (xte_rec > xte_recs && compare_xte(xte_rec, xte_rec-1) < 0) {
    std::swap(xte_rec[0], xte_rec[-1]);
    xte_rec[0].intermed->xte_rec = &xte_rec[0];
    xte_rec[-1].intermed->xte_rec = &xte_rec[-1];
    xte_rec--;
  }
  while (xte_rec - xte_recs < xte_count-2 &&
         compare_xte(xte_rec, xte_rec+1) > 0) {
    std::swap(xte_rec[0], xte_rec[1]);
    xte_rec[0].intermed->xte_rec = &xte_rec[0];
    xte_rec[1].intermed->xte_rec = &xte_rec[1];
    xte_rec++;
  }
}

void SimplifyRouteFilter::routesimple_tail(const route_head* rte)
{
  int i;
  if (!cur_rte) {
    return;
  }

  /* compute all distances */
  for (i = 0; i < xte_count ; i++) {
    compute_xte(xte_recs+i);
  }


  /* sort XTE array, lowest XTE last */
  auto compare_xte_lambda = [](const xte& a, const xte& b)->bool {
    return compare_xte(&a, &b) < 0;
  };
  if (gpsbabel_testmode()) {
    std::stable_sort(xte_recs, xte_recs + xte_count, compare_xte_lambda);
  } else {
    std::sort(xte_recs, xte_recs + xte_count, compare_xte_lambda);
  }


  for (i = 0; i < xte_count; i++) {
    xte_recs[i].intermed->xte_rec = xte_recs+i;
  }
  // Ensure totalerror starts with the distance between first and second points
  // and not the zero-init.  From a June 25, 2014  thread titled "Simplify
  // Filter: GPSBabel removes one trackpoint..."  I never could repro it it
  // with the sample data, so there is no automated test case, but Steve's
  // fix is "obviously" right here.
  if (xte_count >= 1) {
    totalerror = xte_recs[xte_count-1].distance;
  }

  /* while we still have too many records... */
  while ((xte_count) &&
         (((limit_basis == limit_basis_t::count) && (count < xte_count)) ||
          ((limit_basis == limit_basis_t::error) && (totalerror < error)))) {
    i = xte_count - 1;
    /* remove the record with the lowest XTE */
    if (limit_basis == limit_basis_t::error) {
      switch (metric) {
      case metric_t::crosstrack:
      case metric_t::relative:
        if (i > 1) {
          totalerror = xte_recs[i-1].distance;
        } else {
          totalerror = xte_recs[i].distance;
        }
        break;
      case metric_t::length:
        totalerror += xte_recs[i].distance;
        break;
      }
    }
    (*waypt_del_fnp)(const_cast<route_head*>(rte),
                     const_cast<Waypoint*>(xte_recs[i].intermed->wpt));
    delete xte_recs[i].intermed->wpt;

    if (xte_recs[i].intermed->prev) {
      xte_recs[i].intermed->prev->next = xte_recs[i].intermed->next;
      compute_xte(xte_recs[i].intermed->prev->xte_rec);
      shuffle_xte(xte_recs[i].intermed->prev->xte_rec);
    }
    if (xte_recs[i].intermed->next) {
      xte_recs[i].intermed->next->prev = xte_recs[i].intermed->prev;
      compute_xte(xte_recs[i].intermed->next->xte_rec);
      shuffle_xte(xte_recs[i].intermed->next->xte_rec);
    }
    xte_count--;
    free_xte(xte_recs+xte_count);
    /* end of loop */
  }
  if (xte_count) {
    do {
      xte_count--;
      free_xte(xte_recs+xte_count);
    } while (xte_count);
  }
  delete[] xte_recs;
}

void SimplifyRouteFilter::process()
{
  WayptFunctor<SimplifyRouteFilter> routesimple_waypt_pr_f(this, &SimplifyRouteFilter::routesimple_waypt_pr);
  RteHdFunctor<SimplifyRouteFilter> routesimple_head_f(this, &SimplifyRouteFilter::routesimple_head);
  RteHdFunctor<SimplifyRouteFilter> routesimple_tail_f(this, &SimplifyRouteFilter::routesimple_tail);

  waypt_del_fnp = route_del_wpt;
  route_disp_all(routesimple_head_f, routesimple_tail_f, routesimple_waypt_pr_f);

  waypt_del_fnp = track_del_wpt;
  track_disp_all(routesimple_head_f, routesimple_tail_f, routesimple_waypt_pr_f);
}

void SimplifyRouteFilter::init()
{
  count = 0;

  if (!countopt && erroropt) {
    limit_basis = limit_basis_t::error;
  } else if (countopt && !erroropt) {
    limit_basis = limit_basis_t::count;
  } else {
    fatal(MYNAME ": You must specify either count or error, but not both.\n");
  }

  if (!lenopt && !relopt) {
    metric = metric_t::crosstrack; /* default */
  } else if (!xteopt && lenopt && !relopt) {
    metric = metric_t::length;
  } else if (!xteopt && !lenopt && relopt) {
    metric = metric_t::relative;
  } else {
    fatal(MYNAME ": You may specify only one of crosstrack, length, or relative.\n");
  }
<<<<<<< HEAD
  if (!xteopt && !lenopt && !relopt) {
    xteopt = (char*) ""; // big cheat
  }
=======
>>>>>>> e9786f1f

  switch (limit_basis) {
  case limit_basis_t::count:
    count = strtol(countopt, nullptr, 10);
    break;
  case limit_basis_t::error: {
    int res = parse_distance(erroropt, &error, 1.0, MYNAME);
    if (res == 0) {
      error = 0;
    } else if (res == 2) { /* parameter with unit */
      error = METERS_TO_MILES(error);
    }
  }
  break;
  }
}

#endif // FILTERS_ENABLED<|MERGE_RESOLUTION|>--- conflicted
+++ resolved
@@ -348,12 +348,6 @@
   } else {
     fatal(MYNAME ": You may specify only one of crosstrack, length, or relative.\n");
   }
-<<<<<<< HEAD
-  if (!xteopt && !lenopt && !relopt) {
-    xteopt = (char*) ""; // big cheat
-  }
-=======
->>>>>>> e9786f1f
 
   switch (limit_basis) {
   case limit_basis_t::count:
