--- conflicted
+++ resolved
@@ -50,20 +50,19 @@
 
   /* Constants */
 
-<<<<<<< HEAD
-  const QStringList humminbird_icons = {
-=======
   // constants related to position conversions.
   static constexpr double i1924_equ_axis = 6378388.0;
   static constexpr double EAST_SCALE = 20038297.0; /* this is i1924_equ_axis*pi */
+
   // static constexpr double i1924_polar_axis = 6356911.946;
   // We use a modified international 1924 ellipse with a different flattening,
   // defined by cos_ae = cos(angular eccentricity).
   static constexpr double cos_ae = 0.9966349016452;
   static constexpr double cos2_ae = cos_ae * cos_ae;
 
-  static constexpr const char* humminbird_icons[] = {
->>>>>>> db5fa78a
+  static constexpr auto kBadChars = "\r\n\t";
+
+  const QStringList humminbird_icons = {
     "Normal",       /*  0 */
     "House",        /*  1 */
     "Red cross",    /*  2 */
