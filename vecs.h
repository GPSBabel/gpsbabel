/*
    Describe vectors containing file operations.

    Copyright (C) 2002, 2004, 2005, 2006, 2007 Robert Lipe, robertlipe+source@gpsbabel.org

    This program is free software; you can redistribute it and/or modify
    it under the terms of the GNU General Public License as published by
    the Free Software Foundation; either version 2 of the License, or
    (at your option) any later version.

    This program is distributed in the hope that it will be useful,
    but WITHOUT ANY WARRANTY; without even the implied warranty of
    MERCHANTABILITY or FITNESS FOR A PARTICULAR PURPOSE.  See the
    GNU General Public License for more details.

    You should have received a copy of the GNU General Public License
    along with this program; if not, write to the Free Software
    Foundation, Inc., 51 Franklin Street, Fifth Floor, Boston, MA  02110-1301, USA.

 */
#ifndef VECS_H_INCLUDED_
#define VECS_H_INCLUDED_

#include <cstdint>

#include <QtCore/QString>       // for QString
#include <QtCore/QStringList>   // for QStringList
#include <QtCore/QVector>       // for QVector<>::iterator, QVector

#include "defs.h"
#include "format.h"
#include "ggv_bin.h"
#include "gpx.h"
#include "legacyformat.h"
#include "mynav.h"
<<<<<<< HEAD
#include "qstarz_bl_1000.h"
=======
#include "shape.h"
>>>>>>> 3f88f8db
#include "xcsv.h"
#include "yahoo.h"


extern ff_vecs_t geo_vecs;
extern ff_vecs_t mag_svecs;
extern ff_vecs_t mag_fvecs;
extern ff_vecs_t magX_fvecs;
extern ff_vecs_t garmin_vecs;
extern ff_vecs_t gdb_vecs;
extern ff_vecs_t mapsend_vecs;
extern ff_vecs_t mps_vecs;
extern ff_vecs_t nmea_vecs;
extern ff_vecs_t ozi_vecs;
extern ff_vecs_t pcx_vecs;
extern ff_vecs_t kml_vecs;
#if MAXIMAL_ENABLED
extern ff_vecs_t gpsutil_vecs;
extern ff_vecs_t lowranceusr_vecs;
extern ff_vecs_t holux_vecs;
extern ff_vecs_t tpg_vecs;
extern ff_vecs_t tpo2_vecs;
extern ff_vecs_t tpo3_vecs;
extern ff_vecs_t tmpro_vecs;
extern ff_vecs_t tiger_vecs;
extern ff_vecs_t easygps_vecs;
extern ff_vecs_t saroute_vecs;
extern ff_vecs_t navicache_vecs;
extern ff_vecs_t psit_vecs;
extern ff_vecs_t gpl_vecs;
extern ff_vecs_t text_vecs;
extern ff_vecs_t html_vecs;
extern ff_vecs_t netstumbler_vecs;
extern ff_vecs_t igc_vecs;
extern ff_vecs_t brauniger_iq_vecs;
extern ff_vecs_t mtk_vecs;
extern ff_vecs_t mtk_fvecs;
extern ff_vecs_t mtk_m241_vecs;
extern ff_vecs_t mtk_m241_fvecs;
extern ff_vecs_t mtk_locus_vecs;
#endif // MAXIMAL_ENABLED
extern ff_vecs_t wbt_svecs;
#if MAXIMAL_ENABLED
extern ff_vecs_t vpl_vecs;
extern ff_vecs_t wbt_fvecs;
//extern ff_vecs_t wbt_fvecs;
extern ff_vecs_t hiketech_vecs;
extern ff_vecs_t glogbook_vecs;
extern ff_vecs_t vcf_vecs;
extern ff_vecs_t google_dir_vecs;
extern ff_vecs_t maggeo_vecs;
extern ff_vecs_t an1_vecs;
extern ff_vecs_t tomtom_vecs;
extern ff_vecs_t tef_xml_vecs;
extern ff_vecs_t vitosmt_vecs;
extern ff_vecs_t wfff_xml_vecs;
extern ff_vecs_t bcr_vecs;
extern ff_vecs_t ignr_vecs;
#if CSVFMTS_ENABLED
extern ff_vecs_t stmsdf_vecs;
#endif // CSVFMTS_ENABLED
#if CSVFMTS_ENABLED
extern ff_vecs_t stmwpp_vecs;
#endif // CSVFMTS_ENABLED
extern ff_vecs_t cst_vecs;
extern ff_vecs_t nmn4_vecs;
#if CSVFMTS_ENABLED
extern ff_vecs_t compegps_vecs;
#endif // CSVFMTS_ENABLED
// extern ff_vecs_t yahoo_vecs;
extern ff_vecs_t unicsv_vecs;
extern ff_vecs_t gtm_vecs;
extern ff_vecs_t gpssim_vecs;
#if CSVFMTS_ENABLED
extern ff_vecs_t garmin_txt_vecs;
#endif // CSVFMTS_ENABLED
extern ff_vecs_t gtc_vecs;
extern ff_vecs_t dmtlog_vecs;
extern ff_vecs_t raymarine_vecs;
extern ff_vecs_t alanwpr_vecs;
extern ff_vecs_t alantrl_vecs;
extern ff_vecs_t vitovtt_vecs;
extern ff_vecs_t ggv_log_vecs;
#if CSVFMTS_ENABLED
extern ff_vecs_t g7towin_vecs;
#endif // CSVFMTS_ENABLED
extern ff_vecs_t garmin_gpi_vecs;
extern ff_vecs_t lmx_vecs;
extern ff_vecs_t random_vecs;
extern ff_vecs_t xol_vecs;
extern ff_vecs_t dg100_vecs;
extern ff_vecs_t dg200_vecs;
extern ff_vecs_t navilink_vecs;
extern ff_vecs_t ik3d_vecs;
extern ff_vecs_t osm_vecs;
extern ff_vecs_t destinator_poi_vecs;
extern ff_vecs_t destinator_itn_vecs;
extern ff_vecs_t destinator_trl_vecs;
extern ff_vecs_t exif_vecs;
extern ff_vecs_t vidaone_vecs;
extern ff_vecs_t igo8_vecs;
extern ff_vecs_t gopal_vecs;
extern ff_vecs_t humminbird_vecs;
extern ff_vecs_t humminbird_ht_vecs;
extern ff_vecs_t mapasia_tr7_vecs;
extern ff_vecs_t gnav_trl_vecs;
extern ff_vecs_t navitel_trk_vecs;
extern ff_vecs_t ggv_ovl_vecs;
#if CSVFMTS_ENABLED
extern ff_vecs_t jtr_vecs;
#endif // CSVFMTS_ENABLED
extern ff_vecs_t itracku_vecs;
extern ff_vecs_t itracku_fvecs;
extern ff_vecs_t sbp_vecs;
extern ff_vecs_t sbn_vecs;
extern ff_vecs_t mmo_vecs;
extern ff_vecs_t bushnell_vecs;
extern ff_vecs_t bushnell_trl_vecs;
extern ff_vecs_t skyforce_vecs;
extern ff_vecs_t pocketfms_bc_vecs;
extern ff_vecs_t pocketfms_fp_vecs;
extern ff_vecs_t pocketfms_wp_vecs;
extern ff_vecs_t v900_vecs;
extern ff_vecs_t ng_vecs;
extern ff_vecs_t enigma_vecs;
extern ff_vecs_t skytraq_vecs;
extern ff_vecs_t teletype_vecs;
extern ff_vecs_t skytraq_fvecs;
extern ff_vecs_t miniHomer_vecs;
extern ff_vecs_t jogmap_vecs;
extern ff_vecs_t wintec_tes_vecs;
extern ff_vecs_t subrip_vecs;
extern ff_vecs_t format_garmin_xt_vecs;
extern ff_vecs_t format_fit_vecs;
extern ff_vecs_t mapbar_track_vecs;
extern ff_vecs_t f90g_track_vecs;
extern ff_vecs_t mapfactor_vecs;
extern ff_vecs_t energympro_vecs;
extern ff_vecs_t geojson_vecs;
extern ff_vecs_t globalsat_sport_vecs;
#endif // MAXIMAL_ENABLED

class Vecs
{
// Meyers Singleton
public:
  static Vecs& Instance()
  {
    static Vecs instance;
    return instance;
  }
  Vecs(const Vecs&) = delete;
  Vecs& operator= (const Vecs&) = delete;
  Vecs(Vecs&&) = delete;
  Vecs& operator=(Vecs&&) = delete;

private:
  Vecs() = default;
  ~Vecs() = default;

private:
  struct vecs_t {
    Format* vec;
    QString name;
    QString desc;
    QString extensions; // list of possible extensions separated by '/', first is output default for GUI.
    QString parent;
  };

  struct arginfo_t {
    arginfo_t() = default;
    explicit arginfo_t(const arglist_t& arg) :
      argstring(arg.argstring),
      helpstring(arg.helpstring),
      defaultvalue(arg.defaultvalue),
      argtype(arg.argtype),
      minvalue(arg.minvalue),
      maxvalue(arg.maxvalue)
    {}

    QString argstring;
    QString helpstring;
    QString defaultvalue;
    uint32_t argtype{ARGTYPE_UNKNOWN};
    QString minvalue;
    QString maxvalue;
  };

  struct vecinfo_t {
    QString name;
    QString desc;
    QString extensions;
    QString parent;
    ff_type type{ff_type_file};
    QVector<ff_cap> cap;
    QVector<arginfo_t> arginfo;
  };

public:
  void init_vecs();
  void exit_vecs();
  static void assign_option(const QString& module, arglist_t* arg, const char* val);
  static void disp_vec_options(const QString& vecname, const QVector<arglist_t>* args);
  static void validate_options(const QStringList& options, const QVector<arglist_t>* args, const QString& name);
  static QString get_option(const QStringList& options, const char* argname);
  Format* find_vec(const QString& vecname);
  void disp_vecs() const;
  void disp_vec(const QString& vecname) const;
  static const char* name_option(uint32_t type);
  void disp_formats(int version) const;
  static bool validate_args(const QString& name, const QVector<arglist_t>* args);
  bool validate_formats() const;

private:
  static int is_integer(const char* c);
  QVector<vecinfo_t> sort_and_unify_vecs() const;
  static void disp_v1(ff_type t);
  static void disp_v2(const vecinfo_t& v);
  static void disp_help_url(const vecinfo_t& vec, const QString& argstring);
  static void disp_v3(const vecinfo_t& vec);
  static bool validate_vec(const vecs_t& vec);

private:
  /*
   * Having these LegacyFormat instances be non-static data members
   * prevents the static initialization order fiasco because
   * the static vec that is used to construct a legacy format
   * instance is guaranteed to have already constructed when an instance
   * of this class is constructed.
   */
#if CSVFMTS_ENABLED
  XcsvFormat xcsv_fmt;
#endif // CSVFMTS_ENABLED
  LegacyFormat geo_fmt {geo_vecs};
  GpxFormat gpx_fmt;
  LegacyFormat mag_sfmt {mag_svecs};
  LegacyFormat mag_ffmt {mag_fvecs};
  LegacyFormat magX_ffmt {magX_fvecs};
  LegacyFormat garmin_fmt {garmin_vecs};
  LegacyFormat gdb_fmt {gdb_vecs};
  LegacyFormat mapsend_fmt {mapsend_vecs};
  LegacyFormat mps_fmt {mps_vecs};
  LegacyFormat nmea_fmt {nmea_vecs};
  LegacyFormat ozi_fmt {ozi_vecs};
  LegacyFormat pcx_fmt {pcx_vecs};
  LegacyFormat kml_fmt {kml_vecs};
#if MAXIMAL_ENABLED
  LegacyFormat gpsutil_fmt {gpsutil_vecs};
  LegacyFormat lowranceusr_fmt {lowranceusr_vecs};
  LegacyFormat holux_fmt {holux_vecs};
  LegacyFormat tpg_fmt {tpg_vecs};
  LegacyFormat tpo2_fmt {tpo2_vecs};
  LegacyFormat tpo3_fmt {tpo3_vecs};
  LegacyFormat tmpro_fmt {tmpro_vecs};
  LegacyFormat tiger_fmt {tiger_vecs};
  LegacyFormat easygps_fmt {easygps_vecs};
  LegacyFormat saroute_fmt {saroute_vecs};
  LegacyFormat navicache_fmt {navicache_vecs};
  LegacyFormat psit_fmt {psit_vecs};
#if SHAPELIB_ENABLED
  ShapeFormat shape_fmt;
#endif
  LegacyFormat gpl_fmt {gpl_vecs};
  LegacyFormat text_fmt {text_vecs};
  LegacyFormat html_fmt {html_vecs};
  LegacyFormat netstumbler_fmt {netstumbler_vecs};
  LegacyFormat igc_fmt {igc_vecs};
  LegacyFormat brauniger_iq_fmt {brauniger_iq_vecs};
  LegacyFormat mtk_fmt {mtk_vecs};
  LegacyFormat mtk_ffmt {mtk_fvecs};
  LegacyFormat mtk_m241_fmt {mtk_m241_vecs};
  LegacyFormat mtk_m241_ffmt {mtk_m241_fvecs};
  LegacyFormat mtk_locus_fmt {mtk_locus_vecs};
#endif // MAXIMAL_ENABLED
  LegacyFormat wbt_sfmt {wbt_svecs};
#if MAXIMAL_ENABLED
  LegacyFormat vpl_fmt {vpl_vecs};
  LegacyFormat wbt_ffmt {wbt_fvecs};
//LegacyFormat wbt_ffmt {wbt_fvecs};
  LegacyFormat hiketech_fmt {hiketech_vecs};
  LegacyFormat glogbook_fmt {glogbook_vecs};
  LegacyFormat vcf_fmt {vcf_vecs};
  LegacyFormat google_dir_fmt {google_dir_vecs};
  LegacyFormat maggeo_fmt {maggeo_vecs};
  LegacyFormat an1_fmt {an1_vecs};
  LegacyFormat tomtom_fmt {tomtom_vecs};
  LegacyFormat tef_xml_fmt {tef_xml_vecs};
  LegacyFormat vitosmt_fmt {vitosmt_vecs};
  LegacyFormat wfff_xml_fmt {wfff_xml_vecs};
  LegacyFormat bcr_fmt {bcr_vecs};
  LegacyFormat ignr_fmt {ignr_vecs};
#if CSVFMTS_ENABLED
  LegacyFormat stmsdf_fmt {stmsdf_vecs};
#endif // CSVFMTS_ENABLED
#if CSVFMTS_ENABLED
  LegacyFormat stmwpp_fmt {stmwpp_vecs};
#endif // CSVFMTS_ENABLED
  LegacyFormat cst_fmt {cst_vecs};
  LegacyFormat nmn4_fmt {nmn4_vecs};
#if CSVFMTS_ENABLED
  LegacyFormat compegps_fmt {compegps_vecs};
#endif // CSVFMTS_ENABLED
  YahooFormat yahoo_fmt;
  LegacyFormat unicsv_fmt {unicsv_vecs};
  LegacyFormat gtm_fmt {gtm_vecs};
  LegacyFormat gpssim_fmt {gpssim_vecs};
#if CSVFMTS_ENABLED
  LegacyFormat garmin_txt_fmt {garmin_txt_vecs};
#endif // CSVFMTS_ENABLED
  LegacyFormat gtc_fmt {gtc_vecs};
  LegacyFormat dmtlog_fmt {dmtlog_vecs};
  LegacyFormat raymarine_fmt {raymarine_vecs};
  LegacyFormat alanwpr_fmt {alanwpr_vecs};
  LegacyFormat alantrl_fmt {alantrl_vecs};
  LegacyFormat vitovtt_fmt {vitovtt_vecs};
  LegacyFormat ggv_log_fmt {ggv_log_vecs};
#if CSVFMTS_ENABLED
  LegacyFormat g7towin_fmt {g7towin_vecs};
#endif // CSVFMTS_ENABLED
  LegacyFormat garmin_gpi_fmt {garmin_gpi_vecs};
  LegacyFormat lmx_fmt {lmx_vecs};
  LegacyFormat random_fmt {random_vecs};
  LegacyFormat xol_fmt {xol_vecs};
  LegacyFormat dg100_fmt {dg100_vecs};
  LegacyFormat dg200_fmt {dg200_vecs};
  LegacyFormat navilink_fmt {navilink_vecs};
  LegacyFormat ik3d_fmt {ik3d_vecs};
  LegacyFormat osm_fmt {osm_vecs};
  LegacyFormat destinator_poi_fmt {destinator_poi_vecs};
  LegacyFormat destinator_itn_fmt {destinator_itn_vecs};
  LegacyFormat destinator_trl_fmt {destinator_trl_vecs};
  LegacyFormat exif_fmt {exif_vecs};
  LegacyFormat vidaone_fmt {vidaone_vecs};
  LegacyFormat igo8_fmt {igo8_vecs};
  LegacyFormat gopal_fmt {gopal_vecs};
  LegacyFormat humminbird_fmt {humminbird_vecs};
  LegacyFormat humminbird_ht_fmt {humminbird_ht_vecs};
  LegacyFormat mapasia_tr7_fmt {mapasia_tr7_vecs};
  LegacyFormat gnav_trl_fmt {gnav_trl_vecs};
  LegacyFormat navitel_trk_fmt {navitel_trk_vecs};
  LegacyFormat ggv_ovl_fmt {ggv_ovl_vecs};
#if CSVFMTS_ENABLED
  LegacyFormat jtr_fmt {jtr_vecs};
#endif // CSVFMTS_ENABLED
  LegacyFormat itracku_fmt {itracku_vecs};
  LegacyFormat itracku_ffmt {itracku_fvecs};
  LegacyFormat sbp_fmt {sbp_vecs};
  LegacyFormat sbn_fmt {sbn_vecs};
  LegacyFormat mmo_fmt {mmo_vecs};
  LegacyFormat bushnell_fmt {bushnell_vecs};
  LegacyFormat bushnell_trl_fmt {bushnell_trl_vecs};
  LegacyFormat skyforce_fmt {skyforce_vecs};
  LegacyFormat pocketfms_bc_fmt {pocketfms_bc_vecs};
  LegacyFormat pocketfms_fp_fmt {pocketfms_fp_vecs};
  LegacyFormat pocketfms_wp_fmt {pocketfms_wp_vecs};
  LegacyFormat v900_fmt {v900_vecs};
  LegacyFormat ng_fmt {ng_vecs};
  LegacyFormat enigma_fmt {enigma_vecs};
  LegacyFormat skytraq_fmt {skytraq_vecs};
  LegacyFormat teletype_fmt {teletype_vecs};
  LegacyFormat skytraq_ffmt {skytraq_fvecs};
  LegacyFormat miniHomer_fmt {miniHomer_vecs};
  LegacyFormat jogmap_fmt {jogmap_vecs};
  LegacyFormat wintec_tes_fmt {wintec_tes_vecs};
  LegacyFormat subrip_fmt {subrip_vecs};
  LegacyFormat format_garmin_xt_fmt {format_garmin_xt_vecs};
  LegacyFormat format_fit_fmt {format_fit_vecs};
  LegacyFormat mapbar_track_fmt {mapbar_track_vecs};
  LegacyFormat f90g_track_fmt {f90g_track_vecs};
  LegacyFormat mapfactor_fmt {mapfactor_vecs};
  LegacyFormat energympro_fmt {energympro_vecs};
  MyNavFormat mynav_fmt;
  LegacyFormat geojson_fmt {geojson_vecs};
  GgvBinFormat ggv_bin_fmt;
  LegacyFormat globalsat_sport_fmt {globalsat_sport_vecs};
  QstarzBL1000Format qstarz_bl_1000_fmt;
#endif // MAXIMAL_ENABLED

  const QVector<vecs_t> vec_list {
#if CSVFMTS_ENABLED
    /* XCSV must be the first entry in this table. */
    {
      &xcsv_fmt,
      "xcsv",
      "? Character Separated Values",
      nullptr,
      nullptr,
    },
#endif
    {
      &geo_fmt,
      "geo",
      "Geocaching.com .loc",
      "loc",
      nullptr,
    },
    {
      &gpx_fmt,
      "gpx",
      "GPX XML",
      "gpx",
      nullptr,
    },
    {
      &mag_sfmt,
      "magellan",
      "Magellan serial protocol",
      nullptr,
      nullptr,
    },
    {
      &mag_ffmt,
      "magellan",
      "Magellan SD files (as for Meridian)",
      nullptr,
      nullptr,
    },
    {
      &magX_ffmt,
      "magellanx",
      "Magellan SD files (as for eXplorist)",
      "upt",
      nullptr,
    },
    {
      &garmin_fmt,
      "garmin",
      "Garmin serial/USB protocol",
      nullptr,
      nullptr,
    },
    {
      &gdb_fmt,
      "gdb",
      "Garmin MapSource - gdb",
      "gdb",
      nullptr,
    },
    {
      &mapsend_fmt,
      "mapsend",
      "Magellan Mapsend",
      nullptr,
      nullptr,
    },
    {
      &mps_fmt,
      "mapsource",
      "Garmin MapSource - mps",
      "mps",
      nullptr,
    },
    {
      &nmea_fmt,
      "nmea",
      "NMEA 0183 sentences",
      nullptr,
      nullptr,
    },
    {
      &ozi_fmt,
      "ozi",
      "OziExplorer",
      nullptr,
      nullptr,
    },
    {
      &pcx_fmt,
      "pcx",
      "Garmin PCX5",
      "pcx",
      nullptr,
    },
    {
      &kml_fmt,
      "kml",
      "Google Earth (Keyhole) Markup Language",
      "kml",
      nullptr,
    },
#if MAXIMAL_ENABLED
    {
      &gpsutil_fmt,
      "gpsutil",
      "gpsutil",
      nullptr,
      nullptr,
    },
    {
      &lowranceusr_fmt,
      "lowranceusr",
      "Lowrance USR",
      "usr",
      nullptr,
    },
    {
      &holux_fmt,
      "holux",
      "Holux (gm-100) .wpo Format",
      "wpo",
      nullptr,
    },
    {
      &tpg_fmt,
      "tpg",
      "National Geographic Topo .tpg (waypoints)",
      "tpg",
      nullptr,
    },
    {
      &tpo2_fmt,
      "tpo2",
      "National Geographic Topo 2.x .tpo",
      "tpo",
      nullptr,
    },
    {
      &tpo3_fmt,
      "tpo3",
      "National Geographic Topo 3.x/4.x .tpo",
      "tpo",
      nullptr,
    },
    {
      &tmpro_fmt,
      "tmpro",
      "TopoMapPro Places File",
      "tmpro",
      nullptr,
    },
    {
      &tiger_fmt,
      "tiger",
      "U.S. Census Bureau Tiger Mapping Service",
      nullptr,
      nullptr,
    },
    {
      &easygps_fmt,
      "easygps",
      "EasyGPS binary format",
      "loc",
      nullptr,
    },
    {
      &saroute_fmt,
      "saroute",
      "DeLorme Street Atlas Route",
      "anr",
      nullptr,
    },
    {
      &navicache_fmt,
      "navicache",
      "Navicache.com XML",
      nullptr,
      nullptr,
    },
    {	/* MRCB */
      &psit_fmt,
      "psitrex",
      "KuDaTa PsiTrex text",
      nullptr,
      nullptr,
    },
#if SHAPELIB_ENABLED
    {
      &shape_fmt,
      "shape",
      "ESRI shapefile",
      "shp",
      nullptr,
    },
#endif
    {
      &gpl_fmt,
      "gpl",
      "DeLorme GPL",
      "gpl",
      nullptr,
    },
    {
      &text_fmt,
      "text",
      "Textual Output",
      "txt",
      nullptr,
    },
    {
      &html_fmt,
      "html",
      "HTML Output",
      "html",
      nullptr,
    },
    {
      &netstumbler_fmt,
      "netstumbler",
      "NetStumbler Summary File (text)",
      nullptr,
      nullptr,
    },
    {
      &igc_fmt,
      "igc",
      "FAI/IGC Flight Recorder Data Format",
      nullptr,
      nullptr,
    },
    {
      &brauniger_iq_fmt,
      "baroiq",
      "Brauniger IQ Series Barograph Download",
      nullptr,
      nullptr,
    },
    {
      &mtk_fmt,
      "mtk",
      "MTK Logger (iBlue 747,Qstarz BT-1000,...) download",
      nullptr,
      nullptr,
    },
    {
      &mtk_ffmt,
      "mtk-bin",
      "MTK Logger (iBlue 747,...) Binary File Format",
      "bin",
      nullptr,
    },
    {
      &mtk_m241_fmt,
      "m241",
      "Holux M-241 (MTK based) download",
      nullptr,
      nullptr,
    },
    {
      &mtk_m241_ffmt,
      "m241-bin",
      "Holux M-241 (MTK based) Binary File Format",
      "bin",
      nullptr,
    },
    {
      &mtk_locus_fmt,
      "mtk_locus",
      "MediaTek Locus",
      nullptr,
      nullptr,
    },
#endif // MAXIMAL_ENABLED
    {
      &wbt_sfmt,
      "wbt",
      "Wintec WBT-100/200 GPS Download",
      nullptr,
      nullptr,
    },
#if MAXIMAL_ENABLED
    {
      &vpl_fmt,
      "vpl",
      "Honda/Acura Navigation System VP Log File Format",
      nullptr,
      nullptr,
    },
    {
      &wbt_ffmt,
      "wbt-bin",
      "Wintec WBT-100/200 Binary File Format",
      "bin",
      nullptr,
    },
    {
      &wbt_ffmt,
      "wbt-tk1",
      "Wintec WBT-201/G-Rays 2 Binary File Format",
      "tk1",
      nullptr,
    },
    {
      &hiketech_fmt,
      "hiketech",
      "HikeTech",
      "gps",
      nullptr,
    },
    {
      &glogbook_fmt,
      "glogbook",
      "Garmin Logbook XML",
      "xml",
      nullptr,
    },
    {
      &vcf_fmt,
      "vcard",
      "Vcard Output (for iPod)",
      "vcf",
      nullptr,
    },
    {
      &google_dir_fmt,
      "googledir",
      "Google Directions XML",
      "xml",
      nullptr,
    },
    {
      &maggeo_fmt,
      "maggeo",
      "Magellan Explorist Geocaching",
      "gs",
      nullptr,
    },
    {
      &an1_fmt,
      "an1",
      "DeLorme .an1 (drawing) file",
      "an1",
      nullptr,
    },
    {
      &tomtom_fmt,
      "tomtom",
      "TomTom POI file (.ov2)",
      "ov2",
      nullptr,
    },
    {
      &tef_xml_fmt,
      "tef",
      "Map&Guide 'TourExchangeFormat' XML",
      "xml",
      nullptr,
    },
    {
      &vitosmt_fmt,
      "vitosmt",
      "Vito Navigator II tracks",
      "smt",
      nullptr,
    },
    {
      &wfff_xml_fmt,
      "wfff",
      "WiFiFoFum 2.0 for PocketPC XML",
      "xml",
      nullptr,
    },
    {
      &bcr_fmt,
      "bcr",
      "Motorrad Routenplaner (Map&Guide) .bcr files",
      "bcr",
      nullptr,
    },
    {
      &ignr_fmt,
      "ignrando",
      "IGN Rando track files",
      "rdn",
      nullptr,
    },
#if CSVFMTS_ENABLED
    {
      &stmsdf_fmt,
      "stmsdf",
      "Suunto Trek Manager (STM) .sdf files",
      "sdf",
      nullptr,
    },
#endif
#if CSVFMTS_ENABLED
    {
      &stmwpp_fmt,
      "stmwpp",
      "Suunto Trek Manager (STM) WaypointPlus files",
      "txt",
      nullptr,
    },
#endif //  CSVFMTS_ENABLED
    {
      &cst_fmt,
      "cst",
      "CarteSurTable data file",
      "cst",
      nullptr,
    },
    {
      &nmn4_fmt,
      "nmn4",
      "Navigon Mobile Navigator .rte files",
      "rte",
      nullptr,
    },
#if CSVFMTS_ENABLED
    {
      &compegps_fmt,
      "compegps",
      "CompeGPS data files (.wpt/.trk/.rte)",
      nullptr,
      nullptr,
    },
#endif //CSVFMTS_ENABLED
    {
      &yahoo_fmt,
      "yahoo",
      "Yahoo Geocode API data",
      nullptr,
      nullptr,
    },
    {
      &unicsv_fmt,
      "unicsv",
      "Universal csv with field structure in first line",
      nullptr,
      nullptr,
    },
    {
      &gtm_fmt,
      "gtm",
      "GPS TrackMaker",
      "gtm",
      nullptr,
    },
    {
      &gpssim_fmt,
      "gpssim",
      "Franson GPSGate Simulation",
      "gpssim",
      nullptr,
    },
#if CSVFMTS_ENABLED
    {
      &garmin_txt_fmt,
      "garmin_txt",
      "Garmin MapSource - txt (tab delimited)",
      "txt",
      nullptr,
    },
#endif // CSVFMTS_ENABLED
    {
      &gtc_fmt,
      "gtrnctr",
      "Garmin Training Center (.tcx/.crs/.hst/.xml)",
      "tcx/crs/hst/xml",
      nullptr,
    },
    {
      &dmtlog_fmt,
      "dmtlog",
      "TrackLogs digital mapping (.trl)",
      "trl",
      nullptr,
    },
    {
      &raymarine_fmt,
      "raymarine",
      "Raymarine Waypoint File (.rwf)",
      "rwf",
      nullptr,
    },
    {
      &alanwpr_fmt,
      "alanwpr",
      "Alan Map500 waypoints and routes (.wpr)",
      "wpr",
      nullptr,
    },
    {
      &alantrl_fmt,
      "alantrl",
      "Alan Map500 tracklogs (.trl)",
      "trl",
      nullptr,
    },
    {
      &vitovtt_fmt,
      "vitovtt",
      "Vito SmartMap tracks (.vtt)",
      "vtt",
      nullptr,
    },
    {
      &ggv_log_fmt,
      "ggv_log",
      "Geogrid-Viewer tracklogs (.log)",
      "log",
      nullptr,
    },
#if CSVFMTS_ENABLED
    {
      &g7towin_fmt,
      "g7towin",
      "G7ToWin data files (.g7t)",
      "g7t",
      nullptr,
    },
#endif
    {
      &garmin_gpi_fmt,
      "garmin_gpi",
      "Garmin Points of Interest (.gpi)",
      "gpi",
      nullptr,
    },
    {
      &lmx_fmt,
      "lmx",
      "Nokia Landmark Exchange",
      nullptr,
      nullptr,
    },
    {
      &random_fmt,
      "random",
      "Internal GPS data generator",
      nullptr,
      nullptr,
    },
    {
      &xol_fmt,
      "xol",
      "Swiss Map 25/50/100 (.xol)",
      "xol",
      nullptr,
    },
    {
      &dg100_fmt,
      "dg-100",
      "GlobalSat DG-100/BT-335 Download",
      nullptr,
      nullptr,
    },
    {
      &dg200_fmt,
      "dg-200",
      "GlobalSat DG-200 Download",
      nullptr,
      nullptr,
    },
    {
      &navilink_fmt,
      "navilink",
      "NaviGPS GT-11/BGT-11 Download",
      nullptr,
      nullptr,
    },
    {
      &ik3d_fmt,
      "ik3d",
      "MagicMaps IK3D project file (.ikt)",
      "ikt",
      nullptr,
    },
    {
      &osm_fmt,
      "osm",
      "OpenStreetMap data files",
      "osm",
      nullptr,
    },
    {
      &destinator_poi_fmt,
      "destinator_poi",
      "Destinator Points of Interest (.dat)",
      "dat",
      nullptr,
    },
    {
      &destinator_itn_fmt,
      "destinator_itn",
      "Destinator Itineraries (.dat)",
      "dat",
      nullptr,
    },
    {
      &destinator_trl_fmt,
      "destinator_trl",
      "Destinator TrackLogs (.dat)",
      "dat",
      nullptr,
    },
    {
      &exif_fmt,
      "exif",
      "Embedded Exif-GPS data (.jpg)",
      "jpg",
      nullptr,
    },
    {
      &vidaone_fmt,
      "vidaone",
      "VidaOne GPS for Pocket PC (.gpb)",
      "gpb",
      nullptr,
    },
    {
      &igo8_fmt,
      "igo8",
      "IGO8 .trk",
      "trk",
      nullptr,
    },
    {
      &gopal_fmt,
      "gopal",
      "GoPal GPS track log (.trk)",
      "trk",
      nullptr,
    },
    {
      &humminbird_fmt,
      "humminbird",
      "Humminbird waypoints and routes (.hwr)",
      "hwr",
      nullptr,
    },
    {
      &humminbird_ht_fmt,
      "humminbird_ht",
      "Humminbird tracks (.ht)",
      "ht",
      nullptr,
    },
    {
      &mapasia_tr7_fmt,
      "mapasia_tr7",
      "MapAsia track file (.tr7)",
      "tr7",
      nullptr,
    },
    {
      &gnav_trl_fmt,
      "gnav_trl",
      "Google Navigator Tracklines (.trl)",
      "trl",
      nullptr,
    },
    {
      &navitel_trk_fmt,
      "navitel_trk",
      "Navitel binary track (.bin)",
      "bin",
      nullptr,
    },
    {
      &ggv_ovl_fmt,
      "ggv_ovl",
      "Geogrid-Viewer ascii overlay file (.ovl)",
      "ovl",
      nullptr,
    },
#if CSVFMTS_ENABLED
    {
      &jtr_fmt,
      "jtr",
      "Jelbert GeoTagger data file",
      "jtr",
      nullptr,
    },
#endif
    {
      &itracku_fmt,
      "itracku",
      "XAiOX iTrackU Logger",
      nullptr,
      nullptr,
    },
    {
      &itracku_ffmt,
      "itracku-bin",
      "XAiOX iTrackU Logger Binary File Format",
      "bin",
      nullptr,
    },
    {
      &sbp_fmt,
      "sbp",
      "NaviGPS GT-31/BGT-31 datalogger (.sbp)",
      "sbp",
      nullptr,
    },
    {
      &sbn_fmt,
      "sbn",
      "NaviGPS GT-31/BGT-31 SiRF binary logfile (.sbn)",
      "sbn",
      nullptr,
    },
    {
      &mmo_fmt,
      "mmo",
      "Memory-Map Navigator overlay files (.mmo)",
      "mmo",
      nullptr,
    },
    {
      &bushnell_fmt,
      "bushnell",
      "Bushnell GPS Waypoint file",
      "wpt",
      nullptr,
    },
    {
      &bushnell_trl_fmt,
      "bushnell_trl",
      "Bushnell GPS Trail file",
      "trl",
      nullptr,
    },
    {
      &skyforce_fmt,
      "skyforce",
      "Skymap / KMD150 ascii files",
      nullptr,
      nullptr,
    },
    {
      &pocketfms_bc_fmt,
      "pocketfms_bc",
      "PocketFMS breadcrumbs",
      nullptr,
      nullptr,
    },
    {
      &pocketfms_fp_fmt,
      "pocketfms_fp",
      "PocketFMS flightplan (.xml)",
      "xml",
      nullptr,
    },
    {
      &pocketfms_wp_fmt,
      "pocketfms_wp",
      "PocketFMS waypoints (.txt)",
      "txt",
      nullptr,
    },
    {
      &v900_fmt,
      "v900",
      "Columbus/Visiontac V900 files (.csv)",
      nullptr,
      nullptr,
    },
    {
      &ng_fmt,
      "naviguide",
      "Naviguide binary route file (.twl)",
      "twl",
      nullptr,
    },
    {
      &enigma_fmt,
      "enigma",
      "Enigma binary waypoint file (.ert)",
      "ert",
      nullptr,
    },
    {
      &skytraq_fmt,
      "skytraq",
      "SkyTraq Venus based loggers (download)",
      nullptr,
      nullptr,
    },
    {
      &teletype_fmt,
      "teletype",
      "Teletype [ Get Jonathon Johnson to describe",
      nullptr,
      nullptr,
    },
    {
      &skytraq_ffmt,
      "skytraq-bin",
      "SkyTraq Venus based loggers Binary File Format",
      "bin",
      nullptr,
    },
    {
      &miniHomer_fmt,
      "miniHomer",
      "MiniHomer, a skyTraq Venus 6 based logger (download tracks, waypoints and get/set POI)",
      nullptr,
      nullptr,
    },
    {
      &jogmap_fmt,
      "jogmap",
      "Jogmap.de XML format",
      "xml",
      nullptr,
    },
    {
      &wintec_tes_fmt,
      "wintec_tes",
      "Wintec TES file",
      "tes",
      nullptr,
    },
    {
      &subrip_fmt,
      "subrip",
      "SubRip subtitles for video mapping (.srt)",
      "srt",
      nullptr,
    },
    {
      &format_garmin_xt_fmt,
      "garmin_xt",
      "Mobile Garmin XT Track files",
      nullptr,
      nullptr,
    },
    {
      &format_fit_fmt,
      "garmin_fit",
      "Flexible and Interoperable Data Transfer (FIT) Activity file",
      "fit",
      nullptr,
    },
    {
      &mapbar_track_fmt,
      "mapbar",
      "Mapbar (China) navigation track for Sonim Xp3300",
      "trk",
      nullptr,
    },
    {
      &f90g_track_fmt,
      "f90g",
      "F90G Automobile DVR GPS log file",
      "map",
      nullptr,
    },
    {
      &mapfactor_fmt,
      "mapfactor",
      "Mapfactor Navigator",
      "xml",
      nullptr,
    },
    {
      &energympro_fmt,
      "energympro",
      "Energympro GPS training watch",
      "cpo",
      nullptr,
    },
    {
      &mynav_fmt,
      "mynav",
      "MyNav TRC format",
      "trc",
      nullptr,
    },
    {
      &geojson_fmt,
      "geojson",
      "GeoJson",
      "json",
      nullptr,
    },
    {
      &ggv_bin_fmt,
      "ggv_bin",
      "Geogrid-Viewer binary overlay file (.ovl)",
      "ovl",
      nullptr,
    },
    {
      &globalsat_sport_fmt,
      "globalsat",
      "GlobalSat GH625XT GPS training watch",
      nullptr,
      nullptr,
    },
    {
      &qstarz_bl_1000_fmt,
      "qstarz_bl-1000",
      "Qstarz BL-1000",
      nullptr,
      nullptr,
    }
#endif // MAXIMAL_ENABLED
  };
};
#endif // VECS_H_INCLUDED_<|MERGE_RESOLUTION|>--- conflicted
+++ resolved
@@ -33,11 +33,8 @@
 #include "gpx.h"
 #include "legacyformat.h"
 #include "mynav.h"
-<<<<<<< HEAD
 #include "qstarz_bl_1000.h"
-=======
 #include "shape.h"
->>>>>>> 3f88f8db
 #include "xcsv.h"
 #include "yahoo.h"
 
