/*
    Describe vectors containing file operations.

    Copyright (C) 2002, 2004, 2005, 2006, 2007 Robert Lipe, robertlipe+source@gpsbabel.org

    This program is free software; you can redistribute it and/or modify
    it under the terms of the GNU General Public License as published by
    the Free Software Foundation; either version 2 of the License, or
    (at your option) any later version.

    This program is distributed in the hope that it will be useful,
    but WITHOUT ANY WARRANTY; without even the implied warranty of
    MERCHANTABILITY or FITNESS FOR A PARTICULAR PURPOSE.  See the
    GNU General Public License for more details.

    You should have received a copy of the GNU General Public License
    along with this program; if not, write to the Free Software
    Foundation, Inc., 51 Franklin Street, Fifth Floor, Boston, MA  02110-1301, USA.

 */
#ifndef VECS_H_INCLUDED_
#define VECS_H_INCLUDED_

#include <cstdint>

#include <QString>              // for QString
#include <QStringList>          // for QStringList
#include <QVector>              // for QVector<>::iterator, QVector

#include "defs.h"
#include "dg-100.h"
#include "energympro.h"
#include "format.h"
#include "garmin_fit.h"
#include "geojson.h"
#include "ggv_bin.h"
#include "globalsat_sport.h"
#include "gpx.h"
#include "kml.h"
#include "legacyformat.h"
#include "lowranceusr.h"
#include "mynav.h"
#include "nmea.h"
#include "osm.h"
#include "qstarz_bl_1000.h"
#include "random.h"
#include "shape.h"
#include "skytraq.h"
#include "subrip.h"
#include "teletype.h"
#include "unicsv.h"
#include "wintec_tes.h"
#include "xcsv.h"

extern ff_vecs_t geo_vecs;
extern ff_vecs_t mag_svecs;
extern ff_vecs_t mag_fvecs;
extern ff_vecs_t magX_fvecs;
extern ff_vecs_t garmin_vecs;
extern ff_vecs_t gdb_vecs;
extern ff_vecs_t ozi_vecs;
#if MAXIMAL_ENABLED
extern ff_vecs_t holux_vecs;
extern ff_vecs_t tpg_vecs;
extern ff_vecs_t tpo2_vecs;
extern ff_vecs_t tpo3_vecs;
extern ff_vecs_t easygps_vecs;
extern ff_vecs_t saroute_vecs;
extern ff_vecs_t gpl_vecs;
extern ff_vecs_t text_vecs;
extern ff_vecs_t html_vecs;
extern ff_vecs_t igc_vecs;
extern ff_vecs_t brauniger_iq_vecs;
extern ff_vecs_t mtk_vecs;
extern ff_vecs_t mtk_fvecs;
extern ff_vecs_t mtk_m241_vecs;
extern ff_vecs_t mtk_m241_fvecs;
extern ff_vecs_t mtk_locus_vecs;
#endif // MAXIMAL_ENABLED
extern ff_vecs_t wbt_svecs;
#if MAXIMAL_ENABLED
extern ff_vecs_t wbt_fvecs;
//extern ff_vecs_t wbt_fvecs;
extern ff_vecs_t hiketech_vecs;
extern ff_vecs_t glogbook_vecs;
extern ff_vecs_t vcf_vecs;
extern ff_vecs_t google_dir_vecs;
extern ff_vecs_t tomtom_vecs;
extern ff_vecs_t tef_xml_vecs;
extern ff_vecs_t bcr_vecs;
extern ff_vecs_t ignr_vecs;
extern ff_vecs_t gtm_vecs;
extern ff_vecs_t gpssim_vecs;
#if CSVFMTS_ENABLED
extern ff_vecs_t garmin_txt_vecs;
#endif // CSVFMTS_ENABLED
extern ff_vecs_t gtc_vecs;
extern ff_vecs_t dmtlog_vecs;
extern ff_vecs_t raymarine_vecs;
extern ff_vecs_t ggv_log_vecs;
extern ff_vecs_t garmin_gpi_vecs;
extern ff_vecs_t lmx_vecs;
extern ff_vecs_t xol_vecs;
extern ff_vecs_t navilink_vecs;
extern ff_vecs_t ik3d_vecs;
extern ff_vecs_t destinator_poi_vecs;
extern ff_vecs_t destinator_itn_vecs;
extern ff_vecs_t destinator_trl_vecs;
extern ff_vecs_t exif_vecs;
extern ff_vecs_t igo8_vecs;
extern ff_vecs_t humminbird_vecs;
extern ff_vecs_t humminbird_ht_vecs;
extern ff_vecs_t mapasia_tr7_vecs;
extern ff_vecs_t gnav_trl_vecs;
extern ff_vecs_t navitel_trk_vecs;
extern ff_vecs_t ggv_ovl_vecs;
#if CSVFMTS_ENABLED
#endif // CSVFMTS_ENABLED
extern ff_vecs_t itracku_vecs;
extern ff_vecs_t itracku_fvecs;
extern ff_vecs_t sbp_vecs;
extern ff_vecs_t sbn_vecs;
extern ff_vecs_t mmo_vecs;
extern ff_vecs_t v900_vecs;
extern ff_vecs_t enigma_vecs;
<<<<<<< HEAD
extern ff_vecs_t skytraq_vecs;
extern ff_vecs_t skytraq_fvecs;
extern ff_vecs_t miniHomer_vecs;
extern ff_vecs_t wintec_tes_vecs;
=======
extern ff_vecs_t teletype_vecs;
>>>>>>> e168d172
extern ff_vecs_t format_garmin_xt_vecs;
extern ff_vecs_t mapbar_track_vecs;
extern ff_vecs_t f90g_track_vecs;
extern ff_vecs_t mapfactor_vecs;
#endif // MAXIMAL_ENABLED

class Vecs
{
// Meyers Singleton
public:
  static Vecs& Instance()
  {
    static Vecs instance;
    return instance;
  }
  Vecs(const Vecs&) = delete;
  Vecs& operator= (const Vecs&) = delete;
  Vecs(Vecs&&) = delete;
  Vecs& operator=(Vecs&&) = delete;

private:
  Vecs() = default;
  ~Vecs() = default;

private:
  struct vecs_t {
    Format* vec;
    QString name;
    QString desc;
    QString extensions; // list of possible extensions separated by '/', first is output default for GUI.
    QString parent;
  };

  struct arginfo_t {
    arginfo_t() = default;
    explicit arginfo_t(const arglist_t& arg) :
      argstring(arg.argstring),
      helpstring(arg.helpstring),
      defaultvalue(arg.defaultvalue),
      argtype(arg.argtype),
      minvalue(arg.minvalue),
      maxvalue(arg.maxvalue)
    {}

    QString argstring;
    QString helpstring;
    QString defaultvalue;
    uint32_t argtype{ARGTYPE_UNKNOWN};
    QString minvalue;
    QString maxvalue;
  };

  struct vecinfo_t {
    QString name;
    QString desc;
    QString extensions;
    QString parent;
    ff_type type{ff_type_file};
    QVector<ff_cap> cap;
    QVector<arginfo_t> arginfo;
  };

  struct style_vec_t {
    QString name;
    QString style_filename;
  };


public:
  void init_vecs();
  void exit_vecs();
  static void assign_option(const QString& module, arglist_t* arg, const char* val);
  static void disp_vec_options(const QString& vecname, const QVector<arglist_t>* args);
  static void validate_options(const QStringList& options, const QVector<arglist_t>* args, const QString& name);
  static QString get_option(const QStringList& options, const char* argname);
  Format* find_vec(const QString& vecname);
  void disp_vecs() const;
  void disp_vec(const QString& vecname) const;
  static const char* name_option(uint32_t type);
  void disp_formats(int version) const;
  static bool validate_args(const QString& name, const QVector<arglist_t>* args);
  bool validate_formats() const;

private:
  static int is_integer(const char* c);
  static QVector<style_vec_t> create_style_vec();
  QVector<vecinfo_t> sort_and_unify_vecs() const;
  static void disp_v1(ff_type t);
  static void disp_v2(const vecinfo_t& v);
  static void disp_help_url(const vecinfo_t& vec, const QString& argstring);
  static void disp_v3(const vecinfo_t& vec);
  static bool validate_vec(const vecs_t& vec);

private:
  QVector<style_vec_t> style_list;
  /*
   * Having these LegacyFormat instances be non-static data members
   * prevents the static initialization order fiasco because
   * the static vec that is used to construct a legacy format
   * instance is guaranteed to have already constructed when an instance
   * of this class is constructed.
   */
#if CSVFMTS_ENABLED
  XcsvFormat xcsv_fmt;
#endif // CSVFMTS_ENABLED
  LegacyFormat geo_fmt {geo_vecs};
  GpxFormat gpx_fmt;
  LegacyFormat mag_sfmt {mag_svecs};
  LegacyFormat mag_ffmt {mag_fvecs};
  LegacyFormat magX_ffmt {magX_fvecs};
  LegacyFormat garmin_fmt {garmin_vecs};
  LegacyFormat gdb_fmt {gdb_vecs};
  NmeaFormat nmea_fmt;
  LegacyFormat ozi_fmt {ozi_vecs};
  KmlFormat kml_fmt;
#if MAXIMAL_ENABLED
  LowranceusrFormat lowranceusr_fmt;
  LegacyFormat holux_fmt {holux_vecs};
  LegacyFormat tpg_fmt {tpg_vecs};
  LegacyFormat tpo2_fmt {tpo2_vecs};
  LegacyFormat tpo3_fmt {tpo3_vecs};
  LegacyFormat easygps_fmt {easygps_vecs};
  LegacyFormat saroute_fmt {saroute_vecs};
#if SHAPELIB_ENABLED
  ShapeFormat shape_fmt;
#endif
  LegacyFormat gpl_fmt {gpl_vecs};
  LegacyFormat text_fmt {text_vecs};
  LegacyFormat html_fmt {html_vecs};
  LegacyFormat igc_fmt {igc_vecs};
  LegacyFormat brauniger_iq_fmt {brauniger_iq_vecs};
  LegacyFormat mtk_fmt {mtk_vecs};
  LegacyFormat mtk_ffmt {mtk_fvecs};
  LegacyFormat mtk_m241_fmt {mtk_m241_vecs};
  LegacyFormat mtk_m241_ffmt {mtk_m241_fvecs};
  LegacyFormat mtk_locus_fmt {mtk_locus_vecs};
#endif // MAXIMAL_ENABLED
  LegacyFormat wbt_sfmt {wbt_svecs};
#if MAXIMAL_ENABLED
  LegacyFormat wbt_ffmt {wbt_fvecs};
//LegacyFormat wbt_ffmt {wbt_fvecs};
  LegacyFormat hiketech_fmt {hiketech_vecs};
  LegacyFormat glogbook_fmt {glogbook_vecs};
  LegacyFormat vcf_fmt {vcf_vecs};
  LegacyFormat google_dir_fmt {google_dir_vecs};
  LegacyFormat tomtom_fmt {tomtom_vecs};
  LegacyFormat tef_xml_fmt {tef_xml_vecs};
  LegacyFormat bcr_fmt {bcr_vecs};
  LegacyFormat ignr_fmt {ignr_vecs};
  UnicsvFormat unicsv_fmt;
  LegacyFormat gtm_fmt {gtm_vecs};
  LegacyFormat gpssim_fmt {gpssim_vecs};
#if CSVFMTS_ENABLED
  LegacyFormat garmin_txt_fmt {garmin_txt_vecs};
#endif // CSVFMTS_ENABLED
  LegacyFormat gtc_fmt {gtc_vecs};
  LegacyFormat dmtlog_fmt {dmtlog_vecs};
  LegacyFormat raymarine_fmt {raymarine_vecs};
  LegacyFormat ggv_log_fmt {ggv_log_vecs};
  LegacyFormat garmin_gpi_fmt {garmin_gpi_vecs};
  LegacyFormat lmx_fmt {lmx_vecs};
  RandomFormat random_fmt;
  LegacyFormat xol_fmt {xol_vecs};
  Dg100SerialFormat dg100_fmt;
  Dg100FileFormat dg100_ffmt;
  Dg200SerialFormat dg200_fmt;
  Dg200FileFormat dg200_ffmt;
  LegacyFormat navilink_fmt {navilink_vecs};
  LegacyFormat ik3d_fmt {ik3d_vecs};
  OsmFormat osm_fmt;
  LegacyFormat destinator_poi_fmt {destinator_poi_vecs};
  LegacyFormat destinator_itn_fmt {destinator_itn_vecs};
  LegacyFormat destinator_trl_fmt {destinator_trl_vecs};
  LegacyFormat exif_fmt {exif_vecs};
  LegacyFormat igo8_fmt {igo8_vecs};
  LegacyFormat humminbird_fmt {humminbird_vecs};
  LegacyFormat humminbird_ht_fmt {humminbird_ht_vecs};
  LegacyFormat mapasia_tr7_fmt {mapasia_tr7_vecs};
  LegacyFormat gnav_trl_fmt {gnav_trl_vecs};
  LegacyFormat navitel_trk_fmt {navitel_trk_vecs};
  LegacyFormat ggv_ovl_fmt {ggv_ovl_vecs};
  LegacyFormat itracku_fmt {itracku_vecs};
  LegacyFormat itracku_ffmt {itracku_fvecs};
  LegacyFormat sbp_fmt {sbp_vecs};
  LegacyFormat sbn_fmt {sbn_vecs};
  LegacyFormat mmo_fmt {mmo_vecs};
  LegacyFormat v900_fmt {v900_vecs};
  LegacyFormat enigma_fmt {enigma_vecs};
<<<<<<< HEAD
  LegacyFormat skytraq_fmt {skytraq_vecs};
  TeletypeFormat teletype_fmt;
  LegacyFormat skytraq_ffmt {skytraq_fvecs};
  LegacyFormat miniHomer_fmt {miniHomer_vecs};
  LegacyFormat wintec_tes_fmt {wintec_tes_vecs};
=======
  SkytraqFormat skytraq_fmt;
  LegacyFormat teletype_fmt {teletype_vecs};
  SkytraqfileFormat skytraq_ffmt;
  MinihomerFormat miniHomer_fmt;
  WintecTesFormat wintec_tes_fmt;
>>>>>>> e168d172
  SubripFormat subrip_fmt;
  LegacyFormat format_garmin_xt_fmt {format_garmin_xt_vecs};
  GarminFitFormat format_fit_fmt;
  LegacyFormat mapbar_track_fmt {mapbar_track_vecs};
  LegacyFormat f90g_track_fmt {f90g_track_vecs};
  LegacyFormat mapfactor_fmt {mapfactor_vecs};
  EnergymproFormat energympro_fmt;
  MyNavFormat mynav_fmt;
  GeoJsonFormat geojson_fmt;
  GgvBinFormat ggv_bin_fmt;
  GlobalsatSportFormat globalsat_sport_fmt;
  QstarzBL1000Format qstarz_bl_1000_fmt;
#endif // MAXIMAL_ENABLED

  const QVector<vecs_t> vec_list {
#if CSVFMTS_ENABLED
    /* XCSV must be the first entry in this table. */
    {
      &xcsv_fmt,
      "xcsv",
      "? Character Separated Values",
      nullptr,
      nullptr,
    },
#endif
    {
      &geo_fmt,
      "geo",
      "Geocaching.com .loc",
      "loc",
      nullptr,
    },
    {
      &gpx_fmt,
      "gpx",
      "GPX XML",
      "gpx",
      nullptr,
    },
    {
      &mag_sfmt,
      "magellan",
      "Magellan serial protocol",
      nullptr,
      nullptr,
    },
    {
      &mag_ffmt,
      "magellan",
      "Magellan SD files (as for Meridian)",
      nullptr,
      nullptr,
    },
    {
      &magX_ffmt,
      "magellanx",
      "Magellan SD files (as for eXplorist)",
      "upt",
      nullptr,
    },
    {
      &garmin_fmt,
      "garmin",
      "Garmin serial/USB protocol",
      nullptr,
      nullptr,
    },
    {
      &gdb_fmt,
      "gdb",
      "Garmin MapSource - gdb",
      "gdb",
      nullptr,
    },
    {
      &nmea_fmt,
      "nmea",
      "NMEA 0183 sentences",
      nullptr,
      nullptr,
    },
    {
      &ozi_fmt,
      "ozi",
      "OziExplorer",
      nullptr,
      nullptr,
    },
    {
      &kml_fmt,
      "kml",
      "Google Earth (Keyhole) Markup Language",
      "kml",
      nullptr,
    },
#if MAXIMAL_ENABLED
    {
      &lowranceusr_fmt,
      "lowranceusr",
      "Lowrance USR",
      "usr",
      nullptr,
    },
    {
      &holux_fmt,
      "holux",
      "Holux (gm-100) .wpo Format",
      "wpo",
      nullptr,
    },
    {
      &tpg_fmt,
      "tpg",
      "National Geographic Topo .tpg (waypoints)",
      "tpg",
      nullptr,
    },
    {
      &tpo2_fmt,
      "tpo2",
      "National Geographic Topo 2.x .tpo",
      "tpo",
      nullptr,
    },
    {
      &tpo3_fmt,
      "tpo3",
      "National Geographic Topo 3.x/4.x .tpo",
      "tpo",
      nullptr,
    },
    {
      &easygps_fmt,
      "easygps",
      "EasyGPS binary format",
      "loc",
      nullptr,
    },
    {
      &saroute_fmt,
      "saroute",
      "DeLorme Street Atlas Route",
      "anr",
      nullptr,
    },
#if SHAPELIB_ENABLED
    {
      &shape_fmt,
      "shape",
      "ESRI shapefile",
      "shp",
      nullptr,
    },
#endif
    {
      &gpl_fmt,
      "gpl",
      "DeLorme GPL",
      "gpl",
      nullptr,
    },
    {
      &text_fmt,
      "text",
      "Textual Output",
      "txt",
      nullptr,
    },
    {
      &html_fmt,
      "html",
      "HTML Output",
      "html",
      nullptr,
    },
    {
      &igc_fmt,
      "igc",
      "FAI/IGC Flight Recorder Data Format",
      nullptr,
      nullptr,
    },
    {
      &brauniger_iq_fmt,
      "baroiq",
      "Brauniger IQ Series Barograph Download",
      nullptr,
      nullptr,
    },
    {
      &mtk_fmt,
      "mtk",
      "MTK Logger (iBlue 747,Qstarz BT-1000,...) download",
      nullptr,
      nullptr,
    },
    {
      &mtk_ffmt,
      "mtk-bin",
      "MTK Logger (iBlue 747,...) Binary File Format",
      "bin",
      nullptr,
    },
    {
      &mtk_m241_fmt,
      "m241",
      "Holux M-241 (MTK based) download",
      nullptr,
      nullptr,
    },
    {
      &mtk_m241_ffmt,
      "m241-bin",
      "Holux M-241 (MTK based) Binary File Format",
      "bin",
      nullptr,
    },
    {
      &mtk_locus_fmt,
      "mtk_locus",
      "MediaTek Locus",
      nullptr,
      nullptr,
    },
#endif // MAXIMAL_ENABLED
    {
      &wbt_sfmt,
      "wbt",
      "Wintec WBT-100/200 GPS Download",
      nullptr,
      nullptr,
    },
#if MAXIMAL_ENABLED
    {
      &wbt_ffmt,
      "wbt-bin",
      "Wintec WBT-100/200 Binary File Format",
      "bin",
      nullptr,
    },
    {
      &wbt_ffmt,
      "wbt-tk1",
      "Wintec WBT-201/G-Rays 2 Binary File Format",
      "tk1",
      nullptr,
    },
    {
      &hiketech_fmt,
      "hiketech",
      "HikeTech",
      "gps",
      nullptr,
    },
    {
      &glogbook_fmt,
      "glogbook",
      "Garmin Logbook XML",
      "xml",
      nullptr,
    },
    {
      &vcf_fmt,
      "vcard",
      "Vcard Output (for iPod)",
      "vcf",
      nullptr,
    },
    {
      &google_dir_fmt,
      "googledir",
      "Google Directions XML",
      "xml",
      nullptr,
    },
    {
      &tomtom_fmt,
      "tomtom",
      "TomTom POI file (.ov2)",
      "ov2",
      nullptr,
    },
    {
      &tef_xml_fmt,
      "tef",
      "Map&Guide 'TourExchangeFormat' XML",
      "xml",
      nullptr,
    },
    {
      &bcr_fmt,
      "bcr",
      "Motorrad Routenplaner (Map&Guide) .bcr files",
      "bcr",
      nullptr,
    },
    {
      &ignr_fmt,
      "ignrando",
      "IGN Rando track files",
      "rdn",
      nullptr,
    },
    {
      &unicsv_fmt,
      "unicsv",
      "Universal csv with field structure in first line",
      nullptr,
      nullptr,
    },
    {
      &gtm_fmt,
      "gtm",
      "GPS TrackMaker",
      "gtm",
      nullptr,
    },
    {
      &gpssim_fmt,
      "gpssim",
      "Franson GPSGate Simulation",
      "gpssim",
      nullptr,
    },
#if CSVFMTS_ENABLED
    {
      &garmin_txt_fmt,
      "garmin_txt",
      "Garmin MapSource - txt (tab delimited)",
      "txt",
      nullptr,
    },
#endif // CSVFMTS_ENABLED
    {
      &gtc_fmt,
      "gtrnctr",
      "Garmin Training Center (.tcx/.crs/.hst/.xml)",
      "tcx/crs/hst/xml",
      nullptr,
    },
    {
      &dmtlog_fmt,
      "dmtlog",
      "TrackLogs digital mapping (.trl)",
      "trl",
      nullptr,
    },
    {
      &raymarine_fmt,
      "raymarine",
      "Raymarine Waypoint File (.rwf)",
      "rwf",
      nullptr,
    },
    {
      &ggv_log_fmt,
      "ggv_log",
      "Geogrid-Viewer tracklogs (.log)",
      "log",
      nullptr,
    },
    {
      &garmin_gpi_fmt,
      "garmin_gpi",
      "Garmin Points of Interest (.gpi)",
      "gpi",
      nullptr,
    },
    {
      &lmx_fmt,
      "lmx",
      "Nokia Landmark Exchange",
      nullptr,
      nullptr,
    },
    {
      &random_fmt,
      "random",
      "Internal GPS data generator",
      nullptr,
      nullptr,
    },
    {
      &xol_fmt,
      "xol",
      "Swiss Map 25/50/100 (.xol)",
      "xol",
      nullptr,
    },
    {
      &dg100_fmt,
      "dg-100",
      "GlobalSat DG-100/BT-335 Download",
      nullptr,
      nullptr,
    },
    {
      &dg100_ffmt,
      "dg-100-bin",
      "GlobalSat DG-100/BT-335 Binary File",
      nullptr,
      nullptr,
    },
    {
      &dg200_fmt,
      "dg-200",
      "GlobalSat DG-200 Download",
      nullptr,
      nullptr,
    },
    {
      &dg200_ffmt,
      "dg-200-bin",
      "GlobalSat DG-200 Binary File",
      nullptr,
      nullptr,
    },
    {
      &navilink_fmt,
      "navilink",
      "NaviGPS GT-11/BGT-11 Download",
      nullptr,
      nullptr,
    },
    {
      &ik3d_fmt,
      "ik3d",
      "MagicMaps IK3D project file (.ikt)",
      "ikt",
      nullptr,
    },
    {
      &osm_fmt,
      "osm",
      "OpenStreetMap data files",
      "osm",
      nullptr,
    },
    {
      &destinator_poi_fmt,
      "destinator_poi",
      "Destinator Points of Interest (.dat)",
      "dat",
      nullptr,
    },
    {
      &destinator_itn_fmt,
      "destinator_itn",
      "Destinator Itineraries (.dat)",
      "dat",
      nullptr,
    },
    {
      &destinator_trl_fmt,
      "destinator_trl",
      "Destinator TrackLogs (.dat)",
      "dat",
      nullptr,
    },
    {
      &exif_fmt,
      "exif",
      "Embedded Exif-GPS data (.jpg)",
      "jpg",
      nullptr,
    },
    {
      &igo8_fmt,
      "igo8",
      "IGO8 .trk",
      "trk",
      nullptr,
    },
    {
      &humminbird_fmt,
      "humminbird",
      "Humminbird waypoints and routes (.hwr)",
      "hwr",
      nullptr,
    },
    {
      &humminbird_ht_fmt,
      "humminbird_ht",
      "Humminbird tracks (.ht)",
      "ht",
      nullptr,
    },
    {
      &mapasia_tr7_fmt,
      "mapasia_tr7",
      "MapAsia track file (.tr7)",
      "tr7",
      nullptr,
    },
    {
      &gnav_trl_fmt,
      "gnav_trl",
      "Google Navigator Tracklines (.trl)",
      "trl",
      nullptr,
    },
    {
      &navitel_trk_fmt,
      "navitel_trk",
      "Navitel binary track (.bin)",
      "bin",
      nullptr,
    },
    {
      &ggv_ovl_fmt,
      "ggv_ovl",
      "Geogrid-Viewer ascii overlay file (.ovl)",
      "ovl",
      nullptr,
    },
    {
      &itracku_fmt,
      "itracku",
      "XAiOX iTrackU Logger",
      nullptr,
      nullptr,
    },
    {
      &itracku_ffmt,
      "itracku-bin",
      "XAiOX iTrackU Logger Binary File Format",
      "bin",
      nullptr,
    },
    {
      &sbp_fmt,
      "sbp",
      "NaviGPS GT-31/BGT-31 datalogger (.sbp)",
      "sbp",
      nullptr,
    },
    {
      &sbn_fmt,
      "sbn",
      "NaviGPS GT-31/BGT-31 SiRF binary logfile (.sbn)",
      "sbn",
      nullptr,
    },
    {
      &mmo_fmt,
      "mmo",
      "Memory-Map Navigator overlay files (.mmo)",
      "mmo",
      nullptr,
    },
    {
      &v900_fmt,
      "v900",
      "Columbus/Visiontac V900 files (.csv)",
      nullptr,
      nullptr,
    },
    {
      &enigma_fmt,
      "enigma",
      "Enigma binary waypoint file (.ert)",
      "ert",
      nullptr,
    },
    {
      &skytraq_fmt,
      "skytraq",
      "SkyTraq Venus based loggers (download)",
      nullptr,
      nullptr,
    },
    {
      &teletype_fmt,
      "teletype",
      "Teletype [ Get Jonathon Johnson to describe",
      nullptr,
      nullptr,
    },
    {
      &skytraq_ffmt,
      "skytraq-bin",
      "SkyTraq Venus based loggers Binary File Format",
      "bin",
      nullptr,
    },
    {
      &miniHomer_fmt,
      "miniHomer",
      "MiniHomer, a skyTraq Venus 6 based logger (download tracks, waypoints and get/set POI)",
      nullptr,
      nullptr,
    },
    {
      &wintec_tes_fmt,
      "wintec_tes",
      "Wintec TES file",
      "tes",
      nullptr,
    },
    {
      &subrip_fmt,
      "subrip",
      "SubRip subtitles for video mapping (.srt)",
      "srt",
      nullptr,
    },
    {
      &format_garmin_xt_fmt,
      "garmin_xt",
      "Mobile Garmin XT Track files",
      nullptr,
      nullptr,
    },
    {
      &format_fit_fmt,
      "garmin_fit",
      "Flexible and Interoperable Data Transfer (FIT) Activity file",
      "fit",
      nullptr,
    },
    {
      &mapbar_track_fmt,
      "mapbar",
      "Mapbar (China) navigation track for Sonim Xp3300",
      "trk",
      nullptr,
    },
    {
      &f90g_track_fmt,
      "f90g",
      "F90G Automobile DVR GPS log file",
      "map",
      nullptr,
    },
    {
      &mapfactor_fmt,
      "mapfactor",
      "Mapfactor Navigator",
      "xml",
      nullptr,
    },
    {
      &energympro_fmt,
      "energympro",
      "Energympro GPS training watch",
      "cpo",
      nullptr,
    },
    {
      &mynav_fmt,
      "mynav",
      "MyNav TRC format",
      "trc",
      nullptr,
    },
    {
      &geojson_fmt,
      "geojson",
      "GeoJson",
      "json",
      nullptr,
    },
    {
      &ggv_bin_fmt,
      "ggv_bin",
      "Geogrid-Viewer binary overlay file (.ovl)",
      "ovl",
      nullptr,
    },
    {
      &globalsat_sport_fmt,
      "globalsat",
      "GlobalSat GH625XT GPS training watch",
      nullptr,
      nullptr,
    },
    {
      &qstarz_bl_1000_fmt,
      "qstarz_bl-1000",
      "Qstarz BL-1000",
      nullptr,
      nullptr,
    }
#endif // MAXIMAL_ENABLED
  };
};
#endif // VECS_H_INCLUDED_<|MERGE_RESOLUTION|>--- conflicted
+++ resolved
@@ -123,14 +123,6 @@
 extern ff_vecs_t mmo_vecs;
 extern ff_vecs_t v900_vecs;
 extern ff_vecs_t enigma_vecs;
-<<<<<<< HEAD
-extern ff_vecs_t skytraq_vecs;
-extern ff_vecs_t skytraq_fvecs;
-extern ff_vecs_t miniHomer_vecs;
-extern ff_vecs_t wintec_tes_vecs;
-=======
-extern ff_vecs_t teletype_vecs;
->>>>>>> e168d172
 extern ff_vecs_t format_garmin_xt_vecs;
 extern ff_vecs_t mapbar_track_vecs;
 extern ff_vecs_t f90g_track_vecs;
@@ -319,19 +311,11 @@
   LegacyFormat mmo_fmt {mmo_vecs};
   LegacyFormat v900_fmt {v900_vecs};
   LegacyFormat enigma_fmt {enigma_vecs};
-<<<<<<< HEAD
-  LegacyFormat skytraq_fmt {skytraq_vecs};
+  SkytraqFormat skytraq_fmt;
   TeletypeFormat teletype_fmt;
-  LegacyFormat skytraq_ffmt {skytraq_fvecs};
-  LegacyFormat miniHomer_fmt {miniHomer_vecs};
-  LegacyFormat wintec_tes_fmt {wintec_tes_vecs};
-=======
-  SkytraqFormat skytraq_fmt;
-  LegacyFormat teletype_fmt {teletype_vecs};
   SkytraqfileFormat skytraq_ffmt;
   MinihomerFormat miniHomer_fmt;
   WintecTesFormat wintec_tes_fmt;
->>>>>>> e168d172
   SubripFormat subrip_fmt;
   LegacyFormat format_garmin_xt_fmt {format_garmin_xt_vecs};
   GarminFitFormat format_fit_fmt;
