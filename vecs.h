/*
    Describe vectors containing file operations.

    Copyright (C) 2002, 2004, 2005, 2006, 2007 Robert Lipe, robertlipe+source@gpsbabel.org

    This program is free software; you can redistribute it and/or modify
    it under the terms of the GNU General Public License as published by
    the Free Software Foundation; either version 2 of the License, or
    (at your option) any later version.

    This program is distributed in the hope that it will be useful,
    but WITHOUT ANY WARRANTY; without even the implied warranty of
    MERCHANTABILITY or FITNESS FOR A PARTICULAR PURPOSE.  See the
    GNU General Public License for more details.

    You should have received a copy of the GNU General Public License
    along with this program; if not, write to the Free Software
    Foundation, Inc., 51 Franklin Street, Fifth Floor, Boston, MA  02110-1301, USA.

 */
#ifndef VECS_H_INCLUDED_
#define VECS_H_INCLUDED_

#include <cstdint>

#include <QString>              // for QString
#include <QStringList>          // for QStringList
#include <QVector>              // for QVector<>::iterator, QVector

#include "defs.h"
#include "dg-100.h"
#include "energympro.h"
#include "format.h"
#include "garmin_fit.h"
#include "geojson.h"
#include "ggv_bin.h"
#include "globalsat_sport.h"
#include "gpx.h"
#include "kml.h"
#include "legacyformat.h"
#include "lowranceusr.h"
#include "mynav.h"
#include "nmea.h"
#include "osm.h"
#include "qstarz_bl_1000.h"
#include "random.h"
#include "shape.h"
#include "skytraq.h"
#include "subrip.h"
#include "unicsv.h"
#include "wintec_tes.h"
#include "xcsv.h"

extern ff_vecs_t geo_vecs;
extern ff_vecs_t mag_svecs;
extern ff_vecs_t mag_fvecs;
extern ff_vecs_t magX_fvecs;
extern ff_vecs_t garmin_vecs;
extern ff_vecs_t gdb_vecs;
extern ff_vecs_t ozi_vecs;
#if MAXIMAL_ENABLED
extern ff_vecs_t holux_vecs;
extern ff_vecs_t tpg_vecs;
extern ff_vecs_t tpo2_vecs;
extern ff_vecs_t tpo3_vecs;
extern ff_vecs_t easygps_vecs;
extern ff_vecs_t saroute_vecs;
extern ff_vecs_t gpl_vecs;
extern ff_vecs_t text_vecs;
extern ff_vecs_t html_vecs;
extern ff_vecs_t igc_vecs;
extern ff_vecs_t brauniger_iq_vecs;
extern ff_vecs_t mtk_vecs;
extern ff_vecs_t mtk_fvecs;
extern ff_vecs_t mtk_m241_vecs;
extern ff_vecs_t mtk_m241_fvecs;
extern ff_vecs_t mtk_locus_vecs;
#endif // MAXIMAL_ENABLED
extern ff_vecs_t wbt_svecs;
#if MAXIMAL_ENABLED
extern ff_vecs_t wbt_fvecs;
//extern ff_vecs_t wbt_fvecs;
extern ff_vecs_t hiketech_vecs;
extern ff_vecs_t glogbook_vecs;
extern ff_vecs_t vcf_vecs;
extern ff_vecs_t google_dir_vecs;
extern ff_vecs_t tomtom_vecs;
extern ff_vecs_t tef_xml_vecs;
extern ff_vecs_t bcr_vecs;
extern ff_vecs_t ignr_vecs;
extern ff_vecs_t gtm_vecs;
extern ff_vecs_t gpssim_vecs;
#if CSVFMTS_ENABLED
extern ff_vecs_t garmin_txt_vecs;
#endif // CSVFMTS_ENABLED
extern ff_vecs_t gtc_vecs;
extern ff_vecs_t dmtlog_vecs;
extern ff_vecs_t raymarine_vecs;
extern ff_vecs_t ggv_log_vecs;
extern ff_vecs_t garmin_gpi_vecs;
extern ff_vecs_t lmx_vecs;
extern ff_vecs_t xol_vecs;
extern ff_vecs_t navilink_vecs;
extern ff_vecs_t ik3d_vecs;
extern ff_vecs_t destinator_poi_vecs;
extern ff_vecs_t destinator_itn_vecs;
extern ff_vecs_t destinator_trl_vecs;
extern ff_vecs_t exif_vecs;
extern ff_vecs_t igo8_vecs;
extern ff_vecs_t humminbird_vecs;
extern ff_vecs_t humminbird_ht_vecs;
extern ff_vecs_t mapasia_tr7_vecs;
extern ff_vecs_t gnav_trl_vecs;
extern ff_vecs_t navitel_trk_vecs;
extern ff_vecs_t ggv_ovl_vecs;
#if CSVFMTS_ENABLED
#endif // CSVFMTS_ENABLED
extern ff_vecs_t itracku_vecs;
extern ff_vecs_t itracku_fvecs;
extern ff_vecs_t sbp_vecs;
extern ff_vecs_t sbn_vecs;
extern ff_vecs_t mmo_vecs;
extern ff_vecs_t v900_vecs;
extern ff_vecs_t enigma_vecs;
extern ff_vecs_t teletype_vecs;
<<<<<<< HEAD
extern ff_vecs_t skytraq_fvecs;
extern ff_vecs_t miniHomer_vecs;
=======
extern ff_vecs_t wintec_tes_vecs;
>>>>>>> 11fa599f
extern ff_vecs_t format_garmin_xt_vecs;
extern ff_vecs_t mapbar_track_vecs;
extern ff_vecs_t f90g_track_vecs;
extern ff_vecs_t mapfactor_vecs;
#endif // MAXIMAL_ENABLED

class Vecs
{
// Meyers Singleton
public:
  static Vecs& Instance()
  {
    static Vecs instance;
    return instance;
  }
  Vecs(const Vecs&) = delete;
  Vecs& operator= (const Vecs&) = delete;
  Vecs(Vecs&&) = delete;
  Vecs& operator=(Vecs&&) = delete;

private:
  Vecs() = default;
  ~Vecs() = default;

private:
  struct vecs_t {
    Format* vec;
    QString name;
    QString desc;
    QString extensions; // list of possible extensions separated by '/', first is output default for GUI.
    QString parent;
  };

  struct arginfo_t {
    arginfo_t() = default;
    explicit arginfo_t(const arglist_t& arg) :
      argstring(arg.argstring),
      helpstring(arg.helpstring),
      defaultvalue(arg.defaultvalue),
      argtype(arg.argtype),
      minvalue(arg.minvalue),
      maxvalue(arg.maxvalue)
    {}

    QString argstring;
    QString helpstring;
    QString defaultvalue;
    uint32_t argtype{ARGTYPE_UNKNOWN};
    QString minvalue;
    QString maxvalue;
  };

  struct vecinfo_t {
    QString name;
    QString desc;
    QString extensions;
    QString parent;
    ff_type type{ff_type_file};
    QVector<ff_cap> cap;
    QVector<arginfo_t> arginfo;
  };

  struct style_vec_t {
    QString name;
    QString style_filename;
  };


public:
  void init_vecs();
  void exit_vecs();
  static void assign_option(const QString& module, arglist_t* arg, const char* val);
  static void disp_vec_options(const QString& vecname, const QVector<arglist_t>* args);
  static void validate_options(const QStringList& options, const QVector<arglist_t>* args, const QString& name);
  static QString get_option(const QStringList& options, const char* argname);
  Format* find_vec(const QString& vecname);
  void disp_vecs() const;
  void disp_vec(const QString& vecname) const;
  static const char* name_option(uint32_t type);
  void disp_formats(int version) const;
  static bool validate_args(const QString& name, const QVector<arglist_t>* args);
  bool validate_formats() const;

private:
  static int is_integer(const char* c);
  static QVector<style_vec_t> create_style_vec();
  QVector<vecinfo_t> sort_and_unify_vecs() const;
  static void disp_v1(ff_type t);
  static void disp_v2(const vecinfo_t& v);
  static void disp_help_url(const vecinfo_t& vec, const QString& argstring);
  static void disp_v3(const vecinfo_t& vec);
  static bool validate_vec(const vecs_t& vec);

private:
  QVector<style_vec_t> style_list;
  /*
   * Having these LegacyFormat instances be non-static data members
   * prevents the static initialization order fiasco because
   * the static vec that is used to construct a legacy format
   * instance is guaranteed to have already constructed when an instance
   * of this class is constructed.
   */
#if CSVFMTS_ENABLED
  XcsvFormat xcsv_fmt;
#endif // CSVFMTS_ENABLED
  LegacyFormat geo_fmt {geo_vecs};
  GpxFormat gpx_fmt;
  LegacyFormat mag_sfmt {mag_svecs};
  LegacyFormat mag_ffmt {mag_fvecs};
  LegacyFormat magX_ffmt {magX_fvecs};
  LegacyFormat garmin_fmt {garmin_vecs};
  LegacyFormat gdb_fmt {gdb_vecs};
  NmeaFormat nmea_fmt;
  LegacyFormat ozi_fmt {ozi_vecs};
  KmlFormat kml_fmt;
#if MAXIMAL_ENABLED
  LowranceusrFormat lowranceusr_fmt;
  LegacyFormat holux_fmt {holux_vecs};
  LegacyFormat tpg_fmt {tpg_vecs};
  LegacyFormat tpo2_fmt {tpo2_vecs};
  LegacyFormat tpo3_fmt {tpo3_vecs};
  LegacyFormat easygps_fmt {easygps_vecs};
  LegacyFormat saroute_fmt {saroute_vecs};
#if SHAPELIB_ENABLED
  ShapeFormat shape_fmt;
#endif
  LegacyFormat gpl_fmt {gpl_vecs};
  LegacyFormat text_fmt {text_vecs};
  LegacyFormat html_fmt {html_vecs};
  LegacyFormat igc_fmt {igc_vecs};
  LegacyFormat brauniger_iq_fmt {brauniger_iq_vecs};
  LegacyFormat mtk_fmt {mtk_vecs};
  LegacyFormat mtk_ffmt {mtk_fvecs};
  LegacyFormat mtk_m241_fmt {mtk_m241_vecs};
  LegacyFormat mtk_m241_ffmt {mtk_m241_fvecs};
  LegacyFormat mtk_locus_fmt {mtk_locus_vecs};
#endif // MAXIMAL_ENABLED
  LegacyFormat wbt_sfmt {wbt_svecs};
#if MAXIMAL_ENABLED
  LegacyFormat wbt_ffmt {wbt_fvecs};
//LegacyFormat wbt_ffmt {wbt_fvecs};
  LegacyFormat hiketech_fmt {hiketech_vecs};
  LegacyFormat glogbook_fmt {glogbook_vecs};
  LegacyFormat vcf_fmt {vcf_vecs};
  LegacyFormat google_dir_fmt {google_dir_vecs};
  LegacyFormat tomtom_fmt {tomtom_vecs};
  LegacyFormat tef_xml_fmt {tef_xml_vecs};
  LegacyFormat bcr_fmt {bcr_vecs};
  LegacyFormat ignr_fmt {ignr_vecs};
  UnicsvFormat unicsv_fmt;
  LegacyFormat gtm_fmt {gtm_vecs};
  LegacyFormat gpssim_fmt {gpssim_vecs};
#if CSVFMTS_ENABLED
  LegacyFormat garmin_txt_fmt {garmin_txt_vecs};
#endif // CSVFMTS_ENABLED
  LegacyFormat gtc_fmt {gtc_vecs};
  LegacyFormat dmtlog_fmt {dmtlog_vecs};
  LegacyFormat raymarine_fmt {raymarine_vecs};
  LegacyFormat ggv_log_fmt {ggv_log_vecs};
  LegacyFormat garmin_gpi_fmt {garmin_gpi_vecs};
  LegacyFormat lmx_fmt {lmx_vecs};
  RandomFormat random_fmt;
  LegacyFormat xol_fmt {xol_vecs};
  Dg100SerialFormat dg100_fmt;
  Dg100FileFormat dg100_ffmt;
  Dg200SerialFormat dg200_fmt;
  Dg200FileFormat dg200_ffmt;
  LegacyFormat navilink_fmt {navilink_vecs};
  LegacyFormat ik3d_fmt {ik3d_vecs};
  OsmFormat osm_fmt;
  LegacyFormat destinator_poi_fmt {destinator_poi_vecs};
  LegacyFormat destinator_itn_fmt {destinator_itn_vecs};
  LegacyFormat destinator_trl_fmt {destinator_trl_vecs};
  LegacyFormat exif_fmt {exif_vecs};
  LegacyFormat igo8_fmt {igo8_vecs};
  LegacyFormat humminbird_fmt {humminbird_vecs};
  LegacyFormat humminbird_ht_fmt {humminbird_ht_vecs};
  LegacyFormat mapasia_tr7_fmt {mapasia_tr7_vecs};
  LegacyFormat gnav_trl_fmt {gnav_trl_vecs};
  LegacyFormat navitel_trk_fmt {navitel_trk_vecs};
  LegacyFormat ggv_ovl_fmt {ggv_ovl_vecs};
  LegacyFormat itracku_fmt {itracku_vecs};
  LegacyFormat itracku_ffmt {itracku_fvecs};
  LegacyFormat sbp_fmt {sbp_vecs};
  LegacyFormat sbn_fmt {sbn_vecs};
  LegacyFormat mmo_fmt {mmo_vecs};
  LegacyFormat v900_fmt {v900_vecs};
  LegacyFormat enigma_fmt {enigma_vecs};
  SkytraqFormat skytraq_fmt;
  LegacyFormat teletype_fmt {teletype_vecs};
<<<<<<< HEAD
  LegacyFormat skytraq_ffmt {skytraq_fvecs};
  LegacyFormat miniHomer_fmt {miniHomer_vecs};
  WintecTesFormat wintec_tes_fmt;
=======
  SkytraqfileFormat skytraq_ffmt;
  MinihomerFormat miniHomer_fmt;
  LegacyFormat wintec_tes_fmt {wintec_tes_vecs};
>>>>>>> 11fa599f
  SubripFormat subrip_fmt;
  LegacyFormat format_garmin_xt_fmt {format_garmin_xt_vecs};
  GarminFitFormat format_fit_fmt;
  LegacyFormat mapbar_track_fmt {mapbar_track_vecs};
  LegacyFormat f90g_track_fmt {f90g_track_vecs};
  LegacyFormat mapfactor_fmt {mapfactor_vecs};
  EnergymproFormat energympro_fmt;
  MyNavFormat mynav_fmt;
  GeoJsonFormat geojson_fmt;
  GgvBinFormat ggv_bin_fmt;
  GlobalsatSportFormat globalsat_sport_fmt;
  QstarzBL1000Format qstarz_bl_1000_fmt;
#endif // MAXIMAL_ENABLED

  const QVector<vecs_t> vec_list {
#if CSVFMTS_ENABLED
    /* XCSV must be the first entry in this table. */
    {
      &xcsv_fmt,
      "xcsv",
      "? Character Separated Values",
      nullptr,
      nullptr,
    },
#endif
    {
      &geo_fmt,
      "geo",
      "Geocaching.com .loc",
      "loc",
      nullptr,
    },
    {
      &gpx_fmt,
      "gpx",
      "GPX XML",
      "gpx",
      nullptr,
    },
    {
      &mag_sfmt,
      "magellan",
      "Magellan serial protocol",
      nullptr,
      nullptr,
    },
    {
      &mag_ffmt,
      "magellan",
      "Magellan SD files (as for Meridian)",
      nullptr,
      nullptr,
    },
    {
      &magX_ffmt,
      "magellanx",
      "Magellan SD files (as for eXplorist)",
      "upt",
      nullptr,
    },
    {
      &garmin_fmt,
      "garmin",
      "Garmin serial/USB protocol",
      nullptr,
      nullptr,
    },
    {
      &gdb_fmt,
      "gdb",
      "Garmin MapSource - gdb",
      "gdb",
      nullptr,
    },
    {
      &nmea_fmt,
      "nmea",
      "NMEA 0183 sentences",
      nullptr,
      nullptr,
    },
    {
      &ozi_fmt,
      "ozi",
      "OziExplorer",
      nullptr,
      nullptr,
    },
    {
      &kml_fmt,
      "kml",
      "Google Earth (Keyhole) Markup Language",
      "kml",
      nullptr,
    },
#if MAXIMAL_ENABLED
    {
      &lowranceusr_fmt,
      "lowranceusr",
      "Lowrance USR",
      "usr",
      nullptr,
    },
    {
      &holux_fmt,
      "holux",
      "Holux (gm-100) .wpo Format",
      "wpo",
      nullptr,
    },
    {
      &tpg_fmt,
      "tpg",
      "National Geographic Topo .tpg (waypoints)",
      "tpg",
      nullptr,
    },
    {
      &tpo2_fmt,
      "tpo2",
      "National Geographic Topo 2.x .tpo",
      "tpo",
      nullptr,
    },
    {
      &tpo3_fmt,
      "tpo3",
      "National Geographic Topo 3.x/4.x .tpo",
      "tpo",
      nullptr,
    },
    {
      &easygps_fmt,
      "easygps",
      "EasyGPS binary format",
      "loc",
      nullptr,
    },
    {
      &saroute_fmt,
      "saroute",
      "DeLorme Street Atlas Route",
      "anr",
      nullptr,
    },
#if SHAPELIB_ENABLED
    {
      &shape_fmt,
      "shape",
      "ESRI shapefile",
      "shp",
      nullptr,
    },
#endif
    {
      &gpl_fmt,
      "gpl",
      "DeLorme GPL",
      "gpl",
      nullptr,
    },
    {
      &text_fmt,
      "text",
      "Textual Output",
      "txt",
      nullptr,
    },
    {
      &html_fmt,
      "html",
      "HTML Output",
      "html",
      nullptr,
    },
    {
      &igc_fmt,
      "igc",
      "FAI/IGC Flight Recorder Data Format",
      nullptr,
      nullptr,
    },
    {
      &brauniger_iq_fmt,
      "baroiq",
      "Brauniger IQ Series Barograph Download",
      nullptr,
      nullptr,
    },
    {
      &mtk_fmt,
      "mtk",
      "MTK Logger (iBlue 747,Qstarz BT-1000,...) download",
      nullptr,
      nullptr,
    },
    {
      &mtk_ffmt,
      "mtk-bin",
      "MTK Logger (iBlue 747,...) Binary File Format",
      "bin",
      nullptr,
    },
    {
      &mtk_m241_fmt,
      "m241",
      "Holux M-241 (MTK based) download",
      nullptr,
      nullptr,
    },
    {
      &mtk_m241_ffmt,
      "m241-bin",
      "Holux M-241 (MTK based) Binary File Format",
      "bin",
      nullptr,
    },
    {
      &mtk_locus_fmt,
      "mtk_locus",
      "MediaTek Locus",
      nullptr,
      nullptr,
    },
#endif // MAXIMAL_ENABLED
    {
      &wbt_sfmt,
      "wbt",
      "Wintec WBT-100/200 GPS Download",
      nullptr,
      nullptr,
    },
#if MAXIMAL_ENABLED
    {
      &wbt_ffmt,
      "wbt-bin",
      "Wintec WBT-100/200 Binary File Format",
      "bin",
      nullptr,
    },
    {
      &wbt_ffmt,
      "wbt-tk1",
      "Wintec WBT-201/G-Rays 2 Binary File Format",
      "tk1",
      nullptr,
    },
    {
      &hiketech_fmt,
      "hiketech",
      "HikeTech",
      "gps",
      nullptr,
    },
    {
      &glogbook_fmt,
      "glogbook",
      "Garmin Logbook XML",
      "xml",
      nullptr,
    },
    {
      &vcf_fmt,
      "vcard",
      "Vcard Output (for iPod)",
      "vcf",
      nullptr,
    },
    {
      &google_dir_fmt,
      "googledir",
      "Google Directions XML",
      "xml",
      nullptr,
    },
    {
      &tomtom_fmt,
      "tomtom",
      "TomTom POI file (.ov2)",
      "ov2",
      nullptr,
    },
    {
      &tef_xml_fmt,
      "tef",
      "Map&Guide 'TourExchangeFormat' XML",
      "xml",
      nullptr,
    },
    {
      &bcr_fmt,
      "bcr",
      "Motorrad Routenplaner (Map&Guide) .bcr files",
      "bcr",
      nullptr,
    },
    {
      &ignr_fmt,
      "ignrando",
      "IGN Rando track files",
      "rdn",
      nullptr,
    },
    {
      &unicsv_fmt,
      "unicsv",
      "Universal csv with field structure in first line",
      nullptr,
      nullptr,
    },
    {
      &gtm_fmt,
      "gtm",
      "GPS TrackMaker",
      "gtm",
      nullptr,
    },
    {
      &gpssim_fmt,
      "gpssim",
      "Franson GPSGate Simulation",
      "gpssim",
      nullptr,
    },
#if CSVFMTS_ENABLED
    {
      &garmin_txt_fmt,
      "garmin_txt",
      "Garmin MapSource - txt (tab delimited)",
      "txt",
      nullptr,
    },
#endif // CSVFMTS_ENABLED
    {
      &gtc_fmt,
      "gtrnctr",
      "Garmin Training Center (.tcx/.crs/.hst/.xml)",
      "tcx/crs/hst/xml",
      nullptr,
    },
    {
      &dmtlog_fmt,
      "dmtlog",
      "TrackLogs digital mapping (.trl)",
      "trl",
      nullptr,
    },
    {
      &raymarine_fmt,
      "raymarine",
      "Raymarine Waypoint File (.rwf)",
      "rwf",
      nullptr,
    },
    {
      &ggv_log_fmt,
      "ggv_log",
      "Geogrid-Viewer tracklogs (.log)",
      "log",
      nullptr,
    },
    {
      &garmin_gpi_fmt,
      "garmin_gpi",
      "Garmin Points of Interest (.gpi)",
      "gpi",
      nullptr,
    },
    {
      &lmx_fmt,
      "lmx",
      "Nokia Landmark Exchange",
      nullptr,
      nullptr,
    },
    {
      &random_fmt,
      "random",
      "Internal GPS data generator",
      nullptr,
      nullptr,
    },
    {
      &xol_fmt,
      "xol",
      "Swiss Map 25/50/100 (.xol)",
      "xol",
      nullptr,
    },
    {
      &dg100_fmt,
      "dg-100",
      "GlobalSat DG-100/BT-335 Download",
      nullptr,
      nullptr,
    },
    {
      &dg100_ffmt,
      "dg-100-bin",
      "GlobalSat DG-100/BT-335 Binary File",
      nullptr,
      nullptr,
    },
    {
      &dg200_fmt,
      "dg-200",
      "GlobalSat DG-200 Download",
      nullptr,
      nullptr,
    },
    {
      &dg200_ffmt,
      "dg-200-bin",
      "GlobalSat DG-200 Binary File",
      nullptr,
      nullptr,
    },
    {
      &navilink_fmt,
      "navilink",
      "NaviGPS GT-11/BGT-11 Download",
      nullptr,
      nullptr,
    },
    {
      &ik3d_fmt,
      "ik3d",
      "MagicMaps IK3D project file (.ikt)",
      "ikt",
      nullptr,
    },
    {
      &osm_fmt,
      "osm",
      "OpenStreetMap data files",
      "osm",
      nullptr,
    },
    {
      &destinator_poi_fmt,
      "destinator_poi",
      "Destinator Points of Interest (.dat)",
      "dat",
      nullptr,
    },
    {
      &destinator_itn_fmt,
      "destinator_itn",
      "Destinator Itineraries (.dat)",
      "dat",
      nullptr,
    },
    {
      &destinator_trl_fmt,
      "destinator_trl",
      "Destinator TrackLogs (.dat)",
      "dat",
      nullptr,
    },
    {
      &exif_fmt,
      "exif",
      "Embedded Exif-GPS data (.jpg)",
      "jpg",
      nullptr,
    },
    {
      &igo8_fmt,
      "igo8",
      "IGO8 .trk",
      "trk",
      nullptr,
    },
    {
      &humminbird_fmt,
      "humminbird",
      "Humminbird waypoints and routes (.hwr)",
      "hwr",
      nullptr,
    },
    {
      &humminbird_ht_fmt,
      "humminbird_ht",
      "Humminbird tracks (.ht)",
      "ht",
      nullptr,
    },
    {
      &mapasia_tr7_fmt,
      "mapasia_tr7",
      "MapAsia track file (.tr7)",
      "tr7",
      nullptr,
    },
    {
      &gnav_trl_fmt,
      "gnav_trl",
      "Google Navigator Tracklines (.trl)",
      "trl",
      nullptr,
    },
    {
      &navitel_trk_fmt,
      "navitel_trk",
      "Navitel binary track (.bin)",
      "bin",
      nullptr,
    },
    {
      &ggv_ovl_fmt,
      "ggv_ovl",
      "Geogrid-Viewer ascii overlay file (.ovl)",
      "ovl",
      nullptr,
    },
    {
      &itracku_fmt,
      "itracku",
      "XAiOX iTrackU Logger",
      nullptr,
      nullptr,
    },
    {
      &itracku_ffmt,
      "itracku-bin",
      "XAiOX iTrackU Logger Binary File Format",
      "bin",
      nullptr,
    },
    {
      &sbp_fmt,
      "sbp",
      "NaviGPS GT-31/BGT-31 datalogger (.sbp)",
      "sbp",
      nullptr,
    },
    {
      &sbn_fmt,
      "sbn",
      "NaviGPS GT-31/BGT-31 SiRF binary logfile (.sbn)",
      "sbn",
      nullptr,
    },
    {
      &mmo_fmt,
      "mmo",
      "Memory-Map Navigator overlay files (.mmo)",
      "mmo",
      nullptr,
    },
    {
      &v900_fmt,
      "v900",
      "Columbus/Visiontac V900 files (.csv)",
      nullptr,
      nullptr,
    },
    {
      &enigma_fmt,
      "enigma",
      "Enigma binary waypoint file (.ert)",
      "ert",
      nullptr,
    },
    {
      &skytraq_fmt,
      "skytraq",
      "SkyTraq Venus based loggers (download)",
      nullptr,
      nullptr,
    },
    {
      &teletype_fmt,
      "teletype",
      "Teletype [ Get Jonathon Johnson to describe",
      nullptr,
      nullptr,
    },
    {
      &skytraq_ffmt,
      "skytraq-bin",
      "SkyTraq Venus based loggers Binary File Format",
      "bin",
      nullptr,
    },
    {
      &miniHomer_fmt,
      "miniHomer",
      "MiniHomer, a skyTraq Venus 6 based logger (download tracks, waypoints and get/set POI)",
      nullptr,
      nullptr,
    },
    {
      &wintec_tes_fmt,
      "wintec_tes",
      "Wintec TES file",
      "tes",
      nullptr,
    },
    {
      &subrip_fmt,
      "subrip",
      "SubRip subtitles for video mapping (.srt)",
      "srt",
      nullptr,
    },
    {
      &format_garmin_xt_fmt,
      "garmin_xt",
      "Mobile Garmin XT Track files",
      nullptr,
      nullptr,
    },
    {
      &format_fit_fmt,
      "garmin_fit",
      "Flexible and Interoperable Data Transfer (FIT) Activity file",
      "fit",
      nullptr,
    },
    {
      &mapbar_track_fmt,
      "mapbar",
      "Mapbar (China) navigation track for Sonim Xp3300",
      "trk",
      nullptr,
    },
    {
      &f90g_track_fmt,
      "f90g",
      "F90G Automobile DVR GPS log file",
      "map",
      nullptr,
    },
    {
      &mapfactor_fmt,
      "mapfactor",
      "Mapfactor Navigator",
      "xml",
      nullptr,
    },
    {
      &energympro_fmt,
      "energympro",
      "Energympro GPS training watch",
      "cpo",
      nullptr,
    },
    {
      &mynav_fmt,
      "mynav",
      "MyNav TRC format",
      "trc",
      nullptr,
    },
    {
      &geojson_fmt,
      "geojson",
      "GeoJson",
      "json",
      nullptr,
    },
    {
      &ggv_bin_fmt,
      "ggv_bin",
      "Geogrid-Viewer binary overlay file (.ovl)",
      "ovl",
      nullptr,
    },
    {
      &globalsat_sport_fmt,
      "globalsat",
      "GlobalSat GH625XT GPS training watch",
      nullptr,
      nullptr,
    },
    {
      &qstarz_bl_1000_fmt,
      "qstarz_bl-1000",
      "Qstarz BL-1000",
      nullptr,
      nullptr,
    }
#endif // MAXIMAL_ENABLED
  };
};
#endif // VECS_H_INCLUDED_<|MERGE_RESOLUTION|>--- conflicted
+++ resolved
@@ -123,12 +123,6 @@
 extern ff_vecs_t v900_vecs;
 extern ff_vecs_t enigma_vecs;
 extern ff_vecs_t teletype_vecs;
-<<<<<<< HEAD
-extern ff_vecs_t skytraq_fvecs;
-extern ff_vecs_t miniHomer_vecs;
-=======
-extern ff_vecs_t wintec_tes_vecs;
->>>>>>> 11fa599f
 extern ff_vecs_t format_garmin_xt_vecs;
 extern ff_vecs_t mapbar_track_vecs;
 extern ff_vecs_t f90g_track_vecs;
@@ -319,15 +313,9 @@
   LegacyFormat enigma_fmt {enigma_vecs};
   SkytraqFormat skytraq_fmt;
   LegacyFormat teletype_fmt {teletype_vecs};
-<<<<<<< HEAD
-  LegacyFormat skytraq_ffmt {skytraq_fvecs};
-  LegacyFormat miniHomer_fmt {miniHomer_vecs};
-  WintecTesFormat wintec_tes_fmt;
-=======
   SkytraqfileFormat skytraq_ffmt;
   MinihomerFormat miniHomer_fmt;
-  LegacyFormat wintec_tes_fmt {wintec_tes_vecs};
->>>>>>> 11fa599f
+  WintecTesFormat wintec_tes_fmt;
   SubripFormat subrip_fmt;
   LegacyFormat format_garmin_xt_fmt {format_garmin_xt_vecs};
   GarminFitFormat format_fit_fmt;
