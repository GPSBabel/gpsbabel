--- conflicted
+++ resolved
@@ -209,11 +209,8 @@
   int unicsv_waypt_ct{};
   char unicsv_detect{};
   int llprec{};
-<<<<<<< HEAD
   int n_points_discarded;
-=======
   int utc_offset{};
->>>>>>> 5515abda
 
   QVector<arglist_t> unicsv_args = {
     {
