--- conflicted
+++ resolved
@@ -43,11 +43,7 @@
             GENERATOR: 'Ninja'
             RELEASE: true
             os: macos-15
-<<<<<<< HEAD
-          - QT_VERSION: '6.10.0'
-=======
           - QT_VERSION: '6.10.1'
->>>>>>> f08cf09d
             XCODE_VERSION: '26.1'
             GENERATOR: 'Ninja'
             RELEASE: false
@@ -102,10 +98,6 @@
       env:
         BUILD_CERTIFICATE_BASE64: ${{ secrets.BUILD_CERTIFICATE_BASE64 }}
         P12_PASSWORD: ${{ secrets.P12_PASSWORD }}
-<<<<<<< HEAD
-        KEYCHAIN_PASSWORD: ${{ secrets.KEYCHAIN_PASSWORD }}
-=======
->>>>>>> f08cf09d
       run: |
         ./tools/ci_load_keychain.sh
 
