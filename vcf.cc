--- conflicted
+++ resolved
@@ -68,17 +68,11 @@
   QString stripped_html = string;
   xfree(string);
 
-<<<<<<< HEAD
-  stripped_html.replace("\n", "\\n");
-  stripped_html.replace("<p>", "\\n");
-  stripped_html.replace(";", "\\;");
-=======
   stripped_html.replace("\n", "\\n", Qt::CaseInsensitive);
   stripped_html.replace("<p>", "\\n", Qt::CaseInsensitive);
   stripped_html.replace(";", "\\;");
   stripped_html.replace(",", "\\,");
 
->>>>>>> 68332b5b
   gbfputs(stripped_html, file_out);
 }
 
@@ -90,12 +84,8 @@
   }
 
   QString cleaned = s;
-<<<<<<< HEAD
-  cleaned.replace("\n", "\\n");
-=======
   cleaned.replace("\n", "\\n", Qt::CaseInsensitive);
   cleaned.replace(",", "\\,");
->>>>>>> 68332b5b
   gbfputs(cleaned, file_out);
 }
 
