--- conflicted
+++ resolved
@@ -760,11 +760,7 @@
       break;
 
     case fld_iso_time:
-<<<<<<< HEAD
-      is_localtime = 2;	/* fix result */
-=======
       need_datetime = false;	/* fix result */
->>>>>>> 892046b3
       wpt->SetCreationTime(QDateTime::fromString(value, Qt::ISODateWithMs));
       break;
 
