--- conflicted
+++ resolved
@@ -19,13 +19,8 @@
 
  */
 
-<<<<<<< HEAD
-#include <QtCore/QString>               // for QString
-#include <QtCore/QXmlStreamAttributes>  // for QXmlStreamAttributes
-=======
 #include <QString>                      // for QString
 #include <QXmlStreamAttributes>         // for QXmlStreamAttributes
->>>>>>> 131b6434
 
 #include "defs.h"
 #include "xmlgeneric.h"                 // for cb_cdata, xg_callback, xg_string, cb_start, cb_end, xg_cb_type, xml_deinit, xml_init, xml_read, xg_tag_mapping
