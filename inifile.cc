/*
    Library for inifile like data files.

    Copyright (C) 2006 Olaf Klein, o.b.klein@gpsbabel.org

    This program is free software; you can redistribute it and/or modify
    it under the terms of the GNU General Public License as published by
    the Free Software Foundation; either version 2 of the License, or
    (at your option) any later version.

    This program is distributed in the hope that it will be useful,
    but WITHOUT ANY WARRANTY; without even the implied warranty of
    MERCHANTABILITY or FITNESS FOR A PARTICULAR PURPOSE.  See the
    GNU General Public License for more details.

    You should have received a copy of the GNU General Public License
    along with this program; if not, write to the Free Software
    Foundation, Inc., 59 Temple Place - Suite 330, Boston, MA 02111 USA
*/

#include "defs.h"
#include "inifile.h"
#include <QtCore/QDir>
#include <QtCore/QFile>
#include <cstdio>
#include <cstdlib>

#define MYNAME "inifile"

typedef struct inifile_entry_s {
  queue Q;
  char* key;
  char* val;
} inifile_entry_t;

typedef struct inifile_section_s {
  queue Q;
  char* name;
  int ientries;
  queue entries;
} inifile_section_t;

/* internal procedures */

#define START_BUFSIZE 257
#define DELTA_BUFSIZE 128

#define GPSBABEL_INIFILE "gpsbabel.ini"
#define GPSBABEL_SUBDIR ".gpsbabel"

/* Remember the filename we used so we can include it in errors. */
QString gbinipathname;

static QString
find_gpsbabel_inifile(const QString& path)  /* can be empty or NULL */
{
<<<<<<< HEAD
  FILE* test;
  char* buff;
  int len;

  if (path == NULL) {
    return NULL;
  }

  len = strlen(path);
  buff = (char*) xmalloc(len + 1 + strlen(GPSBABEL_INIFILE) + 1);
  strcpy(buff, path);
  if (len > 0) {
    char test = buff[len - 1];
#ifdef __WIN32__
    if ((test != '\\') && (test != ':')) {
      strcat(buff, "\\");
    }
#else
    if (test != '/') {
      strcat(buff, "/");
    }
#endif
  }
  strcat(buff, GPSBABEL_INIFILE);
  test = ufopen(QString::fromUtf8(buff), "rb");
  if (test) {
    fclose(test);
    return buff;
=======
  if (path.isNull()) {
    return QString();
>>>>>>> 9cc21d2f
  }
  QString inipath(QDir(path).filePath(GPSBABEL_INIFILE));
  return QFile(inipath).open(QIODevice::ReadOnly) ? inipath : QString();
}

static gbfile*
open_gpsbabel_inifile()
{
  QString name;
  QString envstr;
  gbfile* res = NULL;

<<<<<<< HEAD
  // TODO(viettaml): use _wgetenv() on Windows, convert to QString.
  envstr = getenv("GPSBABELINI");
  if (envstr != NULL) {
    FILE* test;

    test = ufopen(QString::fromLocal8Bit(envstr), "r");
    if (test != NULL) {
      fclose(test);
=======
  envstr = ugetenv("GPSBABELINI");
  if (!envstr.isNull()) {
    if (QFile(envstr).open(QIODevice::ReadOnly)) {
>>>>>>> 9cc21d2f
      return gbfopen(envstr, "r", "GPSBabel");
    }
    warning("WARNING: GPSBabel-inifile, defined in environment, NOT found!\n");
    return NULL;
  }
  name = find_gpsbabel_inifile("");  // Check in current directory first.
  if (name.isNull()) {
#ifdef __WIN32__
    // Use &&'s early-out behaviour to try successive file locations: first
    // %APPDATA%, then %WINDIR%, then %SYSTEMROOT%.
    (name = find_gpsbabel_inifile(ugetenv("APPDATA"))).isNull()
        && (name = find_gpsbabel_inifile(ugetenv("WINDIR"))).isNull()
        && (name = find_gpsbabel_inifile(ugetenv("SYSTEMROOT"))).isNull();
#else
    // Use &&'s early-out behaviour to try successive file locations: first
    // ~/.gpsbabel, then /usr/local/etc, then /etc.
    (name = find_gpsbabel_inifile(QDir::home().filePath(GPSBABEL_SUBDIR))).
            isNull()
        && (name = find_gpsbabel_inifile("/usr/local/etc")).isNull()
        && (name = find_gpsbabel_inifile("/etc")).isNull();
#endif
  }
  if (!name.isNull()) {
    res = gbfopen(name, "r", "GPSBabel");
    gbinipathname = name;
  }
  return res;
}

static void
inifile_load_file(gbfile* fin, inifile_t* inifile, const char* myname)
{
  char* buf;
  inifile_section_t* sec = NULL;
  int line = 0;

  while ((buf = gbfgetstr(fin))) {
    char* cin = lrtrim(buf);

    if ((line++ == 0) && fin->unicode) {
      inifile->unicode = 1;
    }

    if (*cin == '\0') {
      continue;  /* skip empty lines */
    }
    if ((*cin == '#') || (*cin == ';')) {
      continue;  /* skip comments */
    }

    if (*cin == '[') {

      char* cend = strchr(++cin, ']');

      if (cend != NULL) {
        *cend = '\0';
        cin = lrtrim(cin);
      }
      if ((*cin == '\0') || (cend == NULL)) {
        fatal("%s: invalid section header '%s' in '%s'.\n", myname, cin,
              qPrintable(gbinipathname));
      }

      sec = (inifile_section_t*) xcalloc(1, sizeof(*sec));

      sec->name = xstrdup(cin);
      QUEUE_INIT(&sec->entries);
      ENQUEUE_TAIL(&inifile->secs, &sec->Q);
      inifile->isecs++;
    } else {
      char* cx;
      inifile_entry_t* entry;

      if (sec == NULL) {
        fatal("%s: missing section header in '%s'.\n", myname,
              qPrintable(gbinipathname));
      }

      entry = (inifile_entry_t*) xcalloc(1, sizeof(*entry));
      ENQUEUE_TAIL(&sec->entries, &entry->Q);
      sec->ientries++;

      cx = strchr(cin, '=');
      if (cx != NULL) {
        *cx = '\0';
        cin = lrtrim(cin);
      }

      entry->key = xstrdup(cin);

      if (cx != NULL) {
        cx = lrtrim(++cx);
        entry->val = xstrdup(cx);
      } else {
        entry->val = xstrdup("");
      }
    }
  }
}

static char*
inifile_find_value(const inifile_t* inifile, const char* sec_name, const char* key)
{
  queue* elem, *tmp;

  if (inifile == NULL) {
    return NULL;
  }

  QUEUE_FOR_EACH(&inifile->secs, elem, tmp) {
    inifile_section_t* sec = (inifile_section_t*) elem;

    if (case_ignore_strcmp(sec->name, sec_name) == 0) {
      queue* elem, *tmp;

      QUEUE_FOR_EACH(&sec->entries, elem, tmp) {
        inifile_entry_t* entry = (inifile_entry_t*) elem;

        if (case_ignore_strcmp(entry->key, key) == 0) {
          return entry->val;
        }
      }
    }
  }
  return NULL;
}

/* public procedures */

/*
	inifile_init:
	  reads inifile filename into memory
	  myname represents the calling module

	  filename == NULL: try to open global gpsbabel.ini
 */
inifile_t*
inifile_init(const QString& filename, const char* myname)
{
  inifile_t* result;
  gbfile* fin = NULL;

  if (filename.isEmpty()) {
    fin = open_gpsbabel_inifile();
    if (fin == NULL) {
      return NULL;
    }
  } else {
    fin = gbfopen(filename, "rb", myname);
  }

  result = (inifile_t*) xcalloc(1, sizeof(*result));
  QUEUE_INIT(&result->secs);
  inifile_load_file(fin, result, myname);

  gbfclose(fin);
  return result;
}

void
inifile_done(inifile_t* inifile)
{
  if (inifile == NULL) {
    return;
  }

  if (inifile->isecs > 0) {
    queue* elem, *tmp;

    QUEUE_FOR_EACH(&inifile->secs, elem, tmp) {
      inifile_section_t* sec = (inifile_section_t*) elem;

      if (sec->ientries > 0) {
        queue* elem, *tmp;

        QUEUE_FOR_EACH(&sec->entries, elem, tmp) {
          inifile_entry_t* entry = (inifile_entry_t*) elem;

          if (entry->key) {
            xfree(entry->key);
          }
          if (entry->val) {
            xfree(entry->val);
          }
          dequeue(elem);
          xfree(entry);
        }
      }
      dequeue(elem);
      if (sec->name) {
        xfree(sec->name);
      }
      xfree(sec);
    }
    xfree(inifile);
  }
  gbinipathname.clear();
}

int
inifile_has_section(const inifile_t* inifile, const char* section)
{
  queue* elem, *tmp;

  QUEUE_FOR_EACH(&inifile->secs, elem, tmp) {
    inifile_section_t* sec = (inifile_section_t*) elem;
    if (case_ignore_strcmp(sec->name, section) == 0) {
      return 1;
    }
  }
  return 0;
}

/*
     inifile_readstr:
       returns NULL if not found, otherwise a pointer to the value of key ...
       all key values are valid entities until "inifile_done"
 */

char*
inifile_readstr(const inifile_t* inifile, const char* section, const char* key)
{
  return inifile_find_value(inifile, section, key);
}

/*
     inifile_readint:
       on success the value is stored into "*value" and "inifile_readint" returns 1,
       otherwise inifile_readint returns 0
 */

int
inifile_readint(const inifile_t* inifile, const char* section, const char* key, int* value)
{
  char* str;

  str = inifile_find_value(inifile, section, key);

  if (str == NULL) {
    return 0;
  }

  if (value != NULL) {
    *value = atoi(str);
  }
  return 1;
}

/*
     inifile_readint_def:
       if found inifile_readint_def returns value of key, otherwise a default value "def"
 */

int
inifile_readint_def(const inifile_t* inifile, const char* section, const char* key, const int def)
{
  int result;

  if (inifile_readint(inifile, section, key, &result) == 0) {
    return def;
  } else {
    return result;
  }
}<|MERGE_RESOLUTION|>--- conflicted
+++ resolved
@@ -54,39 +54,8 @@
 static QString
 find_gpsbabel_inifile(const QString& path)  /* can be empty or NULL */
 {
-<<<<<<< HEAD
-  FILE* test;
-  char* buff;
-  int len;
-
-  if (path == NULL) {
-    return NULL;
-  }
-
-  len = strlen(path);
-  buff = (char*) xmalloc(len + 1 + strlen(GPSBABEL_INIFILE) + 1);
-  strcpy(buff, path);
-  if (len > 0) {
-    char test = buff[len - 1];
-#ifdef __WIN32__
-    if ((test != '\\') && (test != ':')) {
-      strcat(buff, "\\");
-    }
-#else
-    if (test != '/') {
-      strcat(buff, "/");
-    }
-#endif
-  }
-  strcat(buff, GPSBABEL_INIFILE);
-  test = ufopen(QString::fromUtf8(buff), "rb");
-  if (test) {
-    fclose(test);
-    return buff;
-=======
   if (path.isNull()) {
     return QString();
->>>>>>> 9cc21d2f
   }
   QString inipath(QDir(path).filePath(GPSBABEL_INIFILE));
   return QFile(inipath).open(QIODevice::ReadOnly) ? inipath : QString();
@@ -99,20 +68,9 @@
   QString envstr;
   gbfile* res = NULL;
 
-<<<<<<< HEAD
-  // TODO(viettaml): use _wgetenv() on Windows, convert to QString.
-  envstr = getenv("GPSBABELINI");
-  if (envstr != NULL) {
-    FILE* test;
-
-    test = ufopen(QString::fromLocal8Bit(envstr), "r");
-    if (test != NULL) {
-      fclose(test);
-=======
   envstr = ugetenv("GPSBABELINI");
   if (!envstr.isNull()) {
     if (QFile(envstr).open(QIODevice::ReadOnly)) {
->>>>>>> 9cc21d2f
       return gbfopen(envstr, "r", "GPSBabel");
     }
     warning("WARNING: GPSBabel-inifile, defined in environment, NOT found!\n");
