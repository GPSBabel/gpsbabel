# Enforce minimum Qt version.
# versionAtLeast() was introduced in Qt 5.10, so we cannot count on it being available.
MIN_QT_VERSION = 5.12 # major[.minor[.patch]]
MIN_QT_VERSION_COMPONENTS = $$split(MIN_QT_VERSION, .)
MIN_QT_VERSION_MAJOR = $$member(MIN_QT_VERSION_COMPONENTS, 0)
MIN_QT_VERSION_MINOR = $$member(MIN_QT_VERSION_COMPONENTS, 1)
MIN_QT_VERSION_PATCH = $$member(MIN_QT_VERSION_COMPONENTS, 2)
count(MIN_QT_VERSION_MINOR, 0): MIN_QT_VERSION_MINOR = 0
count(MIN_QT_VERSION_PATCH, 0): MIN_QT_VERSION_PATCH = 0
lessThan(QT_MAJOR_VERSION, $$MIN_QT_VERSION_MAJOR) | \
if(equals(QT_MAJOR_VERSION, $$MIN_QT_VERSION_MAJOR):lessThan(QT_MINOR_VERSION, $$MIN_QT_VERSION_MINOR)) | \
if(equals(QT_MAJOR_VERSION, $$MIN_QT_VERSION_MAJOR):equals(QT_MINOR_VERSION, $$MIN_QT_VERSION_MINOR):lessThan(QT_PATCH_VERSION, $$MIN_QT_VERSION_PATCH)) {
  error("$$QMAKE_QMAKE uses Qt version $$QT_VERSION but version $${MIN_QT_VERSION_MAJOR}.$${MIN_QT_VERSION_MINOR}.$${MIN_QT_VERSION_PATCH} or newer is required.")
}

QT -= gui
versionAtLeast(QT_VERSION, 6.0): QT += core5compat

# set VERSION related variables and generate gbversion.h
include(gbversion.pri)

TARGET = gpsbabel
VERSION = $$GB.VERSION

CONFIG += console
CONFIG -= app_bundle
CONFIG += c++17
CONFIG += link_pkgconfig

TEMPLATE = app

# RESOURCES
RESOURCES = gpsbabel.qrc

# MINIMAL_FMTS
MINIMAL_FMTS = \
  explorist_ini.cc \
  garmin.cc \
  garmin_device_xml.cc \
  garmin_tables.cc \
  geo.cc \
  gpx.cc \
  kml.cc \
  magproto.cc \
  nmea.cc \
  wbt-200.cc

# ALL_FMTS
ALL_FMTS = $$MINIMAL_FMTS \
  bcr.cc \
  brauniger_iq.cc \
  delgpl.cc \
  destinator.cc \
  dg-100.cc \
  dmtlog.cc \
  easygps.cc \
  energympro.cc \
  enigma.cc \
  exif.cc \
  f90g_track.cc \
  garmin_fit.cc \
  garmin_gpi.cc \
  garmin_txt.cc \
  garmin_xt.cc \
  gdb.cc \
  geojson.cc \
  ggv_bin.cc \
  ggv_log.cc \
  ggv_ovl.cc \
  globalsat_sport.cc \
  glogbook.cc \
  gnav_trl.cc \
  googledir.cc \
  gpssim.cc \
  gtm.cc \
  gtrnctr.cc \
  hiketech.cc \
  holux.cc \
  html.cc \
  humminbird.cc \
  igc.cc \
  ignrando.cc \
  igo8.cc \
  ik3d.cc \
  itracku.cc \
  lmx.cc \
  lowranceusr.cc \
  mapasia.cc \
  mapbar_track.cc \
  mapfactor.cc \
  mmo.cc \
  mtk_locus.cc \
  mtk_logger.cc \
  mynav.cc \
  navilink.cc \
  navitel.cc \
  osm.cc \
  ozi.cc \
  qstarz_bl_1000.cc \
  random.cc \
  raymarine.cc \
  saroute.cc \
  sbn.cc \
  sbp.cc \
  shape.cc \
  skytraq.cc \
  subrip.cc \
  tef_xml.cc \
  teletype.cc \
  text.cc \
  tomtom.cc \
  tpg.cc \
  tpo.cc \
  unicsv.cc \
  v900.cc \
  vcf.cc \
  wintec_tes.cc \
  xcsv.cc \
  xol.cc

# ALL_FMTS = $$MINIMAL_FMTS

# FILTERS
FILTERS = \
  arcdist.cc \
  bend.cc \
  discard.cc \
  duplicate.cc \
  height.cc \
  interpolate.cc \
  nukedata.cc \
  polygon.cc \
  position.cc \
  radius.cc \
  resample.cc \
  reverse_route.cc \
  smplrout.cc \
  sort.cc \
  stackfilter.cc \
  swapdata.cc \
  trackfilter.cc \
  transform.cc \
  validate.cc
FILTER_HEADERS = $$FILTERS
FILTER_HEADERS ~= s/\\.cc/.h/g

# JEEPS
JEEPS += \
  jeeps/gpsapp.cc \
  jeeps/gpscom.cc \
  jeeps/gpsdevice.cc \
  jeeps/gpsdevice_ser.cc \
  jeeps/gpsdevice_usb.cc \
  jeeps/gpsmath.cc \
  jeeps/gpsmem.cc \
  jeeps/gpsprot.cc \
  jeeps/gpsread.cc \
  jeeps/gpsrqst.cc \
  jeeps/gpssend.cc \
  jeeps/gpsserial.cc \
  jeeps/gpsusbcommon.cc \
  jeeps/gpsusbread.cc \
  jeeps/gpsusbsend.cc \
  jeeps/jgpsutil.cc


# SUPPORT
SUPPORT = \
  cet_util.cc \
  csv_util.cc \
  fatal.cc \
  filter_vecs.cc \
  formspec.cc \
  garmin_fs.cc \
  gbfile.cc \
  gbser.cc \
  globals.cc \
  grtcirc.cc \
  inifile.cc \
  main.cc \
  mkshort.cc \
  parse.cc \
  rgbcolors.cc \
  route.cc \
  session.cc \
  src/core/logging.cc \
  src/core/nvector.cc \
  src/core/textstream.cc \
  src/core/usasciicodec.cc \
  src/core/vector3d.cc \
  src/core/xmlstreamwriter.cc \
  strptime.c \
  units.cc \
  util.cc \
  util_crc.cc \
  vecs.cc \
  waypt.cc \
  xmlgeneric.cc \
  xmltag.cc

versionAtLeast(QT_VERSION, 6.0): SUPPORT += src/core/codecdevice.cc

# HEADERS
HEADERS =  \
  cet_util.h \
  csv_util.h \
  defs.h \
  dg-100.h \
  energympro.h \
  exif.h \
  explorist_ini.h \
  filter.h \
  filter_vecs.h \
  format.h \
  formspec.h \
  garmin_device_xml.h \
  garmin_fit.h \
  garmin_fs.h \
  garmin_gpi.h \
  garmin_icon_tables.h \
  garmin_tables.h \
  gbfile.h \
  gbser.h \
  gbser_private.h \
  geojson.h \
  ggv_bin.h \
  globalsat_sport.h \
  gpx.h \
  grtcirc.h \
  gtrnctr.h \
  heightgrid.h \
  holux.h \
  html.h \
  inifile.h \
  kml.h \
  legacyformat.h \
  lowranceusr.h \
  magellan.h \
<<<<<<< HEAD
  mapbar_track.h \
=======
  mapfactor.h \
>>>>>>> bb8f1314
  mynav.h \
  navilink.h \
  nmea.h \
  osm.h \
  random.h \
  session.h \
  shape.h \
  skytraq.h \
  strptime.h \
  subrip.h \
  teletype.h \
  unicsv.h \
  units.h \
  vecs.h \
  wintec_tes.h \
  xcsv.h \
  xmlgeneric.h \
  jeeps/garminusb.h \
  jeeps/gps.h \
  jeeps/gpsapp.h \
  jeeps/gpscom.h \
  jeeps/gpsdatum.h \
  jeeps/gpsdevice.h \
  jeeps/gpsfmt.h \
  jeeps/gpsmath.h \
  jeeps/gpsmem.h \
  jeeps/gpsport.h \
  jeeps/gpsprot.h \
  jeeps/gpsread.h \
  jeeps/gpsrqst.h \
  jeeps/gpssend.h \
  jeeps/gpsserial.h \
  jeeps/gpsusbcommon.h \
  jeeps/gpsusbint.h \
  jeeps/gpsutil.h \
  src/core/datetime.h \
  src/core/file.h \
  src/core/logging.h \
  src/core/nvector.h \
  src/core/textstream.h \
  src/core/usasciicodec.h \
  src/core/vector3d.h \
  src/core/xmlstreamwriter.h \
  src/core/xmltag.h

versionAtLeast(QT_VERSION, 6.0): HEADERS += src/core/codecdevice.h

HEADERS += $$FILTER_HEADERS

CONFIG(release, debug|release): DEFINES *= NDEBUG

unix {
  if (equals(MAKEFILE_GENERATOR, XCODE)) {
    # "Configure tests are not supported with the XCODE Makefile generator"
    # assume we have the following headers
    # these are used by zlib
    DEFINES += HAVE_UNISTD_H
    DEFINES += HAVE_STDARG_H
  } else {
    load(configure)
    qtCompileTest(unistd) {
      # this is used by zlib
      DEFINES += HAVE_UNISTD_H
    }
    qtCompileTest(stdarg) {
      # this is used by zlib
      DEFINES += HAVE_STDARG_H
    }
  }
  SOURCES += gbser_posix.cc
  HEADERS += gbser_posix.h
}

win32 {
  DEFINES += __WIN32__
  DEFINES -= UNICODE _UNICODE
  CONFIG(debug, debug|release) {
    DEFINES += _DEBUG
  }
  SOURCES += gbser_win.cc
  HEADERS += gbser_win.h
  JEEPS += jeeps/gpsusbwin.cc
  LIBS += "-lsetupapi"
  RC_FILE = win32/gpsbabel.rc
}

win32-msvc* {
  DEFINES += _CRT_SECURE_NO_DEPRECATE
  QMAKE_CFLAGS += /MP -wd4100 -wd4267
  QMAKE_CXXFLAGS += /MP -wd4100 -wd4267
}

include(shapelib.pri)
include(zlib.pri)
include(libusb.pri)

SOURCES += $$ALL_FMTS $$FILTERS $$SUPPORT $$JEEPS

SOURCES = $$sorted(SOURCES)
HEADERS = $$sorted(HEADERS)

# We don't care about stripping things out of the build.  Full monty, baby.
DEFINES += MAXIMAL_ENABLED
DEFINES += FILTERS_ENABLED
DEFINES += CSVFMTS_ENABLED

# Creator insists on adding -W to -Wall which results in a completely
# absurd amount of jibber-jabber on perfectly legally formed code.
# Rather than wade through a thousand lines of yammer, let's just nuke -W
# but leave -Wall, which actually has useful stuff.
# Citation: http://stackoverflow.com/questions/18667291/disable-wall-compiler-warnings-in-a-qt-project
QMAKE_CFLAGS_WARN_ON -= -W
QMAKE_CXXFLAGS_WARN_ON -= -W

check.depends = $(TARGET) FORCE
check.commands = @PNAME=./$(TARGET) $${PWD}/testo
QMAKE_EXTRA_TARGETS += check

check-vtesto.depends = $(TARGET) FORCE
check-vtesto.commands += @$(MAKE) -s -f $${PWD}/Makefile_vtesto srcdir=$${PWD} builddir=$${OUT_PWD} check-vtesto
QMAKE_EXTRA_TARGETS += check-vtesto
QMAKE_CLEAN += $${OUT_PWD}/testo.d/*.vglog

# build the compilation data base used by clang tools including clang-tidy.
unix {
  compile_command_database.target = compile_commands.json
  compile_command_database.commands = $(MAKE) clean; bear $(MAKE)
  QMAKE_EXTRA_TARGETS += compile_command_database
}

# run clang-tidy
# example usage:
# make clang-tidy RUN_CLANG_TIDY_FLAGS="-header-filter=.*\\\.h -checks=-*,modernize-use-nullptr -fix"
# It seems to be better to use run-clang-tidy with the compilation database as opposed to
# running clang-tidy directly and listing the
# compilation options on the clang-tidy line after --.
# An example is modernize-use-override which inserts repeadted overrides when run directly,
# but works as expected when run with run-clang-tidy.
clang-tidy.commands = run-clang-tidy.py $(RUN_CLANG_TIDY_FLAGS)
clang-tidy.depends = compile_commands.json
QMAKE_EXTRA_TARGETS += clang-tidy

# generate coverage report for codacy
# must use gcc, g++
# dependencies:
# extra ubuntu bionic packages: gcovr lcov
linux{
  coverage.commands = $(MAKE) clean;
  coverage.commands += rm -f gpsbabel_coverage.xml;
  coverage.commands += $(MAKE) CFLAGS=\"$(CFLAGS) -fprofile-arcs -ftest-coverage\" CXXFLAGS=\"$(CXXFLAGS) -fprofile-arcs -ftest-coverage\" LFLAGS=\"$(LFLAGS) --coverage\" &&
  coverage.commands += ./testo &&
  coverage.commands += gcov -r -o . $(SOURCES) &&
  coverage.commands += gcovr -k -r . --xml --exclude='zlib/*' --exclude='shapelib/*' -o gpsbabel_coverage.xml;
  coverage.commands += lcov --capture --directory . --no-external --output-file coverage.info;
  coverage.commands += genhtml coverage.info --output-directory coverage_report;
  QMAKE_EXTRA_TARGETS += coverage
}

cppcheck.commands = cppcheck --enable=all --force --config-exclude=zlib --config-exclude=shapelib $(INCPATH) $$ALL_FMTS $$FILTERS $$SUPPORT $$JEEPS
QMAKE_EXTRA_TARGETS += cppcheck

gpsbabel.org.depends = gpsbabel gpsbabel.pdf FORCE
equals(PWD, $${OUT_PWD}) {
  # may be overridden on qmake command line
  !defined(WEB, var) {
    WEB = ../babelweb
  }
  gpsbabel.org.commands += tools/make_gpsbabel_org.sh $$shell_quote($$WEB) $$shell_quote($$DOCVERSION);
} else {
  gpsbabel.org.commands += echo "target gpsbabel.org is not supported for out of source builds.";
  gpsbabel.org.commands += exit 1;
}
QMAKE_EXTRA_TARGETS += gpsbabel.org

#
# The gpsbabel.pdf target depends on additional tools.
# On macOS you can 'brew install fop' to get fop and the hyphenation package.
# On Debian/Ubuntu you can 'apt-get install fop' to get fop and the hyphenation package.
# 'fop' must be obtained from your distribution or http://xmlgraphics.apache.org/fop/
#   0.92beta seems to work OK, BUT.
#   * If you have a package called 'docbook-xml-website' it's reported
#     to prevent the build from working.   Remove it. (Suse)
#   * Sun Java seems to be required.   GCJ 1.4.2 doesn't work.   You can
#     force Sun Java to be used by creating ~/.foprc with 'rpm_mode=' (Fedora)
#     Get it from http://www.java.com
# The Hyphenation package must be obtained from your distribution or
#   the project site at http://offo.sourceforge.net/ - be sure to get the
#   version that corresponds to the version of FOP that you used above.
#
#
# The docbook XSL must be 1.71.1 or higher.
#   * Remember to update /etc/xml/catalogs if you manually update this.
#

gpsbabel.html.depends = gpsbabel FORCE
equals(PWD, $${OUT_PWD}) {
  gpsbabel.html.commands += tools/make_gpsbabel_html.sh
} else {
  gpsbabel.html.commands += echo "target gpsbabel.html is not supported for out of source builds.";
  gpsbabel.html.commands += exit 1;
}
QMAKE_EXTRA_TARGETS += gpsbabel.html

gpsbabel.pdf.depends = gpsbabel FORCE
equals(PWD, $${OUT_PWD}) {
  gpsbabel.pdf.commands += tools/make_gpsbabel_pdf.sh
} else {
  gpsbabel.pdf.commands += echo "target gpsbabel.pdf is not supported for out of source builds.";
  gpsbabel.pdf.commands += exit 1;
}
QMAKE_EXTRA_TARGETS += gpsbabel.pdf

gui.depends = $(TARGET) FORCE
disable-mappreview {
  guiconfig = "CONFIG+=disable-mappreview"
}
gui.commands += cd gui; $(QMAKE) $${guiconfig} app.pro && $(MAKE)
QMAKE_EXTRA_TARGETS += gui

unix-gui.depends = gui FORCE
unix-gui.commands += cd gui; $(MAKE) package
QMAKE_EXTRA_TARGETS += unix-gui

toolinfo.depends = FORCE
toolinfo.commands += $(CC) --version;
toolinfo.commands += $(CXX) --version;
toolinfo.commands += $(QMAKE) -v;
QMAKE_EXTRA_TARGETS += toolinfo
<|MERGE_RESOLUTION|>--- conflicted
+++ resolved
@@ -236,11 +236,8 @@
   legacyformat.h \
   lowranceusr.h \
   magellan.h \
-<<<<<<< HEAD
   mapbar_track.h \
-=======
   mapfactor.h \
->>>>>>> bb8f1314
   mynav.h \
   navilink.h \
   nmea.h \
