--- conflicted
+++ resolved
@@ -151,12 +151,9 @@
 	src/core/logging.h \
 	src/core/usasciicodec.h \
 	src/core/xmlstreamwriter.h \
-<<<<<<< HEAD
-	src/core/logging.h
+	src/core/xmltag.h
+
 HEADERS += $$FILTER_HEADERS
-=======
-	src/core/xmltag.h
->>>>>>> 4e89aa20
 
 INCLUDEPATH += zlib
 
