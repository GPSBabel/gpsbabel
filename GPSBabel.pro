--- conflicted
+++ resolved
@@ -260,7 +260,6 @@
 cppcheck.commands = cppcheck --enable=all --force --config-exclude=zlib --config-exclude=shapelib $(INCPATH) $$ALL_FMTS $$FILTERS $$SUPPORT $$JEEPS
 QMAKE_EXTRA_TARGETS += cppcheck
 
-<<<<<<< HEAD
 !defined(WEB, var) {
   WEB = ../babelweb
 }
@@ -322,10 +321,6 @@
 gpsbabel.pdf.commands += web=\$\${WEB:-$${WEB}} &&
 gpsbabel.pdf.commands += docversion=\$\${DOCVERSION:-$${DOCVERSION}} &&
 gpsbabel.pdf.commands += perl xmldoc/makedoc && 
-=======
-gpsbabel.pdf.depends = FORCE
-gpsbabel.pdf.commands += perl xmldoc/makedoc &&
->>>>>>> d0b73a0b
 gpsbabel.pdf.commands += xmlwf xmldoc/readme.xml && #check for well-formedness
 gpsbabel.pdf.commands += xmllint --noout --valid xmldoc/readme.xml &&   #validate
 gpsbabel.pdf.commands += xsltproc -o gpsbabel.fo xmldoc/babelpdf.xsl xmldoc/readme.xml &&
